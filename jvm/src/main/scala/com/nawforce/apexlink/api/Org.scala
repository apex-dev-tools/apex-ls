--- conflicted
+++ resolved
@@ -17,11 +17,7 @@
 import com.nawforce.apexlink.org.{OPM, RefreshListener}
 import com.nawforce.apexlink.plugins.{PluginsManager, UnusedPlugin}
 import com.nawforce.apexlink.rpc._
-<<<<<<< HEAD
 import com.nawforce.pkgforce.diagnostics.{IssueLogger, LoggerOps}
-=======
-import com.nawforce.pkgforce.diagnostics.LoggerOps
->>>>>>> f45aec93
 import com.nawforce.pkgforce.names.TypeIdentifier
 import com.nawforce.pkgforce.path.{PathLike, PathLocation}
 import com.nawforce.pkgforce.workspace.{ProjectConfig, Workspace}
@@ -77,7 +73,7 @@
 
   /** Collection of all current issues reported against this org.
     */
-  def issues: IssueLogger
+  def issues: IssuesCollection
 
   /** Get the package containing the path.
     *
