--- conflicted
+++ resolved
@@ -234,11 +234,7 @@
 
   override def toString: String =
     modifiers.map(_.toString).mkString(" ") + " constructor(" + parameters
-<<<<<<< HEAD
-      .map(p => { p.typeName.name.toString + " " + p.name.toString })
-=======
       .map(p => s"${p.typeName.name} ${p.name}")
->>>>>>> fcc79aab
       .mkString(", ") + ")"
 }
 
