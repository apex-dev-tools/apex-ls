--- conflicted
+++ resolved
@@ -287,11 +287,7 @@
             sources
               .find(_.location.path == path)
               .foreach(source => {
-<<<<<<< HEAD
                 OrgInfo.log(IssueOps.extendingUnknownSObject(source.location, typeName.toString()))
-=======
-                OrgInfo.log(IssueOps.extendingUnknownSObject(source.location, typeName.name))
->>>>>>> 4248bae8
               })
           })
           Array.empty
@@ -313,7 +309,6 @@
     sharingModel: Option[SharingModel]
   ): Array[SObjectDeclaration] = {
 
-<<<<<<< HEAD
     if (module.isPlatformExtension && EncodedName(typeName.name).ext.nonEmpty) {
       sources.headOption.foreach(source => {
         OrgInfo.logError(
@@ -325,8 +320,6 @@
     }
 
     // We need to check __c here as we are allowing Standard object construction via $platform
-=======
->>>>>>> 4248bae8
     val syntheticSObjects =
       if (nature == CustomObjectNature && typeName.name.toString.endsWith("__c")) {
         // FUTURE: Check fields & when these should be available
