/*
 Copyright (c) 2020 Kevin Jones, All rights reserved.
 Redistribution and use in source and binary forms, with or without
 modification, are permitted provided that the following conditions
 are met:
 1. Redistributions of source code must retain the above copyright
    notice, this list of conditions and the following disclaimer.
 2. Redistributions in binary form must reproduce the above copyright
    notice, this list of conditions and the following disclaimer in the
    documentation and/or other materials provided with the distribution.
 3. The name of the author may not be used to endorse or promote products
    derived from this software without specific prior written permission.
 */

package com.nawforce.apexlink.rpc

import com.nawforce.pkgforce.diagnostics._
import com.nawforce.pkgforce.names.{Name, TypeIdentifier, TypeName}
import com.nawforce.pkgforce.path.{Location, PathLike, PathLocation}
import com.nawforce.runtime.platform.Path
import io.github.shogowada.scala.jsonrpc.api
import io.github.shogowada.scala.jsonrpc.serializers.JSONRPCPickler
import io.github.shogowada.scala.jsonrpc.serializers.JSONRPCPickler.{macroRW, ReadWriter => RW}

import scala.concurrent.Future

case class APIError(message: String, stack: Array[String])

object APIError {
  implicit val rw: RW[APIError] = macroRW

  def apply(ex: Throwable): APIError = {
    new APIError(ex.getMessage, ex.getStackTrace.map(_.toString))
  }

  def apply(message: String): APIError = {
    new APIError(message, Array())
  }
}

case class OpenResult(error: Option[APIError], namespaces: Array[String])

object OpenResult {
  implicit val rw: RW[OpenResult] = macroRW
}

case class GetIssuesResult(issues: Array[Issue])

object GetIssuesResult {
  implicit val rw: RW[GetIssuesResult]                              = macroRW
  implicit val rwIssue: RW[com.nawforce.pkgforce.diagnostics.Issue] = macroRW
  implicit val rwDiagnostic: RW[Diagnostic]                         = macroRW
  implicit val rwDiagnosticCategory: RW[DiagnosticCategory]         = macroRW
  implicit val rwLocation: RW[Location]                             = macroRW
  implicit val rwPathLike: RW[PathLike] =
    JSONRPCPickler.readwriter[String].bimap[PathLike](_.toString, Path(_))
}

case class IssuesResult(issues: Array[Issue])

object IssuesResult {
  implicit val rw: RW[IssuesResult]                                 = macroRW
  implicit val rwIssue: RW[com.nawforce.pkgforce.diagnostics.Issue] = macroRW
  implicit val rwDiagnostic: RW[Diagnostic]                         = macroRW
  implicit val rwDiagnosticCategory: RW[DiagnosticCategory]         = macroRW
  implicit val rwLocation: RW[Location]                             = macroRW
  implicit val rwPathLike: RW[PathLike] =
    JSONRPCPickler.readwriter[String].bimap[PathLike](_.toString, Path(_))
}

case class GetTypeIdentifiersResult(identifiers: Array[TypeIdentifier])

object GetTypeIdentifiersResult {
  implicit val rw: RW[GetTypeIdentifiersResult]     = macroRW
  implicit val rwTypeIdentifier: RW[TypeIdentifier] = macroRW
  implicit val rwTypeName: RW[TypeName]             = macroRW
  implicit val rwName: RW[Name]                     = macroRW
}

case class IdentifierLocationResult(pathLocation: PathLocation)

object IdentifierLocationResult {
  implicit val rw: RW[IdentifierLocationResult] = macroRW
  implicit val rwPathLocation: RW[PathLocation] = macroRW
  implicit val rwLocation: RW[Location]         = macroRW
  implicit val rwPathLike: RW[PathLike] =
    JSONRPCPickler.readwriter[String].bimap[PathLike](_.toString, Path(_))
}

case class IdentifierRequest(identifier: TypeIdentifier)

object IdentifierRequest {
  implicit val rw: RW[IdentifierRequest]            = macroRW
  implicit val rwTypeIdentifier: RW[TypeIdentifier] = macroRW
  implicit val rwTypeName: RW[TypeName]             = macroRW
  implicit val rwName: RW[Name]                     = macroRW
}

case class IdentifiersRequest(identifiers: Array[TypeIdentifier])

object IdentifiersRequest {
  implicit val rw: RW[IdentifiersRequest]           = macroRW
  implicit val rwTypeIdentifier: RW[TypeIdentifier] = macroRW
  implicit val rwTypeName: RW[TypeName]             = macroRW
  implicit val rwName: RW[Name]                     = macroRW
}

case class IdentifierForPathResult(identifier: Option[TypeIdentifier])

object IdentifierForPathResult {
  implicit val rw: RW[IdentifierForPathResult]      = macroRW
  implicit val rwTypeIdentifier: RW[TypeIdentifier] = macroRW
  implicit val rwTypeName: RW[TypeName]             = macroRW
  implicit val rwName: RW[Name]                     = macroRW
}

case class BombScore(identifier: TypeIdentifier, usedBy: Int, uses: Int, score: Double)

object BombScore {
  implicit val rw: RW[BombScore]                    = macroRW
  implicit val rwTypeIdentifier: RW[TypeIdentifier] = macroRW
  implicit val rwTypeName: RW[TypeName]             = macroRW
  implicit val rwName: RW[Name]                     = macroRW
}

case class GetTestClassNamesRequest(paths: Array[String])

object GetTestClassNamesRequest {
  implicit val rw: RW[GetTestClassNamesRequest] = macroRW
}

case class GetTestClassNamesResult(testClassesWithPath: Array[(String, Array[String])])

object GetTestClassNamesResult {
  implicit val rw: RW[GetTestClassNamesResult] = macroRW
}

case class GetDependencyCountsRequest(paths: Array[String], excludeTestClasses: Boolean)

object GetDependencyCountsRequest {
  implicit val rw: RW[GetDependencyCountsRequest] = macroRW
}

case class DependencyCount(
  path: String,
  count: Int,
  maxDependencyCount: Either[Option[String], Int]
)

object DependencyCount {
  implicit val rw: RW[DependencyCount] = macroRW
}

case class GetDependencyCountsResult(counts: Array[DependencyCount])

object GetDependencyCountsResult {
  implicit val rw: RW[GetDependencyCountsResult] = macroRW
}

case class GetAllDependencyCountsRequest(directoryScope: String, excludeTestClasses: Boolean)

object GetAllDependencyCountsRequest {
  implicit val rw: RW[GetAllDependencyCountsRequest] = macroRW
}

case class GetAllDependencyCountsResult(counts: Array[DependencyCount])

object GetAllDependencyCountsResult {
  implicit val rw: RW[GetAllDependencyCountsResult] = macroRW
}

case class TestClassItemsResult(items: Array[ClassTestItem])

object TestClassItemsResult {
  implicit val rw: RW[TestClassItemsResult]         = macroRW
  implicit val rwClassTestItem: RW[ClassTestItem]   = macroRW
  implicit val rwTargetLocation: RW[TargetLocation] = macroRW
  implicit val rwLocation: RW[Location]             = macroRW
}

case class TestMethodItemsResult(items: Array[MethodTestItem])

object TestMethodItemsResult {
  implicit val rw: RW[TestMethodItemsResult]        = macroRW
  implicit val rwClassTestItem: RW[MethodTestItem]  = macroRW
  implicit val rwTargetLocation: RW[TargetLocation] = macroRW
  implicit val rwLocation: RW[Location]             = macroRW
}

case class OpenOptions private (
  parser: Option[String] = None,
  loggingLevel: Option[String] = None,
  externalAnalysisMode: Option[(String, Map[String, List[(String, List[String])]])] = None,
  cache: Option[Boolean] = None,
  cacheDirectory: Option[String] = None,
  indexerConfiguration: Option[(Long, Long)] = None,
  autoFlush: Option[Boolean] = None,
  unused: Option[Boolean] = None
) {
  def withParser(name: String): OpenOptions = {
    copy(parser = Some(name))
  }

  def withLoggingLevel(level: String): OpenOptions = {
    copy(loggingLevel = Some(level))
  }

  def withExternalAnalysisMode(
    mode: String,
    params: Map[String, List[(String, List[String])]]
  ): OpenOptions = {
    copy(externalAnalysisMode = Some(mode, params))
  }

  def withCacheDirectory(path: String): OpenOptions = {
    copy(cacheDirectory = Option(path).filter(_.nonEmpty))
  }

  def withCache(enabled: Boolean): OpenOptions = {
    copy(cache = Some(enabled))
  }

  def withIndexerConfiguration(
    rescanTriggerTimeMs: Long,
    quietPeriodForRescanMs: Long
  ): OpenOptions = {
    copy(indexerConfiguration = Some((rescanTriggerTimeMs, quietPeriodForRescanMs)))
  }

  def withAutoFlush(enabled: Boolean): OpenOptions = {
    copy(autoFlush = Some(enabled))
  }

  def withUnused(enabled: Boolean): OpenOptions = {
    copy(unused = Some(enabled))
  }
}

object OpenOptions {
  implicit val rw: RW[OpenOptions] = macroRW

  def default(): OpenOptions = {
    new OpenOptions()
  }

<<<<<<< HEAD
=======
  // Java compatibility method - 'default' is a reserved keyword in Java
>>>>>>> 6ce2b074
  def create(): OpenOptions = {
    new OpenOptions()
  }
}

trait OrgAPI {
  @api.JSONRPCMethod(name = "version")
  def version(): Future[String]

  @api.JSONRPCMethod(name = "setParser")
  def setParser(parser: String): Future[Unit]

  @api.JSONRPCMethod(name = "setLoggingLevel")
  def setLoggingLevel(level: String): Future[Unit]

  @api.JSONRPCMethod(name = "setExternalAnalysisMode")
  def setExternalAnalysisMode(mode: String): Future[Unit]

  @api.JSONRPCMethod(name = "setCacheDirectory")
  def setCacheDirectory(path: Option[String]): Future[Unit]

  @api.JSONRPCMethod(name = "open")
  def open(directory: String): Future[OpenResult]

  @api.JSONRPCMethod(name = "openWithOptions")
  def open(directory: String, options: OpenOptions): Future[OpenResult]

  @api.JSONRPCMethod(name = "getIssues")
  def getIssues(includeWarnings: Boolean, maxIssuesPerFile: Int): Future[GetIssuesResult]

  @api.JSONRPCMethod(name = "hasUpdatedIssues")
  def hasUpdatedIssues: Future[Array[String]]

  @api.JSONRPCMethod(name = "ignoreUpdatedIssues")
  def ignoreUpdatedIssues(path: String): Future[Unit]

  @api.JSONRPCMethod(name = "issuesForFile")
  def issuesForFile(path: String): Future[IssuesResult]

  @api.JSONRPCMethod(name = "issuesForFiles")
  def issuesForFiles(
    paths: Array[String],
    includeWarnings: Boolean,
    maxErrorsPerFile: Int
  ): Future[IssuesResult]

  @api.JSONRPCMethod(name = "refresh")
  def refresh(path: String, highPriority: Boolean): Future[Unit]

  @api.JSONRPCMethod(name = "getTypeIdentifiers")
  def typeIdentifiers(apexOnly: Boolean): Future[GetTypeIdentifiersResult]

  @api.JSONRPCMethod(name = "dependencyGraph")
  def dependencyGraph(
    identifiers: IdentifiersRequest,
    depth: Int,
    apexOnly: Boolean,
    ignoring: IdentifiersRequest
  ): Future[DependencyGraph]

  @api.JSONRPCMethod(name = "identifierLocation")
  def identifierLocation(identifier: IdentifierRequest): Future[IdentifierLocationResult]

  @api.JSONRPCMethod(name = "identifierForPath")
  def identifierForPath(path: String): Future[IdentifierForPathResult]

  @api.JSONRPCMethod(name = "getDefinition")
  def getDefinition(
    path: String,
    line: Int,
    offset: Int,
    content: Option[String]
  ): Future[Array[LocationLink]]

  @api.JSONRPCMethod(name = "getImplementation")
  def getImplementation(
    path: String,
    line: Int,
    offset: Int,
    content: Option[String]
  ): Future[Array[LocationLink]]

  @api.JSONRPCMethod(name = "getReferences")
  def getReferences(path: String, line: Int, offset: Int): Future[Array[TargetLocation]]

  @api.JSONRPCMethod(name = "getDependencyBombs")
  def getDependencyBombs(count: Int): Future[Array[BombScore]]

  @api.JSONRPCMethod(name = "getTestClassNames")
  def getTestClassNames(paths: GetTestClassNamesRequest): Future[GetTestClassNamesResult]

  @api.JSONRPCMethod(name = "getTestClassItems")
  def getTestClassItems(paths: Array[String]): Future[TestClassItemsResult]

  @api.JSONRPCMethod(name = "getTestClassItemsChanged")
  def getTestClassItemsChanged(paths: Array[String]): Future[TestClassItemsResult]

  @api.JSONRPCMethod(name = "getTestMethodItems")
  def getTestMethodItems(paths: Array[String]): Future[TestMethodItemsResult]

  @api.JSONRPCMethod(name = "getDependencyCounts")
  def getDependencyCounts(request: GetDependencyCountsRequest): Future[GetDependencyCountsResult]

  @api.JSONRPCMethod(name = "getAllDependencyCounts")
  def getAllDependencyCounts(
    request: GetAllDependencyCountsRequest
  ): Future[GetAllDependencyCountsResult]

  @api.JSONRPCMethod(name = "getCompletionItems")
  def getCompletionItems(
    path: String,
    line: Int,
    offset: Int,
    content: String
  ): Future[Array[CompletionItemLink]]
}

object OrgAPI {
  // Just a test entry point
  def apply(): OrgAPI = new OrgAPIImpl()
}<|MERGE_RESOLUTION|>--- conflicted
+++ resolved
@@ -243,10 +243,7 @@
     new OpenOptions()
   }
 
-<<<<<<< HEAD
-=======
   // Java compatibility method - 'default' is a reserved keyword in Java
->>>>>>> 6ce2b074
   def create(): OpenOptions = {
     new OpenOptions()
   }
