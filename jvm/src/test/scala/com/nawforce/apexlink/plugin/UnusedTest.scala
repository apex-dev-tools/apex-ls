/*
 Copyright (c) 2017 Kevin Jones, All rights reserved.
 Redistribution and use in source and binary forms, with or without
 modification, are permitted provided that the following conditions
 are met:
 1. Redistributions of source code must retain the above copyright
    notice, this list of conditions and the following disclaimer.
 2. Redistributions in binary form must reproduce the above copyright
    notice, this list of conditions and the following disclaimer in the
    documentation and/or other materials provided with the distribution.
 3. The name of the author may not be used to endorse or promote products
    derived from this software without specific prior written permission.
 */
package com.nawforce.apexlink.plugin

import com.nawforce.apexlink.TestHelper
import com.nawforce.apexlink.names.TypeNames.TypeNameUtils
import com.nawforce.apexlink.org.{OPM, OrgInfo}
import com.nawforce.apexlink.plugins.UnusedPlugin
import com.nawforce.apexlink.plugins.UnusedPlugin.onlyTestCodeReferenceText
import com.nawforce.apexlink.types.apex.{FullDeclaration, SummaryDeclaration}
import com.nawforce.pkgforce.names.{Name, TypeName}
import com.nawforce.pkgforce.path.PathLike
import com.nawforce.runtime.FileSystemHelper
import org.scalatest.funsuite.AnyFunSuite

class UnusedTest extends AnyFunSuite with TestHelper {

  private val testUsedOuterClassWarning =
    "only referenced by test code, consider using @isTest or @SuppressWarnings('Unused') if needed"
  private val testUsedOuterInterfaceOrEnumWarning =
    "only referenced by test code, consider using @SuppressWarnings('Unused') if needed"

  def createOrgWithUnused(root: PathLike): OPM.OrgImpl = {
    createOrgWithPlugin(root, classOf[UnusedPlugin])
  }

  def orgIssuesFor(org: OPM.OrgImpl, path: PathLike): String = {
    val messages = org.issueManager.issuesForFileInternal(path).map(_.asString()).mkString("\n")
    if (messages.nonEmpty) messages + "\n" else ""
  }

  test("Unused method") {
    FileSystemHelper.run(
      Map(
        "Dummy.cls" -> "public class Dummy {public void foo() {}}",
        "Foo.cls"   -> "public class Foo{ {Type t = Dummy.class;} }"
      )
    ) { root: PathLike =>
      val org = createOrgWithUnused(root)
      assert(
        orgIssuesFor(org, root.join("Dummy.cls"))
          == "Unused: line 1 at 32-35: Unused public method 'void foo()'\n"
      )
    }
  }

  test("Unused global method") {
    FileSystemHelper.run(
      Map(
        "Dummy.cls" -> "global class Dummy {global void foo() {}}",
        "Foo.cls"   -> "public class Foo{ {Type t = Dummy.class;} }"
      )
    ) { root: PathLike =>
      val org = createOrgWithUnused(root)
      assert(orgIssuesFor(org, root.join("Dummy.cls")).isEmpty)
    }
  }

  test("Unused public method in global class") {
    FileSystemHelper.run(
      Map(
        "Dummy.cls" -> "global class Dummy {public void foo() {}}",
        "Foo.cls"   -> "public class Foo{ {Type t = Dummy.class;} }"
      )
    ) { root: PathLike =>
      val org = createOrgWithUnused(root)
      assert(
        orgIssuesFor(org, root.join("Dummy.cls")) ==
          "Unused: line 1 at 32-35: Unused public method 'void foo()'\n"
      )
    }
  }

  test("Unused public method in page controller") {
    FileSystemHelper.run(
      Map(
        "Dummy.cls"     -> "global class Dummy {public void foo() {}}",
        "TestPage.page" -> "<apex:page standardController=\"Account\" extensions=\"Dummy\"/>"
      )
    ) { root: PathLike =>
      val org = createOrgWithUnused(root)
      assert(orgIssuesFor(org, root.join("Dummy.cls")).isEmpty)
    }
  }

  test("Unused method in 'Unused' suppressed class") {
    FileSystemHelper.run(
      Map(
        "Dummy.cls" -> "@SuppressWarnings('Unused') public class Dummy {public void foo() {}}",
        "Foo.cls"   -> "public class Foo{ {Type t = Dummy.class;} }"
      )
    ) { root: PathLike =>
      val org = createOrgWithUnused(root)
      assert(orgIssuesFor(org, root.join("Dummy.cls")).isEmpty)
    }
  }

  test("Unused method in 'PMD' suppressed class") {
    FileSystemHelper.run(
      Map(
        "Dummy.cls" -> "@SuppressWarnings('PMD') public class Dummy {public void foo() {}}",
        "Foo.cls"   -> "public class Foo{ {Type t = Dummy.class;} }"
      )
    ) { root: PathLike =>
      val org = createOrgWithUnused(root)
      assert(orgIssuesFor(org, root.join("Dummy.cls")).isEmpty)
    }
  }

  test("Unused method with 'Unused' suppress") {
    FileSystemHelper.run(
      Map(
        "Dummy.cls" -> "public class Dummy {@SuppressWarnings('Unused') public void foo() {}}",
        "Foo.cls"   -> "public class Foo{ {Type t = Dummy.class;} }"
      )
    ) { root: PathLike =>
      val org = createOrgWithUnused(root)
      assert(orgIssuesFor(org, root.join("Dummy.cls")).isEmpty)
    }
  }

  test("Unused method with 'PMD' suppress") {
    FileSystemHelper.run(
      Map(
        "Dummy.cls" -> "public class Dummy {@SuppressWarnings('PMD') public void foo() {}}",
        "Foo.cls"   -> "public class Foo{ {Type t = Dummy.class;} }"
      )
    ) { root: PathLike =>
      val org = createOrgWithUnused(root)
      assert(orgIssuesFor(org, root.join("Dummy.cls")).isEmpty)
    }
  }

  test("Unused @AuraEnabled method") {
    FileSystemHelper.run(
      Map(
        "Dummy.cls" -> "public class Dummy {@AuraEnabled public void foo() {}}",
        "Foo.cls"   -> "public class Foo{ {Type t = Dummy.class;} }"
      )
    ) { root: PathLike =>
      val org = createOrgWithUnused(root)
      assert(orgIssuesFor(org, root.join("Dummy.cls")).isEmpty)
    }
  }

  test("Used prod method") {
    FileSystemHelper.run(
      Map(
        "Dummy.cls" -> "public class Dummy {public void foo() {}}",
        "Foo.cls"   -> "public class Foo{ {new Dummy().foo();} }"
      )
    ) { root: PathLike =>
      val org = createOrgWithUnused(root)
      assert(orgIssuesFor(org, root.join("Dummy.cls")).isEmpty)
    }
  }

  test("Used prod method from test") {
    FileSystemHelper.run(
      Map(
        "Dummy.cls" -> "public class Dummy {public void foo() {}}",
        "Foo.cls"   -> "@isTest public class Foo{ {new Dummy().foo();} }"
      )
    ) { root: PathLike =>
      val org = createOrgWithUnused(root)
      assert(
        orgIssuesFor(org, root.join("Dummy.cls")) ==
          s"Unused: line 1 at 13-18: Unused class 'Dummy', $testUsedOuterClassWarning\n"
      )
    }
  }

  test("Used prod method from test (suppressed)") {
    FileSystemHelper.run(
      Map(
        "Dummy.cls" -> "@SuppressWarnings('Unused') public class Dummy {public void foo() {}}",
        "Foo.cls"   -> "@isTest public class Foo{ {new Dummy().foo();} }"
      )
    ) { root: PathLike =>
      val org = createOrgWithUnused(root)
      assert(orgIssuesFor(org, root.join("Dummy.cls")).isEmpty)
    }
  }

  test("Used prod interface method from test") {
    FileSystemHelper.run(
      Map(
        "Dummy.cls" -> "public interface Dummy {void foo();}",
        "Foo.cls"   -> "@isTest public class Foo{ {Dummy d; d.foo();} }"
      )
    ) { root: PathLike =>
      val org = createOrgWithUnused(root)
      assert(
        orgIssuesFor(org, root.join("Dummy.cls")) ==
          s"Unused: line 1 at 17-22: Unused interface 'Dummy', $testUsedOuterInterfaceOrEnumWarning\n"
      )
    }
  }

  test("Used prod enum constant from test") {
    FileSystemHelper.run(
      Map(
        "Dummy.cls" -> "public enum Dummy {A}",
        "Foo.cls"   -> "@isTest public class Foo{ {Dummy d; d = Dummy.A;} }"
      )
    ) { root: PathLike =>
      val org = createOrgWithUnused(root)
      assert(
        orgIssuesFor(org, root.join("Dummy.cls")) ==
          s"Unused: line 1 at 12-17: Unused enum 'Dummy', $testUsedOuterInterfaceOrEnumWarning\n"
      )
    }
  }

  test("Nested unused method") {
    FileSystemHelper.run(
      Map(
        "Dummy.cls" -> "public class Dummy {public class Inner {public void foo() {}} }",
        "Foo.cls"   -> "public class Foo{ {Type t1 = Dummy.class; Type t2 = Dummy.Inner.class;} }"
      )
    ) { root: PathLike =>
      val org = createOrgWithUnused(root)
      assert(
        orgIssuesFor(org, root.join("Dummy.cls")) ==
          "Unused: line 1 at 52-55: Unused public method 'void foo()'\n"
      )
    }
  }

  test("Nested global unused method") {
    FileSystemHelper.run(
      Map(
        "Dummy.cls" -> "global class Dummy {global class Inner {global void foo() {}} }",
        "Foo.cls"   -> "public class Foo{ {Type t1 = Dummy.class; Type t2 = Dummy.Inner.class;} }"
      )
    ) { root: PathLike =>
      val org = createOrgWithUnused(root)
      assert(orgIssuesFor(org, root.join("Dummy.cls")).isEmpty)
    }
  }

  test("Nested @AuraEnabled method") {
    FileSystemHelper.run(
      Map(
        "Dummy.cls" -> "public class Dummy {public class Inner {public @AuraEnabled void foo() {}} }",
        "Foo.cls" -> "public class Foo{ {Type t1 = Dummy.class; Type t2 = Dummy.Inner.class;} }"
      )
    ) { root: PathLike =>
      val org = createOrgWithUnused(root)
      assert(orgIssuesFor(org, root.join("Dummy.cls")).isEmpty)
    }
  }

  test("Method used from same method") {
    FileSystemHelper.run(
      Map(
        "Dummy.cls" -> "public class Dummy {public void foo() {foo();}}",
        "Foo.cls"   -> "public class Foo{ {Type t = Dummy.class;} }"
      )
    ) { root: PathLike =>
      val org = createOrgWithUnused(root)
      assert(
        orgIssuesFor(org, root.join("Dummy.cls")) ==
          "Unused: line 1 at 32-35: Unused public method 'void foo()'\n"
      )
    }
  }

  test("Method used from block") {
    FileSystemHelper.run(
      Map(
        "Dummy.cls" -> "public class Dummy {{foo();} public void foo() {}}",
        "Foo.cls"   -> "public class Foo{ {Type t = Dummy.class;} }"
      )
    ) { root: PathLike =>
      val org = createOrgWithUnused(root)
      assert(orgIssuesFor(org, root.join("Dummy.cls")).isEmpty)
    }
  }

  test("Unused field") {
    FileSystemHelper.run(
      Map(
        "Dummy.cls" -> "public class Dummy {Object a;}",
        "Foo.cls"   -> "public class Foo{ {Type t = Dummy.class;} }"
      )
    ) { root: PathLike =>
      val org = createOrgWithUnused(root)
      assert(
        orgIssuesFor(org, root.join("Dummy.cls")) ==
          "Unused: line 1 at 27-28: Unused field 'a'\n"
      )
    }
  }

  test("Unused global field") {
    FileSystemHelper.run(
      Map(
        "Dummy.cls" -> "global class Dummy {global Object a;}",
        "Foo.cls"   -> "public class Foo{ {Type t = Dummy.class;} }"
      )
    ) { root: PathLike =>
      val org = createOrgWithUnused(root)
      assert(orgIssuesFor(org, root.join("Dummy.cls")).isEmpty)
    }
  }

  test("Unused @AuraEnabled field") {
    FileSystemHelper.run(
      Map(
        "Dummy.cls" -> "public class Dummy {@AuraEnabled Object a;}",
        "Foo.cls"   -> "public class Foo{ {Type t = Dummy.class;} }"
      )
    ) { root: PathLike =>
      val org = createOrgWithUnused(root)
      assert(orgIssuesFor(org, root.join("Dummy.cls")).isEmpty)
    }
  }

  test("Nested unused field") {
    FileSystemHelper.run(
      Map(
        "Dummy.cls" -> "public class Dummy {public class Inner {Object a;} }",
        "Foo.cls"   -> "public class Foo{ {Type t1 = Dummy.class; Type t2 = Dummy.Inner.class;} }"
      )
    ) { root: PathLike =>
      val org = createOrgWithUnused(root)
      assert(
        orgIssuesFor(org, root.join("Dummy.cls")) ==
          "Unused: line 1 at 47-48: Unused field 'a'\n"
      )
    }
  }

  test("Nested global unused field") {
    FileSystemHelper.run(
      Map(
        "Dummy.cls" -> "global class Dummy {global class Inner {global Object a;} }",
        "Foo.cls"   -> "public class Foo{ {Type t1 = Dummy.class; Type t2 = Dummy.Inner.class;} }"
      )
    ) { root: PathLike =>
      val org = createOrgWithUnused(root)
      assert(orgIssuesFor(org, root.join("Dummy.cls")).isEmpty)
    }
  }

  test("Nested @AuraEnabled unused field") {
    FileSystemHelper.run(
      Map(
        "Dummy.cls" -> "public class Dummy {public class Inner {public @AuraEnabled Object a;} }",
        "Foo.cls"   -> "public class Foo{ {Type t1 = Dummy.class; Type t2 = Dummy.Inner.class;} }"
      )
    ) { root: PathLike =>
      val org = createOrgWithUnused(root)
      assert(orgIssuesFor(org, root.join("Dummy.cls")).isEmpty)
    }
  }

  test("Field used from method") {
    FileSystemHelper.run(
      Map(
        "Dummy.cls" -> "public class Dummy {Object a; void foo(){foo(); a = null;}}",
        "Foo.cls"   -> "public class Foo{ {new Dummy().foo();} }"
      )
    ) { root: PathLike =>
      val org = createOrgWithUnused(root)
      assert(orgIssuesFor(org, root.join("Dummy.cls")).isEmpty)
    }
  }

  test("Field used from block") {
    FileSystemHelper.run(
      Map(
        "Dummy.cls" -> "public class Dummy {{a = null;} Object a;}",
        "Foo.cls"   -> "public class Foo{ {Type t = Dummy.class;} }"
      )
    ) { root: PathLike =>
      val org = createOrgWithUnused(root)
      assert(orgIssuesFor(org, root.join("Dummy.cls")).isEmpty)
    }
  }

  test("Unused empty class") {
    FileSystemHelper.run(Map("Dummy.cls" -> "public class Dummy {}")) { root: PathLike =>
      val org = createOrgWithUnused(root)
      assert(orgIssuesFor(org, root.join("Dummy.cls")).isEmpty)
    }
  }

  test("Unused empty interface") {
    FileSystemHelper.run(Map("Dummy.cls" -> "public interface Dummy {}")) { root: PathLike =>
      val org = createOrgWithUnused(root)
      assert(orgIssuesFor(org, root.join("Dummy.cls")).isEmpty)
    }
  }

  test("Unused empty interface extending another interface ") {
    FileSystemHelper.run(
      Map("A.cls" -> "public interface A extends B {}", "B.cls" -> "public interface B {}")
    ) { root: PathLike =>
      val org = createOrgWithUnused(root)
      assert(orgIssuesFor(org, root.join("A.cls")).isEmpty)
      assert(orgIssuesFor(org, root.join("B.cls")).isEmpty)
    }
  }

  test("Unused empty enum") {
    FileSystemHelper.run(Map("Dummy.cls" -> "public enum Dummy {}")) { root: PathLike =>
      val org = createOrgWithUnused(root)
      assert(orgIssuesFor(org, root.join("Dummy.cls")).isEmpty)
    }
  }

  test("Unused empty test class") {
    FileSystemHelper.run(Map("Dummy.cls" -> "@isTest public class Dummy {}")) { root: PathLike =>
      val org = createOrgWithUnused(root)
      assert(orgIssuesFor(org, root.join("Dummy.cls")).isEmpty)
    }
  }

  test("Unused class") {
    FileSystemHelper.run(Map("Dummy.cls" -> "public class Dummy {Object a; void func() {}}")) {
      root: PathLike =>
        val org = createOrgWithUnused(root)
        assert(
          orgIssuesFor(org, root.join("Dummy.cls")) ==
            "Unused: line 1 at 13-18: Unused class 'Dummy'\n"
        )
    }
  }

  test("Unused interface") {
    FileSystemHelper.run(Map("Dummy.cls" -> "public interface Dummy {void func();}")) {
      root: PathLike =>
        val org = createOrgWithUnused(root)
        assert(
          orgIssuesFor(org, root.join("Dummy.cls")) ==
            "Unused: line 1 at 17-22: Unused interface 'Dummy'\n"
        )
    }
  }

  test("Unused interface extending another interface") {
    FileSystemHelper.run(
      Map(
        "Dummy.cls" -> "public interface Dummy extends Foo {void func();}",
        "Foo.cls"   -> "public interface Foo {void func();}"
      )
    ) { root: PathLike =>
      val org = createOrgWithUnused(root)
      assert(
        orgIssuesFor(org, root.join("Dummy.cls")) ==
          "Unused: line 1 at 17-22: Unused interface 'Dummy'\n"
      )
      assert(
        orgIssuesFor(org, root.join("Foo.cls")) ==
          "Unused: line 1 at 27-31: Unused public method 'void func()'\n"
      )
    }
  }

  test("Unused interface extending an interface extending another interface") {
    // This is rather specific test case to cover a bug that caused a stack overflow due to
    // incorrectly setup shadows relationship between the methods
    FileSystemHelper.run(
      Map(
        "C.cls" -> "public interface C extends B {void other();}",
        "B.cls" -> "public interface B extends A {void func();}",
        "A.cls" -> "public interface A {void func();}"
      )
    ) { root: PathLike =>
      val org = createOrgWithUnused(root)
      assert(
        orgIssuesFor(org, root.join("C.cls")) ==
          "Unused: line 1 at 17-18: Unused interface 'C'\n"
      )
      assert(
        orgIssuesFor(org, root.join("B.cls")) ==
          "Unused: line 1 at 35-39: Unused public method 'void func()'\n"
      )
      assert(
        orgIssuesFor(org, root.join("A.cls")) ==
          "Unused: line 1 at 25-29: Unused public method 'void func()'\n"
      )
    }
  }

  test("Unused enum") {
    FileSystemHelper.run(Map("Dummy.cls" -> "public enum Dummy {A}")) { root: PathLike =>
      val org = createOrgWithUnused(root)
      assert(
        orgIssuesFor(org, root.join("Dummy.cls")) ==
          "Unused: line 1 at 12-17: Unused enum 'Dummy'\n"
      )
    }
  }

  test("Non-empty class used from prod code") {
    FileSystemHelper.run(
      Map(
        "Dummy.cls" -> "public class Dummy {void func() {}}",
        "Foo.cls"   -> "public class Foo{ {Type t = Dummy.class;} }"
      )
    ) { root: PathLike =>
      val org = createOrgWithUnused(root)
      assert(
        orgIssuesFor(org, root.join("Dummy.cls")) ==
          "Unused: line 1 at 25-29: Unused private method 'void func()'\n"
      )
    }
  }

  test("Non-empty interface used from prod code") {
    FileSystemHelper.run(
      Map(
        "Dummy.cls" -> "public interface Dummy {void func();}",
        "Foo.cls"   -> "public class Foo{ {Type t = Dummy.class;} }"
      )
    ) { root: PathLike =>
      val org = createOrgWithUnused(root)
      assert(
        orgIssuesFor(org, root.join("Dummy.cls")) ==
          "Unused: line 1 at 29-33: Unused public method 'void func()'\n"
      )
    }
  }

  test("Non-empty enum used from prod code") {
    FileSystemHelper.run(
      Map(
        "Dummy.cls" -> "public enum Dummy {A}",
        "Foo.cls"   -> "public class Foo{ {Type t = Dummy.class;} }"
      )
    ) { root: PathLike =>
      val org = createOrgWithUnused(root)
      assert(
        orgIssuesFor(org, root.join("Dummy.cls")) ==
          "Unused: line 1 at 19-20: Unused field 'A'\n"
      )
    }
  }

  test("Non-empty class used from test code") {
    FileSystemHelper.run(
      Map(
        "Dummy.cls" -> "public class Dummy {void func() {}}",
        "Foo.cls"   -> "@isTest public class Foo{ @isTest void func() {Type t = Dummy.class;} }"
      )
    ) { root: PathLike =>
      val org = createOrgWithUnused(root)
      assert(
        orgIssuesFor(org, root.join("Dummy.cls")) ==
          s"Unused: line 1 at 13-18: Unused class 'Dummy', $testUsedOuterClassWarning\n"
      )
    }
  }

  test("Non-empty interface used from test code") {
    FileSystemHelper.run(
      Map(
        "Dummy.cls" -> "public interface Dummy {void func();}",
        "Foo.cls"   -> "@isTest public class Foo{ @isTest void func() {Type t = Dummy.class;} }"
      )
    ) { root: PathLike =>
      val org = createOrgWithUnused(root)
      assert(
        orgIssuesFor(org, root.join("Dummy.cls")) ==
          s"Unused: line 1 at 17-22: Unused interface 'Dummy', $testUsedOuterInterfaceOrEnumWarning\n"
      )
    }
  }

  test("Non-empty enum used from test code") {
    FileSystemHelper.run(
      Map(
        "Dummy.cls" -> "public enum Dummy {A}",
        "Foo.cls"   -> "@isTest public class Foo{ @isTest void func() {Type t = Dummy.class;} }"
      )
    ) { root: PathLike =>
      val org = createOrgWithUnused(root)
      assert(
        orgIssuesFor(org, root.join("Dummy.cls")) ==
          s"Unused: line 1 at 12-17: Unused enum 'Dummy', $testUsedOuterInterfaceOrEnumWarning\n"
      )
    }
  }

  test("Nested empty unused class") {
    FileSystemHelper.run(
      Map(
        "Dummy.cls" -> "public class Dummy {public class Inner {} }",
        "Foo.cls"   -> "public class Foo{ {Type t = Dummy.class;} }"
      )
    ) { root: PathLike =>
      val org = createOrgWithUnused(root)
      assert(
        orgIssuesFor(org, root.join("Dummy.cls")) ==
          "Unused: line 1 at 33-38: Unused class 'Dummy.Inner'\n"
      )
    }
  }

  test("Nested empty unused test class") {
    FileSystemHelper.run(
      Map(
        "Dummy.cls" -> "@isTest public class Dummy {public class Inner {} }",
        "Foo.cls"   -> "public class Foo{ {Type t = Dummy.class;} }"
      )
    ) { root: PathLike =>
      val org = createOrgWithUnused(root)
      assert(
        orgIssuesFor(org, root.join("Dummy.cls")) ==
          "Unused: line 1 at 41-46: Unused class 'Dummy.Inner'\n"
      )
    }
  }

  test("Nested empty test class used from test code") {
    FileSystemHelper.run(
      Map(
        "Dummy.cls" -> "@isTest public class Dummy {{Inner i; i.toString();} public class Inner {} }"
      )
    ) { root: PathLike =>
      val org = createOrgWithUnused(root)
      assert(orgIssuesFor(org, root.join("Dummy.cls")).isEmpty)
    }
  }

  test("Nested unused class") {
    FileSystemHelper.run(
      Map(
        "Dummy.cls" -> "public class Dummy {public class Inner {Object a; void func() {}} }",
        "Foo.cls"   -> "public class Foo{ {Type t = Dummy.class;} }"
      )
    ) { root: PathLike =>
      val org = createOrgWithUnused(root)
      assert(
        orgIssuesFor(org, root.join("Dummy.cls")) ==
          "Unused: line 1 at 33-38: Unused class 'Dummy.Inner'\n"
      )
    }
  }

  test("Unused catch") {
    FileSystemHelper.run(
      Map(
        "Dummy.cls" -> "public class Dummy {{ try {} catch(Exception e) {} }}",
        "Foo.cls"   -> "public class Foo{ {Type t = Dummy.class;} }"
      )
    ) { root: PathLike =>
      val org = createOrgWithUnused(root)
      assert(orgIssuesFor(org, root.join("Dummy.cls")).isEmpty)
    }
  }

  test("Unused this call argument") {
    FileSystemHelper.run(
      Map(
        "Dummy.cls" -> "public class Dummy {public Dummy(Object a) {this(a, null);} public Dummy(Object a, Object b) {a = b;} }",
        "Foo.cls" -> "public class Foo{ {Type t = Dummy.class;} }"
      )
    ) { root: PathLike =>
      val org = createOrgWithUnused(root)
      assert(orgIssuesFor(org, root.join("Dummy.cls")).isEmpty)
    }
  }

  test("Unused super call argument") {
    FileSystemHelper.run(
      Map(
        "Dummy.cls" -> "public class Dummy extends Foo {public Dummy(Object a) {super(a, null);}  }",
        "Foo.cls" -> "virtual public class Foo{ {Type t = Dummy.class;} public Foo(Object a, Object b) {a = b;} }"
      )
    ) { root: PathLike =>
      val org = createOrgWithUnused(root)
      assert(orgIssuesFor(org, root.join("Dummy.cls")).isEmpty)
    }
  }

  def assertIsFullDeclaration(
    pkg: OPM.PackageImpl,
    name: String,
    namespace: Option[Name] = None
  ): Unit = {
    assert(
      pkg.orderedModules.head
        .findModuleType(TypeName(Name(name)).withNamespace(namespace))
        .head
        .isInstanceOf[FullDeclaration]
    )
  }

  def assertIsSummaryDeclaration(
    pkg: OPM.PackageImpl,
    name: String,
    namespace: Option[Name] = None
  ): Unit = {
    assert(
      pkg.orderedModules.head
        .findModuleType(TypeName(Name(name)).withNamespace(namespace))
        .head
        .isInstanceOf[SummaryDeclaration]
    )
  }

  test("Used method on summary type") {
    withManualFlush {
      FileSystemHelper.run(
        Map(
          "Dummy.cls"  -> "public class Dummy {public static void foo() {}}",
          "Caller.cls" -> "public class Caller {{Dummy.Foo();}}"
        )
      ) { root: PathLike =>
        // Setup as cached
        val org = createOrgWithUnused(root)
        val pkg = org.unmanaged
        assertIsFullDeclaration(pkg, "Dummy")
        assert(orgIssuesFor(org, root.join("Dummy.cls")).isEmpty)
        org.flush()

        val org2 = createOrgWithUnused(root)
        val pkg2 = org2.unmanaged
        assertIsSummaryDeclaration(pkg2, "Dummy")
        OrgInfo.current.withValue(org2) {
          assert(orgIssuesFor(org2, root.join("Dummy.cls")).isEmpty)
        }
      }
    }
  }

  test("Unused method on summary type") {
    withManualFlush {
      FileSystemHelper.run(
        Map(
          "Dummy.cls" -> "public class Dummy {public void foo() {}}",
          "Foo.cls"   -> "public class Foo{ {Type t = Dummy.class;} }"
        )
      ) { root: PathLike =>
        // Setup as cached
        val org = createOrgWithUnused(root)
        val pkg = org.unmanaged
        assertIsFullDeclaration(pkg, "Dummy")
        assert(
          orgIssuesFor(org, root.join("Dummy.cls")) ==
            "Unused: line 1 at 32-35: Unused public method 'void foo()'\n"
        )
        org.flush()

        val org2 = createOrgWithUnused(root)
        val pkg2 = org2.unmanaged
        assertIsSummaryDeclaration(pkg2, "Dummy")
        OrgInfo.current.withValue(org2) {
          assert(
            orgIssuesFor(org2, root.join("Dummy.cls")) ==
              "Unused: line 1 at 32-35: Unused public method 'void foo()'\n"
          )
        }
      }
    }
  }

  test("Trigger referencing class") {
    FileSystemHelper.run(
      Map(
        "Foo.cls" -> "public class Foo {public static String bar;}",
        "Dummy.trigger" ->
          """trigger Dummy on Account (before insert) {
            |  System.debug(Foo.bar);
            |}""".stripMargin
      )
    ) { root: PathLike =>
      val org = createOrgWithUnused(root)
      assert(org.issues.isEmpty)

      OrgInfo.current.withValue(org) {
        assert(orgIssuesFor(org, root.join("Dummy.cls")).isEmpty)
      }
    }
  }

  test("Method referenced from external function call ") {
    FileSystemHelper.run(
      Map(
        "sfdx-project.json" ->
          """{
          |"namespace": "pkg",
          |"packageDirectories": [{"path": "pkg"}],
          |"plugins": {"dependencies": [{"namespace": "ext"}]}
          |}""".stripMargin,
        "pkg/Dummy.cls" -> "public class Dummy {public static void foo() {}}",
        "pkg/Other.cls" -> "public class Other {public void bar() {ext.func(Dummy.foo());}}"
      )
    ) { root: PathLike =>
      val org = createOrgWithUnused(root)
      assert(orgIssuesFor(org, root.join("Dummy.cls")).isEmpty)
    }
  }

  test("Unused local var") {
    FileSystemHelper.run(Map("Dummy.cls" -> "public class Dummy { {Object a;} }")) {
      root: PathLike =>
        createOrgWithUnused(root)
        assert(
          getMessages(root.join("Dummy.cls")) ==
            "Unused: line 1 at 29-30: Unused local variable 'a'\n"
        )
    }
  }

  test("Unused local var assignment") {
    FileSystemHelper.run(Map("Dummy.cls" -> "public class Dummy { {Object a; a=null;} }")) {
      root: PathLike =>
        createOrgWithUnused(root)
        assert(getMessages(root.join("Dummy.cls")).isEmpty)
    }
  }

  test("Variable used in for-each loop should not be flagged as unused") {
    FileSystemHelper.run(
      Map(
        "sfdx-project.json" ->
          """{
            |"packageDirectories": [{"path": "force-app"}],
            |"plugins": {"dependencies": [{"namespace": "ext"}]}
            |}""".stripMargin,
        "force-app/Dummy.cls" -> "public class Dummy { { List<ext__Something__c> myList; for(ext__Something__c a : myList) {} } }"
      )
    ) { root: PathLike =>
      createOrgWithUnused(root)
      assert(getMessages(root.join("force-app/Dummy.cls")).isEmpty)
    }
  }

  test("Page controller & extension is used") {
    FileSystemHelper.run(
      Map(
        "Test.page"      -> "<apex:page controller='Controller' extensions='Extension'/>",
        "Controller.cls" -> "public class Controller { }",
        "Extension.cls"  -> "public class Extension { }"
      )
    ) { root: PathLike =>
      val org = createOrgWithUnused(root)
      assert(org.issues.isEmpty)

      OrgInfo.current.withValue(org) {
        assert(orgIssuesFor(org, root.join("Controller.cls")).isEmpty)
        assert(orgIssuesFor(org, root.join("Extension.cls")).isEmpty)
      }
    }
  }

  test("Component controller is used") {
    FileSystemHelper.run(
      Map(
        "Test.component" -> "<apex:component controller='Controller'/>",
        "Controller.cls" -> "public class Controller { }"
      )
    ) { root: PathLike =>
      val org = createOrgWithUnused(root)
      assert(org.issues.isEmpty)

      OrgInfo.current.withValue(org) {
        assert(orgIssuesFor(org, root.join("Controller.cls")).isEmpty)
      }
    }
  }

  test("Queueable via abstract") {
    FileSystemHelper.run(
      Map(
        "Base.cls" -> "public abstract class Base implements Queueable { {Type t = Dummy.class;} }",
        "Dummy.cls" -> "public class Dummy extends Base {public void execute(QueueableContext context) {} }"
      )
    ) { root: PathLike =>
      val org = createOrgWithUnused(root)
      OrgInfo.current.withValue(org) {
        assert(getMessages(root.join("Dummy.cls")).isEmpty)
      }
    }
  }

  test("Unused method only referenced in test class") {
    FileSystemHelper.run(
      Map(
        "Dummy.cls" -> "public class Dummy {public static void foo() {}}",
        "Bar.cls"   -> "public class Bar{ {Type t = Dummy.class;} }",
        "Foo.cls"   -> "@isTest public class Foo{ {Dummy.foo();} }"
      )
    ) { root: PathLike =>
      val org = createOrgWithUnused(root)
      assert(
        orgIssuesFor(org, root.join("Dummy.cls"))
          == s"Unused: line 1 at 39-42: Unused public method 'void foo()', $onlyTestCodeReferenceText\n"
      )
    }
  }

  test("Unused method suppress by @TestVisible") {
    FileSystemHelper.run(
      Map(
        "Dummy.cls" -> "public class Dummy {@TestVisible public static void foo() {}}",
        "Bar.cls"   -> "public class Bar{ {Type t = Dummy.class;} }"
      )
    ) { root: PathLike =>
      val org = createOrgWithUnused(root)
      assert(orgIssuesFor(org, root.join("Dummy.cls")) == "")
    }
  }

  test("Unused field only referenced in test class") {
    FileSystemHelper.run(
      Map(
        "Dummy.cls" -> "public class Dummy {public static String foo;}",
        "Bar.cls"   -> "public class Bar{ {Type t = Dummy.class;} }",
        "Foo.cls"   -> "@isTest public class Foo{ {String b = Dummy.foo;} }"
      )
    ) { root: PathLike =>
      val org = createOrgWithUnused(root)
      assert(
        orgIssuesFor(org, root.join("Dummy.cls"))
          == s"Unused: line 1 at 41-44: Unused field 'foo', $onlyTestCodeReferenceText\n"
      )
    }
  }

  test("Unused field suppress by @TestVisible") {
    FileSystemHelper.run(
      Map(
        "Dummy.cls" -> "public class Dummy {@TestVisible public static String foo;}",
        "Bar.cls"   -> "public class Bar{ {Type t = Dummy.class;} }"
      )
    ) { root: PathLike =>
      val org = createOrgWithUnused(root)
      assert(orgIssuesFor(org, root.join("Dummy.cls")) == "")
    }
  }

  test("Unused inner class only referenced in test class") {
    FileSystemHelper.run(
      Map(
        "Dummy.cls" -> "public class Dummy {public class foo {}}",
        "Bar.cls"   -> "public class Bar{ {Type t = Dummy.class;} }",
        "Foo.cls"   -> "@isTest public class Foo{ {Type t = Dummy.foo;} }"
      )
    ) { root: PathLike =>
      val org = createOrgWithUnused(root)
      assert(
        orgIssuesFor(org, root.join("Dummy.cls"))
          == "Unused: line 1 at 33-36: Unused class 'Dummy.foo'\n"
      )
    }
  }

  test("Unused method only referenced in test class rolls up") {
    FileSystemHelper.run(
      Map(
        "Dummy.cls" -> "public class Dummy {public static void foo() {}}",
        "Foo.cls"   -> "@isTest public class Foo{ {Dummy.foo();} }"
      )
    ) { root: PathLike =>
      val org = createOrgWithUnused(root)
      assert(
        orgIssuesFor(org, root.join("Dummy.cls"))
          == s"Unused: line 1 at 13-18: Unused class 'Dummy', $testUsedOuterClassWarning\n"
      )
    }
  }

  test("Unused field only referenced in test class rolls up") {
    FileSystemHelper.run(
      Map(
        "Dummy.cls" -> "public class Dummy {public static String foo;}",
        "Foo.cls"   -> "@isTest public class Foo{ {String b = Dummy.foo;} }"
      )
    ) { root: PathLike =>
      val org = createOrgWithUnused(root)
      assert(
        orgIssuesFor(org, root.join("Dummy.cls"))
          == s"Unused: line 1 at 13-18: Unused class 'Dummy', $testUsedOuterClassWarning\n"
      )
    }
  }

  test("Unused inner class only referenced in test class rolls up") {
    FileSystemHelper.run(
      Map(
        "Dummy.cls" -> "public class Dummy {public class foo {}}",
        "Foo.cls"   -> "@isTest public class Foo{ {Type t = Dummy.foo;} }"
      )
    ) { root: PathLike =>
      val org = createOrgWithUnused(root)
      assert(
        orgIssuesFor(org, root.join("Dummy.cls"))
          == s"Unused: line 1 at 13-18: Unused class 'Dummy', $testUsedOuterClassWarning\n"
      )
    }
  }

  test("Unused enum constant bug") {
    FileSystemHelper.run(
      Map(
        "Dummy.cls" -> "public class Dummy {public enum A { B } {switch on a { when B {}} }}",
        "Bar.cls"   -> "public class Bar{ {Type t = Dummy.class;} }"
      )
    ) { root: PathLike =>
      val org = createOrgWithUnused(root)
      assert(orgIssuesFor(org, root.join("Dummy.cls")) == "")
    }
  }

  test("Local var not unused when bound in string literal") {
    FileSystemHelper.run(
      Map(
        "Dummy.cls" -> "public class Dummy { {Object a; System.debug(':a');} }",
        "Bar.cls"   -> "public class Bar{ {Type t = Dummy.class;} }"
      )
    ) { root: PathLike =>
      createOrgWithUnused(root)
      assert(getMessages(root.join("Dummy.cls")).isEmpty)
    }
  }

  test("Instance field not unused when bound in string literal") {
    FileSystemHelper.run(
      Map(
        "Dummy.cls" -> "public class Dummy {Object a; { System.debug(':a');} }",
        "Bar.cls"   -> "public class Bar{ {Type t = Dummy.class;} }"
      )
    ) { root: PathLike =>
      createOrgWithUnused(root)
      assert(getMessages(root.join("Dummy.cls")).isEmpty)
    }
  }

  test("Static field not unused when bound in string literal") {
    FileSystemHelper.run(
      Map(
        "Dummy.cls" -> "public class Dummy {static Object a; { System.debug(':a');} }",
        "Bar.cls"   -> "public class Bar{ {Type t = Dummy.class;} }"
      )
    ) { root: PathLike =>
      createOrgWithUnused(root)
      assert(getMessages(root.join("Dummy.cls")).isEmpty)
    }
  }

  test("Outer static field not unused when bound in string literal") {
    FileSystemHelper.run(
      Map(
        "Dummy.cls" -> "public class Dummy {static Object a; class Foo { { System.debug(':a');} } }",
        "Bar.cls" -> "public class Bar{ {Type t = Dummy.Foo.class;} }"
      )
    ) { root: PathLike =>
      createOrgWithUnused(root)
      assert(getMessages(root.join("Dummy.cls")).isEmpty)
    }
  }

  test("Local var not unused when bound in SOQL literal") {
    FileSystemHelper.run(
      Map(
        "Dummy.cls" -> "public class Dummy { {Object a; System.debug([Select Id from Account where Id=:a]); } }",
        "Bar.cls" -> "public class Bar{ {Type t = Dummy.class;} }"
      )
    ) { root: PathLike =>
      createOrgWithUnused(root)
      assert(getMessages(root.join("Dummy.cls")).isEmpty)
    }
  }

  test("Local var not unused when in upsert stmt") {
    FileSystemHelper.run(
      Map(
        "Dummy.cls" -> "public class Dummy { {Account a; upsert new List<Account>{a}; } }",
        "Bar.cls"   -> "public class Bar{ {Type t = Dummy.class;} }"
      )
    ) { root: PathLike =>
      createOrgWithUnused(root)
      assert(getMessages(root.join("Dummy.cls")).isEmpty)
    }
  }

  test("Instance field not unused when bound in SOQL literal") {
    FileSystemHelper.run(
      Map(
        "Dummy.cls" -> "public class Dummy {Object a; { System.debug([Select Id from Account where Id=:a]);} }",
        "Bar.cls" -> "public class Bar{ {Type t = Dummy.class;} }"
      )
    ) { root: PathLike =>
      createOrgWithUnused(root)
      assert(getMessages(root.join("Dummy.cls")).isEmpty)
    }
  }

  test("Static field not unused when bound in SOQL literal") {
    FileSystemHelper.run(
      Map(
        "Dummy.cls" -> "public class Dummy {static Object a; { System.debug([Select Id from Account where Id=:a]);} }",
        "Bar.cls" -> "public class Bar{ {Type t = Dummy.class;} }"
      )
    ) { root: PathLike =>
      createOrgWithUnused(root)
      assert(getMessages(root.join("Dummy.cls")).isEmpty)
    }
  }

  test("Outer static field not unused when bound in SOQL literal") {
    FileSystemHelper.run(
      Map(
        "Dummy.cls" -> "public class Dummy {static Object a; class Foo { { System.debug([Select Id from Account where Id=:a]);} } }",
        "Bar.cls" -> "public class Bar{ {Type t = Dummy.Foo.class;} }"
      )
    ) { root: PathLike =>
      createOrgWithUnused(root)
      assert(getMessages(root.join("Dummy.cls")).isEmpty)
    }
  }

  def createLibraryOrgWithUnused(root: PathLike): OPM.OrgImpl = {
    // Create sfdx-project.json with library flag
    val sfdxProjectContent = """{
      "packageDirectories": [{"path": "."}],
      "plugins": {
        "library": true
      }
    }"""
    root.join("sfdx-project.json").write(sfdxProjectContent)
    createOrgWithUnused(root)
  }

  test("Library project: public method not flagged as unused") {
    FileSystemHelper.run(
      Map("Dummy.cls" -> "public class Dummy { public void publicMethod() {} }")
    ) { root: PathLike =>
      val org = createLibraryOrgWithUnused(root)
      assert(orgIssuesFor(org, root.join("Dummy.cls")) == "")
    }
  }

  test("Library project: private method still flagged as unused") {
    FileSystemHelper.run(
      Map(
        "Dummy.cls" -> "public class Dummy { public void publicMethod() {} private void privateMethod() {} }"
      )
    ) { root: PathLike =>
      val org = createLibraryOrgWithUnused(root)
      assert(
        orgIssuesFor(org, root.join("Dummy.cls"))
          .contains("Unused private method 'void privateMethod()'")
      )
    }
  }

  test("Library project: public field not flagged as unused") {
    FileSystemHelper.run(Map("Dummy.cls" -> "public class Dummy { public String publicField; }")) {
      root: PathLike =>
        val org = createLibraryOrgWithUnused(root)
        assert(orgIssuesFor(org, root.join("Dummy.cls")) == "")
    }
  }

  test("Library project: private field still flagged as unused") {
    FileSystemHelper.run(
      Map(
        "Dummy.cls" -> "public class Dummy { public String publicField; private String privateField; }"
      )
    ) { root: PathLike =>
      val org = createLibraryOrgWithUnused(root)
      assert(
        orgIssuesFor(org, root.join("Dummy.cls"))
          .contains("Unused field 'privateField'")
      )
    }
  }

  test("Non-library project: public method flagged as unused (baseline)") {
    FileSystemHelper.run(
      Map(
        "Dummy.cls" -> "public class Dummy { public void publicMethod() {} }",
        "Bar.cls"   -> "public class Bar{ {Type t = Dummy.class;} }"
      )
    ) { root: PathLike =>
      val org = createOrgWithUnused(root)
      assert(
        orgIssuesFor(org, root.join("Dummy.cls"))
          .contains("Unused public method 'void publicMethod()'")
      )
    }
  }

  test("Library project: global method still excluded from unused warnings") {
    FileSystemHelper.run(
      Map("Dummy.cls" -> "global class Dummy { global void globalMethod() {} }")
    ) { root: PathLike =>
      val org = createLibraryOrgWithUnused(root)
      assert(orgIssuesFor(org, root.join("Dummy.cls")) == "")
    }
  }

  test("Library project: @TestVisible field excluded from unused warnings") {
    FileSystemHelper.run(
      Map("Dummy.cls" -> "public class Dummy { @TestVisible private String testVisibleField; }")
    ) { root: PathLike =>
      val org = createLibraryOrgWithUnused(root)
      assert(orgIssuesFor(org, root.join("Dummy.cls")) == "")
    }
  }

  test("Library project: global field still excluded from unused warnings") {
    FileSystemHelper.run(Map("Dummy.cls" -> "global class Dummy { global String globalField; }")) {
      root: PathLike =>
        val org = createLibraryOrgWithUnused(root)
        assert(orgIssuesFor(org, root.join("Dummy.cls")) == "")
    }
  }

  test("Library project: @AuraEnabled field excluded from unused warnings") {
    FileSystemHelper.run(
      Map("Dummy.cls" -> "public class Dummy { @AuraEnabled private String auraField; }")
    ) { root: PathLike =>
      val org = createLibraryOrgWithUnused(root)
      assert(orgIssuesFor(org, root.join("Dummy.cls")) == "")
    }
  }

  test("Library project: public property not flagged as unused") {
    FileSystemHelper.run(
      Map("Dummy.cls" -> "public class Dummy { public String publicProperty { get; set; } }")
    ) { root: PathLike =>
      val org = createLibraryOrgWithUnused(root)
      assert(orgIssuesFor(org, root.join("Dummy.cls")) == "")
    }
  }

  test("Library project: private property still flagged as unused") {
    FileSystemHelper.run(
      Map(
        "Dummy.cls" -> "public class Dummy { public String publicProperty { get; set; } private String privateProperty { get; set; } }"
      )
    ) { root: PathLike =>
      val org = createLibraryOrgWithUnused(root)
      assert(
        orgIssuesFor(org, root.join("Dummy.cls"))
          .contains("Unused property 'privateProperty'")
      )
    }
  }

  test("Library project: public static field not flagged as unused") {
    FileSystemHelper.run(
      Map("Dummy.cls" -> "public class Dummy { public static String publicStaticField; }")
    ) { root: PathLike =>
      val org = createLibraryOrgWithUnused(root)
      assert(orgIssuesFor(org, root.join("Dummy.cls")) == "")
    }
  }

  test("Non-library project: public field flagged as unused (baseline)") {
    FileSystemHelper.run(
      Map(
        "Dummy.cls" -> "public class Dummy { public String publicField; }",
        "Bar.cls"   -> "public class Bar{ {Type t = Dummy.class;} }"
      )
    ) { root: PathLike =>
      val org = createOrgWithUnused(root)
      assert(
        orgIssuesFor(org, root.join("Dummy.cls"))
          .contains("Unused field 'publicField'")
      )
    }
  }

  test("Library project: nested class public members not flagged as unused") {
    FileSystemHelper.run(
      Map(
        "Dummy.cls" -> "public class Dummy { public void usedMethod() {} public class InnerClass { public void publicMethod() {} private void privateMethod() {} } }",
        "Bar.cls" -> "public class Bar{ {new Dummy().usedMethod(); new Dummy.InnerClass();} }"
      )
    ) { root: PathLike =>
      val org    = createLibraryOrgWithUnused(root)
      val issues = orgIssuesFor(org, root.join("Dummy.cls"))
      // In library projects, public methods should not be flagged as unused (they're part of the API)
      assert(!issues.contains("Unused public method 'void publicMethod()'"))
      // But private methods should still be flagged
      assert(issues.contains("Unused private method 'void privateMethod()'"))
    }
  }

  test("Non-library project: nested class public members flagged as unused (baseline)") {
    FileSystemHelper.run(
      Map(
        "Dummy.cls" -> "public class Dummy { public void usedMethod() {} public class InnerClass { public void publicMethod() {} } }",
        "Bar.cls" -> "public class Bar{ {new Dummy().usedMethod(); new Dummy.InnerClass();} }"
      )
    ) { root: PathLike =>
      val org    = createOrgWithUnused(root)
      val issues = orgIssuesFor(org, root.join("Dummy.cls"))
      // In non-library projects, public methods in nested classes should be flagged as unused
      assert(issues.contains("Unused public method 'void publicMethod()'"))
    }
  }

  test("Library project: public methods in test classes not flagged as unused") {
    FileSystemHelper.run(
      Map(
        "TestClass.cls" -> "@isTest public class TestClass { public static void publicTestMethod() {} private static void privateTestMethod() {} }"
      )
    ) { root: PathLike =>
      val org    = createLibraryOrgWithUnused(root)
      val issues = orgIssuesFor(org, root.join("TestClass.cls"))
      // In library projects, public methods in test classes should not be flagged as unused
      assert(!issues.contains("Unused public method 'void publicTestMethod()'"))
      // But private methods should still be flagged
      assert(issues.contains("Unused private method 'void privateTestMethod()'"))
    }
  }

  test("Library project: public fields in test classes not flagged as unused") {
    FileSystemHelper.run(
      Map(
        "TestClass.cls" -> "@isTest public class TestClass { public String publicTestField; private String privateTestField; }"
      )
    ) { root: PathLike =>
      val org    = createLibraryOrgWithUnused(root)
      val issues = orgIssuesFor(org, root.join("TestClass.cls"))
      // In library projects, public fields in test classes should not be flagged as unused
      assert(!issues.contains("Unused field 'publicTestField'"))
      // But private fields should still be flagged
      assert(issues.contains("Unused field 'privateTestField'"))
    }
  }

  test("Non-library project: public methods in test classes flagged as unused (baseline)") {
    FileSystemHelper.run(
      Map(
        "TestClass.cls" -> "@isTest public class TestClass { @isTest public static void usedTestMethod() {} public static void publicTestMethod() {} }"
      )
    ) { root: PathLike =>
      val org    = createOrgWithUnused(root)
      val issues = orgIssuesFor(org, root.join("TestClass.cls"))
      // In non-library projects, public methods in test classes should be flagged as unused
      assert(issues.contains("Unused public method 'void publicTestMethod()'"))
    }
  }

  // Tests for GitHub issue #330 - Unused problems

  test("Method called from list initializer should not be marked unused") {
    FileSystemHelper.run(
      Map(
        "Dummy.cls" -> "public class Dummy { static { insert new List<Account>{ makeFoo() }; } private static Account makeFoo() { return new Account(); } }"
      )
    ) { root: PathLike =>
      createOrgWithUnused(root)
      assert(getMessages(root.join("Dummy.cls")).isEmpty)
    }
  }

  test("Method called from static initializer block should not be marked unused") {
    FileSystemHelper.run(
      Map(
        "Dummy.cls" -> "public class Dummy { static { helper(); } private static void helper() { System.debug('called'); } }"
      )
    ) { root: PathLike =>
      createOrgWithUnused(root)
      assert(getMessages(root.join("Dummy.cls")).isEmpty)
    }
  }

  test("Loop variable used only in iteration control should not be flagged (issue #397)") {
    FileSystemHelper.run(
      Map(
        "Dummy.cls" -> "public class Dummy { { for (Integer i = 0; i < 2; i++) { System.debug('iteration'); } } }"
      )
    ) { root: PathLike =>
      createOrgWithUnused(root)
      assert(getMessages(root.join("Dummy.cls")).isEmpty)
    }
  }

  test("Used loop variable should not be detected as unused") {
    FileSystemHelper.run(
      Map(
        "Dummy.cls" -> "public class Dummy { { for (Integer i = 0; i < 2; i++) { System.debug('iteration ' + i); } } }"
      )
    ) { root: PathLike =>
      createOrgWithUnused(root)
      assert(getMessages(root.join("Dummy.cls")).isEmpty)
    }
  }

  test("Batch class methods should not be marked unused") {
    FileSystemHelper.run(
      Map(
        "BatchClass.cls" -> "public class BatchClass implements Database.Batchable<SObject> { public Database.QueryLocator start(Database.BatchableContext context) { return Database.getQueryLocator('SELECT Id FROM Account'); } public void execute(Database.BatchableContext context, List<SObject> scope) { } public void finish(Database.BatchableContext context) { } }"
      )
    ) { root: PathLike =>
      createOrgWithUnused(root)
      assert(getMessages(root.join("BatchClass.cls")).isEmpty)
    }
  }

<<<<<<< HEAD
  // Tests for issue #398 - Variables in ghosted type list initialization

  test("Variable used in ghosted type list initializer should not be flagged (issue #398)") {
    FileSystemHelper.run(
      Map(
        "sfdx-project.json" ->
          """{
            |"packageDirectories": [{"path": "force-app"}],
            |"plugins": {"dependencies": [{"namespace": "ext"}]}
            |}""".stripMargin,
        "force-app/Dummy.cls" -> "public class Dummy { { String msg = 'test'; List<ext__Type__c> items = new List<ext__Type__c>{ new ext__Type__c(Name = msg) }; System.debug(items); } }"
      )
    ) { root: PathLike =>
      createOrgWithUnused(root)
      assert(getMessages(root.join("force-app/Dummy.cls")).isEmpty)
    }
  }

  test("Variable used in multiple ghosted type list elements should not be flagged") {
    FileSystemHelper.run(
      Map(
        "sfdx-project.json" ->
          """{
            |"packageDirectories": [{"path": "force-app"}],
            |"plugins": {"dependencies": [{"namespace": "ext"}]}
            |}""".stripMargin,
        "force-app/Dummy.cls" -> "public class Dummy { { String msg1 = 'test1'; String msg2 = 'test2'; List<ext__Type__c> items = new List<ext__Type__c>{ new ext__Type__c(Name = msg1), new ext__Type__c(Name = msg2) }; System.debug(items); } }"
      )
    ) { root: PathLike =>
      createOrgWithUnused(root)
      assert(getMessages(root.join("force-app/Dummy.cls")).isEmpty)
    }
  }

  test("Unused variable with ghosted type list should still be flagged") {
    FileSystemHelper.run(
      Map(
        "sfdx-project.json" ->
          """{
            |"packageDirectories": [{"path": "force-app"}],
            |"plugins": {"dependencies": [{"namespace": "ext"}]}
            |}""".stripMargin,
        "force-app/Dummy.cls" -> "public class Dummy { { String msg1 = 'test'; String unused = 'unused'; List<ext__Type__c> items = new List<ext__Type__c>{ new ext__Type__c(Name = msg1) }; System.debug(items); } }"
      )
    ) { root: PathLike =>
      createOrgWithUnused(root)
      assert(
        getMessages(root.join("force-app/Dummy.cls")) ==
          "Unused: line 1 at 52-69: Unused local variable 'unused'\n"
      )
=======
  // Additional tests for issue #397 - for loop variable usage detection

  test("For loop with multiple variables - unused second variable should be flagged") {
    FileSystemHelper.run(
      Map(
        "Dummy.cls" -> "public class Dummy { { for (Integer i = 0, j = 0; i < 2; i++) { System.debug('iteration'); } } }"
      )
    ) { root: PathLike =>
      createOrgWithUnused(root)
      assert(
        getMessages(root.join("Dummy.cls")) ==
          "Unused: line 1 at 43-48: Unused local variable 'j'\n"
      )
    }
  }

  test("For loop with multiple variables - second variable read in body should not be flagged") {
    FileSystemHelper.run(
      Map(
        "Dummy.cls" -> "public class Dummy { { for (Integer i = 0, j = 0; i < 2; i++) { System.debug('iteration ' + j); } } }"
      )
    ) { root: PathLike =>
      createOrgWithUnused(root)
      assert(getMessages(root.join("Dummy.cls")).isEmpty)
    }
  }

  test(
    "For loop with multiple variables - second variable modified in body should not be flagged"
  ) {
    FileSystemHelper.run(
      Map(
        "Dummy.cls" -> "public class Dummy { { for (Integer i = 0, j = 0; i < 2; i++) { j++; System.debug('iteration'); } } }"
      )
    ) { root: PathLike =>
      createOrgWithUnused(root)
      assert(getMessages(root.join("Dummy.cls")).isEmpty)
    }
  }

  test(
    "For loop with multiple variables - second variable used only in condition should not be flagged"
  ) {
    FileSystemHelper.run(
      Map(
        "Dummy.cls" -> "public class Dummy { { for (Integer i = 0, j = 10; i < j; i++) { System.debug('iteration'); } } }"
      )
    ) { root: PathLike =>
      createOrgWithUnused(root)
      assert(getMessages(root.join("Dummy.cls")).isEmpty)
    }
  }

  test(
    "For loop with multiple variables - second variable used only in update should not be flagged"
  ) {
    FileSystemHelper.run(
      Map(
        "Dummy.cls" -> "public class Dummy { { for (Integer i = 0, j = 0; i < 10; i++, j++) { System.debug('iteration'); } } }"
      )
    ) { root: PathLike =>
      createOrgWithUnused(root)
      assert(getMessages(root.join("Dummy.cls")).isEmpty)
>>>>>>> 5e9a9788
    }
  }

}<|MERGE_RESOLUTION|>--- conflicted
+++ resolved
@@ -1411,7 +1411,6 @@
     }
   }
 
-<<<<<<< HEAD
   // Tests for issue #398 - Variables in ghosted type list initialization
 
   test("Variable used in ghosted type list initializer should not be flagged (issue #398)") {
@@ -1462,7 +1461,9 @@
         getMessages(root.join("force-app/Dummy.cls")) ==
           "Unused: line 1 at 52-69: Unused local variable 'unused'\n"
       )
-=======
+    }
+  }
+
   // Additional tests for issue #397 - for loop variable usage detection
 
   test("For loop with multiple variables - unused second variable should be flagged") {
@@ -1526,7 +1527,6 @@
     ) { root: PathLike =>
       createOrgWithUnused(root)
       assert(getMessages(root.join("Dummy.cls")).isEmpty)
->>>>>>> 5e9a9788
     }
   }
 
