/*
 Copyright (c) 2017 Kevin Jones, All rights reserved.
 Redistribution and use in source and binary forms, with or without
 modification, are permitted provided that the following conditions
 are met:
 1. Redistributions of source code must retain the above copyright
    notice, this list of conditions and the following disclaimer.
 2. Redistributions in binary form must reproduce the above copyright
    notice, this list of conditions and the following disclaimer in the
    documentation and/or other materials provided with the distribution.
 3. The name of the author may not be used to endorse or promote products
    derived from this software without specific prior written permission.
 */
package com.nawforce.apexlink.plugin

import com.nawforce.apexlink.TestHelper
import com.nawforce.apexlink.names.TypeNames.TypeNameUtils
import com.nawforce.apexlink.org.{OPM, OrgInfo}
import com.nawforce.apexlink.plugins.UnusedPlugin
import com.nawforce.apexlink.plugins.UnusedPlugin.onlyTestCodeReferenceText
import com.nawforce.apexlink.types.apex.{FullDeclaration, SummaryDeclaration}
import com.nawforce.pkgforce.names.{Name, TypeName}
import com.nawforce.pkgforce.path.PathLike
import com.nawforce.runtime.FileSystemHelper
import org.scalatest.funsuite.AnyFunSuite

class UnusedTest extends AnyFunSuite with TestHelper {

  private val testUsedOuterClassWarning =
    "only referenced by test code, consider using @isTest or @SuppressWarnings('Unused') if needed"
  private val testUsedOuterInterfaceOrEnumWarning =
    "only referenced by test code, consider using @SuppressWarnings('Unused') if needed"

  def createOrgWithUnused(root: PathLike): OPM.OrgImpl = {
    createOrgWithPlugin(root, classOf[UnusedPlugin])
  }

  def orgIssuesFor(org: OPM.OrgImpl, path: PathLike): String = {
    val messages = org.issueManager.issuesForFileInternal(path).map(_.asString()).mkString("\n")
    if (messages.nonEmpty) messages + "\n" else ""
  }

  test("Unused method") {
    FileSystemHelper.run(
      Map(
        "Dummy.cls" -> "public class Dummy {public void foo() {}}",
        "Foo.cls"   -> "public class Foo{ {Type t = Dummy.class;} }"
      )
    ) { root: PathLike =>
      val org = createOrgWithUnused(root)
      assert(
        orgIssuesFor(org, root.join("Dummy.cls"))
          == "Unused: line 1 at 32-35: Unused public method 'void foo()'\n"
      )
    }
  }

  test("Unused global method") {
    FileSystemHelper.run(
      Map(
        "Dummy.cls" -> "global class Dummy {global void foo() {}}",
        "Foo.cls"   -> "public class Foo{ {Type t = Dummy.class;} }"
      )
    ) { root: PathLike =>
      val org = createOrgWithUnused(root)
      assert(orgIssuesFor(org, root.join("Dummy.cls")).isEmpty)
    }
  }

  test("Unused public method in global class") {
    FileSystemHelper.run(
      Map(
        "Dummy.cls" -> "global class Dummy {public void foo() {}}",
        "Foo.cls"   -> "public class Foo{ {Type t = Dummy.class;} }"
      )
    ) { root: PathLike =>
      val org = createOrgWithUnused(root)
      assert(
        orgIssuesFor(org, root.join("Dummy.cls")) ==
          "Unused: line 1 at 32-35: Unused public method 'void foo()'\n"
      )
    }
  }

  test("Unused public method in page controller") {
    FileSystemHelper.run(
      Map(
        "Dummy.cls"     -> "global class Dummy {public void foo() {}}",
        "TestPage.page" -> "<apex:page standardController=\"Account\" extensions=\"Dummy\"/>"
      )
    ) { root: PathLike =>
      val org = createOrgWithUnused(root)
      assert(orgIssuesFor(org, root.join("Dummy.cls")).isEmpty)
    }
  }

  test("Unused method in 'Unused' suppressed class") {
    FileSystemHelper.run(
      Map(
        "Dummy.cls" -> "@SuppressWarnings('Unused') public class Dummy {public void foo() {}}",
        "Foo.cls"   -> "public class Foo{ {Type t = Dummy.class;} }"
      )
    ) { root: PathLike =>
      val org = createOrgWithUnused(root)
      assert(orgIssuesFor(org, root.join("Dummy.cls")).isEmpty)
    }
  }

  test("Unused method in 'PMD' suppressed class") {
    FileSystemHelper.run(
      Map(
        "Dummy.cls" -> "@SuppressWarnings('PMD') public class Dummy {public void foo() {}}",
        "Foo.cls"   -> "public class Foo{ {Type t = Dummy.class;} }"
      )
    ) { root: PathLike =>
      val org = createOrgWithUnused(root)
      assert(orgIssuesFor(org, root.join("Dummy.cls")).isEmpty)
    }
  }

  test("Unused method with 'Unused' suppress") {
    FileSystemHelper.run(
      Map(
        "Dummy.cls" -> "public class Dummy {@SuppressWarnings('Unused') public void foo() {}}",
        "Foo.cls"   -> "public class Foo{ {Type t = Dummy.class;} }"
      )
    ) { root: PathLike =>
      val org = createOrgWithUnused(root)
      assert(orgIssuesFor(org, root.join("Dummy.cls")).isEmpty)
    }
  }

  test("Unused method with 'PMD' suppress") {
    FileSystemHelper.run(
      Map(
        "Dummy.cls" -> "public class Dummy {@SuppressWarnings('PMD') public void foo() {}}",
        "Foo.cls"   -> "public class Foo{ {Type t = Dummy.class;} }"
      )
    ) { root: PathLike =>
      val org = createOrgWithUnused(root)
      assert(orgIssuesFor(org, root.join("Dummy.cls")).isEmpty)
    }
  }

  test("Unused @AuraEnabled method") {
    FileSystemHelper.run(
      Map(
        "Dummy.cls" -> "public class Dummy {@AuraEnabled public void foo() {}}",
        "Foo.cls"   -> "public class Foo{ {Type t = Dummy.class;} }"
      )
    ) { root: PathLike =>
      val org = createOrgWithUnused(root)
      assert(orgIssuesFor(org, root.join("Dummy.cls")).isEmpty)
    }
  }

  test("Used prod method") {
    FileSystemHelper.run(
      Map(
        "Dummy.cls" -> "public class Dummy {public void foo() {}}",
        "Foo.cls"   -> "public class Foo{ {new Dummy().foo();} }"
      )
    ) { root: PathLike =>
      val org = createOrgWithUnused(root)
      assert(orgIssuesFor(org, root.join("Dummy.cls")).isEmpty)
    }
  }

  test("Used prod method from test") {
    FileSystemHelper.run(
      Map(
        "Dummy.cls" -> "public class Dummy {public void foo() {}}",
        "Foo.cls"   -> "@isTest public class Foo{ {new Dummy().foo();} }"
      )
    ) { root: PathLike =>
      val org = createOrgWithUnused(root)
      assert(
        orgIssuesFor(org, root.join("Dummy.cls")) ==
          s"Unused: line 1 at 13-18: Unused class 'Dummy', $testUsedOuterClassWarning\n"
      )
    }
  }

  test("Used prod method from test (suppressed)") {
    FileSystemHelper.run(
      Map(
        "Dummy.cls" -> "@SuppressWarnings('Unused') public class Dummy {public void foo() {}}",
        "Foo.cls"   -> "@isTest public class Foo{ {new Dummy().foo();} }"
      )
    ) { root: PathLike =>
      val org = createOrgWithUnused(root)
      assert(orgIssuesFor(org, root.join("Dummy.cls")).isEmpty)
    }
  }

  test("Used prod interface method from test") {
    FileSystemHelper.run(
      Map(
        "Dummy.cls" -> "public interface Dummy {void foo();}",
        "Foo.cls"   -> "@isTest public class Foo{ {Dummy d; d.foo();} }"
      )
    ) { root: PathLike =>
      val org = createOrgWithUnused(root)
      assert(
        orgIssuesFor(org, root.join("Dummy.cls")) ==
          s"Unused: line 1 at 17-22: Unused interface 'Dummy', $testUsedOuterInterfaceOrEnumWarning\n"
      )
    }
  }

  test("Used prod enum constant from test") {
    FileSystemHelper.run(
      Map(
        "Dummy.cls" -> "public enum Dummy {A}",
        "Foo.cls"   -> "@isTest public class Foo{ {Dummy d; d = Dummy.A;} }"
      )
    ) { root: PathLike =>
      val org = createOrgWithUnused(root)
      assert(
        orgIssuesFor(org, root.join("Dummy.cls")) ==
          s"Unused: line 1 at 12-17: Unused enum 'Dummy', $testUsedOuterInterfaceOrEnumWarning\n"
      )
    }
  }

  test("Nested unused method") {
    FileSystemHelper.run(
      Map(
        "Dummy.cls" -> "public class Dummy {public class Inner {public void foo() {}} }",
        "Foo.cls"   -> "public class Foo{ {Type t1 = Dummy.class; Type t2 = Dummy.Inner.class;} }"
      )
    ) { root: PathLike =>
      val org = createOrgWithUnused(root)
      assert(
        orgIssuesFor(org, root.join("Dummy.cls")) ==
          "Unused: line 1 at 52-55: Unused public method 'void foo()'\n"
      )
    }
  }

  test("Nested global unused method") {
    FileSystemHelper.run(
      Map(
        "Dummy.cls" -> "global class Dummy {global class Inner {global void foo() {}} }",
        "Foo.cls"   -> "public class Foo{ {Type t1 = Dummy.class; Type t2 = Dummy.Inner.class;} }"
      )
    ) { root: PathLike =>
      val org = createOrgWithUnused(root)
      assert(orgIssuesFor(org, root.join("Dummy.cls")).isEmpty)
    }
  }

  test("Nested @AuraEnabled method") {
    FileSystemHelper.run(
      Map(
        "Dummy.cls" -> "public class Dummy {public class Inner {public @AuraEnabled void foo() {}} }",
        "Foo.cls" -> "public class Foo{ {Type t1 = Dummy.class; Type t2 = Dummy.Inner.class;} }"
      )
    ) { root: PathLike =>
      val org = createOrgWithUnused(root)
      assert(orgIssuesFor(org, root.join("Dummy.cls")).isEmpty)
    }
  }

  test("Method used from same method") {
    FileSystemHelper.run(
      Map(
        "Dummy.cls" -> "public class Dummy {public void foo() {foo();}}",
        "Foo.cls"   -> "public class Foo{ {Type t = Dummy.class;} }"
      )
    ) { root: PathLike =>
      val org = createOrgWithUnused(root)
      assert(
        orgIssuesFor(org, root.join("Dummy.cls")) ==
          "Unused: line 1 at 32-35: Unused public method 'void foo()'\n"
      )
    }
  }

  test("Method used from block") {
    FileSystemHelper.run(
      Map(
        "Dummy.cls" -> "public class Dummy {{foo();} public void foo() {}}",
        "Foo.cls"   -> "public class Foo{ {Type t = Dummy.class;} }"
      )
    ) { root: PathLike =>
      val org = createOrgWithUnused(root)
      assert(orgIssuesFor(org, root.join("Dummy.cls")).isEmpty)
    }
  }

  test("Unused field") {
    FileSystemHelper.run(
      Map(
        "Dummy.cls" -> "public class Dummy {Object a;}",
        "Foo.cls"   -> "public class Foo{ {Type t = Dummy.class;} }"
      )
    ) { root: PathLike =>
      val org = createOrgWithUnused(root)
      assert(
        orgIssuesFor(org, root.join("Dummy.cls")) ==
          "Unused: line 1 at 27-28: Unused field 'a'\n"
      )
    }
  }

  test("Unused global field") {
    FileSystemHelper.run(
      Map(
        "Dummy.cls" -> "global class Dummy {global Object a;}",
        "Foo.cls"   -> "public class Foo{ {Type t = Dummy.class;} }"
      )
    ) { root: PathLike =>
      val org = createOrgWithUnused(root)
      assert(orgIssuesFor(org, root.join("Dummy.cls")).isEmpty)
    }
  }

  test("Unused @AuraEnabled field") {
    FileSystemHelper.run(
      Map(
        "Dummy.cls" -> "public class Dummy {@AuraEnabled Object a;}",
        "Foo.cls"   -> "public class Foo{ {Type t = Dummy.class;} }"
      )
    ) { root: PathLike =>
      val org = createOrgWithUnused(root)
      assert(orgIssuesFor(org, root.join("Dummy.cls")).isEmpty)
    }
  }

  test("Nested unused field") {
    FileSystemHelper.run(
      Map(
        "Dummy.cls" -> "public class Dummy {public class Inner {Object a;} }",
        "Foo.cls"   -> "public class Foo{ {Type t1 = Dummy.class; Type t2 = Dummy.Inner.class;} }"
      )
    ) { root: PathLike =>
      val org = createOrgWithUnused(root)
      assert(
        orgIssuesFor(org, root.join("Dummy.cls")) ==
          "Unused: line 1 at 47-48: Unused field 'a'\n"
      )
    }
  }

  test("Nested global unused field") {
    FileSystemHelper.run(
      Map(
        "Dummy.cls" -> "global class Dummy {global class Inner {global Object a;} }",
        "Foo.cls"   -> "public class Foo{ {Type t1 = Dummy.class; Type t2 = Dummy.Inner.class;} }"
      )
    ) { root: PathLike =>
      val org = createOrgWithUnused(root)
      assert(orgIssuesFor(org, root.join("Dummy.cls")).isEmpty)
    }
  }

  test("Nested @AuraEnabled unused field") {
    FileSystemHelper.run(
      Map(
        "Dummy.cls" -> "public class Dummy {public class Inner {public @AuraEnabled Object a;} }",
        "Foo.cls"   -> "public class Foo{ {Type t1 = Dummy.class; Type t2 = Dummy.Inner.class;} }"
      )
    ) { root: PathLike =>
      val org = createOrgWithUnused(root)
      assert(orgIssuesFor(org, root.join("Dummy.cls")).isEmpty)
    }
  }

  test("Field used from method") {
    FileSystemHelper.run(
      Map(
        "Dummy.cls" -> "public class Dummy {Object a; void foo(){foo(); a = null;}}",
        "Foo.cls"   -> "public class Foo{ {new Dummy().foo();} }"
      )
    ) { root: PathLike =>
      val org = createOrgWithUnused(root)
      assert(orgIssuesFor(org, root.join("Dummy.cls")).isEmpty)
    }
  }

  test("Field used from block") {
    FileSystemHelper.run(
      Map(
        "Dummy.cls" -> "public class Dummy {{a = null;} Object a;}",
        "Foo.cls"   -> "public class Foo{ {Type t = Dummy.class;} }"
      )
    ) { root: PathLike =>
      val org = createOrgWithUnused(root)
      assert(orgIssuesFor(org, root.join("Dummy.cls")).isEmpty)
    }
  }

  test("Unused empty class") {
    FileSystemHelper.run(Map("Dummy.cls" -> "public class Dummy {}")) { root: PathLike =>
      val org = createOrgWithUnused(root)
      assert(orgIssuesFor(org, root.join("Dummy.cls")).isEmpty)
    }
  }

  test("Unused empty interface") {
    FileSystemHelper.run(Map("Dummy.cls" -> "public interface Dummy {}")) { root: PathLike =>
      val org = createOrgWithUnused(root)
      assert(orgIssuesFor(org, root.join("Dummy.cls")).isEmpty)
    }
  }

  test("Unused empty interface extending another interface ") {
    FileSystemHelper.run(
      Map("A.cls" -> "public interface A extends B {}", "B.cls" -> "public interface B {}")
    ) { root: PathLike =>
      val org = createOrgWithUnused(root)
      assert(orgIssuesFor(org, root.join("A.cls")).isEmpty)
      assert(orgIssuesFor(org, root.join("B.cls")).isEmpty)
    }
  }

  test("Unused empty enum") {
    FileSystemHelper.run(Map("Dummy.cls" -> "public enum Dummy {}")) { root: PathLike =>
      val org = createOrgWithUnused(root)
      assert(orgIssuesFor(org, root.join("Dummy.cls")).isEmpty)
    }
  }

  test("Unused empty test class") {
    FileSystemHelper.run(Map("Dummy.cls" -> "@isTest public class Dummy {}")) { root: PathLike =>
      val org = createOrgWithUnused(root)
      assert(orgIssuesFor(org, root.join("Dummy.cls")).isEmpty)
    }
  }

  test("Unused class") {
    FileSystemHelper.run(Map("Dummy.cls" -> "public class Dummy {Object a; void func() {}}")) {
      root: PathLike =>
        val org = createOrgWithUnused(root)
        assert(
          orgIssuesFor(org, root.join("Dummy.cls")) ==
            "Unused: line 1 at 13-18: Unused class 'Dummy'\n"
        )
    }
  }

  test("Unused interface") {
    FileSystemHelper.run(Map("Dummy.cls" -> "public interface Dummy {void func();}")) {
      root: PathLike =>
        val org = createOrgWithUnused(root)
        assert(
          orgIssuesFor(org, root.join("Dummy.cls")) ==
            "Unused: line 1 at 17-22: Unused interface 'Dummy'\n"
        )
    }
  }

  test("Unused interface extending another interface") {
    FileSystemHelper.run(
      Map(
        "Dummy.cls" -> "public interface Dummy extends Foo {void func();}",
        "Foo.cls"   -> "public interface Foo {void func();}"
      )
    ) { root: PathLike =>
      val org = createOrgWithUnused(root)
      assert(
        orgIssuesFor(org, root.join("Dummy.cls")) ==
          "Unused: line 1 at 17-22: Unused interface 'Dummy'\n"
      )
      assert(
        orgIssuesFor(org, root.join("Foo.cls")) ==
          "Unused: line 1 at 27-31: Unused public method 'void func()'\n"
      )
    }
  }

  test("Unused interface extending an interface extending another interface") {
    // This is rather specific test case to cover a bug that caused a stack overflow due to
    // incorrectly setup shadows relationship between the methods
    FileSystemHelper.run(
      Map(
        "C.cls" -> "public interface C extends B {void other();}",
        "B.cls" -> "public interface B extends A {void func();}",
        "A.cls" -> "public interface A {void func();}"
      )
    ) { root: PathLike =>
      val org = createOrgWithUnused(root)
      assert(
        orgIssuesFor(org, root.join("C.cls")) ==
          "Unused: line 1 at 17-18: Unused interface 'C'\n"
      )
      assert(
        orgIssuesFor(org, root.join("B.cls")) ==
          "Unused: line 1 at 35-39: Unused public method 'void func()'\n"
      )
      assert(
        orgIssuesFor(org, root.join("A.cls")) ==
          "Unused: line 1 at 25-29: Unused public method 'void func()'\n"
      )
    }
  }

  test("Unused enum") {
    FileSystemHelper.run(Map("Dummy.cls" -> "public enum Dummy {A}")) { root: PathLike =>
      val org = createOrgWithUnused(root)
      assert(
        orgIssuesFor(org, root.join("Dummy.cls")) ==
          "Unused: line 1 at 12-17: Unused enum 'Dummy'\n"
      )
    }
  }

  test("Non-empty class used from prod code") {
    FileSystemHelper.run(
      Map(
        "Dummy.cls" -> "public class Dummy {void func() {}}",
        "Foo.cls"   -> "public class Foo{ {Type t = Dummy.class;} }"
      )
    ) { root: PathLike =>
      val org = createOrgWithUnused(root)
      assert(
        orgIssuesFor(org, root.join("Dummy.cls")) ==
          "Unused: line 1 at 25-29: Unused private method 'void func()'\n"
      )
    }
  }

  test("Non-empty interface used from prod code") {
    FileSystemHelper.run(
      Map(
        "Dummy.cls" -> "public interface Dummy {void func();}",
        "Foo.cls"   -> "public class Foo{ {Type t = Dummy.class;} }"
      )
    ) { root: PathLike =>
      val org = createOrgWithUnused(root)
      assert(
        orgIssuesFor(org, root.join("Dummy.cls")) ==
          "Unused: line 1 at 29-33: Unused public method 'void func()'\n"
      )
    }
  }

  test("Non-empty enum used from prod code") {
    FileSystemHelper.run(
      Map(
        "Dummy.cls" -> "public enum Dummy {A}",
        "Foo.cls"   -> "public class Foo{ {Type t = Dummy.class;} }"
      )
    ) { root: PathLike =>
      val org = createOrgWithUnused(root)
      assert(
        orgIssuesFor(org, root.join("Dummy.cls")) ==
          "Unused: line 1 at 19-20: Unused field 'A'\n"
      )
    }
  }

  test("Non-empty class used from test code") {
    FileSystemHelper.run(
      Map(
        "Dummy.cls" -> "public class Dummy {void func() {}}",
        "Foo.cls"   -> "@isTest public class Foo{ @isTest void func() {Type t = Dummy.class;} }"
      )
    ) { root: PathLike =>
      val org = createOrgWithUnused(root)
      assert(
        orgIssuesFor(org, root.join("Dummy.cls")) ==
          s"Unused: line 1 at 13-18: Unused class 'Dummy', $testUsedOuterClassWarning\n"
      )
    }
  }

  test("Non-empty interface used from test code") {
    FileSystemHelper.run(
      Map(
        "Dummy.cls" -> "public interface Dummy {void func();}",
        "Foo.cls"   -> "@isTest public class Foo{ @isTest void func() {Type t = Dummy.class;} }"
      )
    ) { root: PathLike =>
      val org = createOrgWithUnused(root)
      assert(
        orgIssuesFor(org, root.join("Dummy.cls")) ==
          s"Unused: line 1 at 17-22: Unused interface 'Dummy', $testUsedOuterInterfaceOrEnumWarning\n"
      )
    }
  }

  test("Non-empty enum used from test code") {
    FileSystemHelper.run(
      Map(
        "Dummy.cls" -> "public enum Dummy {A}",
        "Foo.cls"   -> "@isTest public class Foo{ @isTest void func() {Type t = Dummy.class;} }"
      )
    ) { root: PathLike =>
      val org = createOrgWithUnused(root)
      assert(
        orgIssuesFor(org, root.join("Dummy.cls")) ==
          s"Unused: line 1 at 12-17: Unused enum 'Dummy', $testUsedOuterInterfaceOrEnumWarning\n"
      )
    }
  }

  test("Nested empty unused class") {
    FileSystemHelper.run(
      Map(
        "Dummy.cls" -> "public class Dummy {public class Inner {} }",
        "Foo.cls"   -> "public class Foo{ {Type t = Dummy.class;} }"
      )
    ) { root: PathLike =>
      val org = createOrgWithUnused(root)
      assert(
        orgIssuesFor(org, root.join("Dummy.cls")) ==
          "Unused: line 1 at 33-38: Unused class 'Dummy.Inner'\n"
      )
    }
  }

  test("Nested empty unused test class") {
    FileSystemHelper.run(
      Map(
        "Dummy.cls" -> "@isTest public class Dummy {public class Inner {} }",
        "Foo.cls"   -> "public class Foo{ {Type t = Dummy.class;} }"
      )
    ) { root: PathLike =>
      val org = createOrgWithUnused(root)
      assert(
        orgIssuesFor(org, root.join("Dummy.cls")) ==
          "Unused: line 1 at 41-46: Unused class 'Dummy.Inner'\n"
      )
    }
  }

  test("Nested empty test class used from test code") {
    FileSystemHelper.run(
      Map(
        "Dummy.cls" -> "@isTest public class Dummy {{Inner i; i.toString();} public class Inner {} }"
      )
    ) { root: PathLike =>
      val org = createOrgWithUnused(root)
      assert(orgIssuesFor(org, root.join("Dummy.cls")).isEmpty)
    }
  }

  test("Nested unused class") {
    FileSystemHelper.run(
      Map(
        "Dummy.cls" -> "public class Dummy {public class Inner {Object a; void func() {}} }",
        "Foo.cls"   -> "public class Foo{ {Type t = Dummy.class;} }"
      )
    ) { root: PathLike =>
      val org = createOrgWithUnused(root)
      assert(
        orgIssuesFor(org, root.join("Dummy.cls")) ==
          "Unused: line 1 at 33-38: Unused class 'Dummy.Inner'\n"
      )
    }
  }

  test("Unused catch") {
    FileSystemHelper.run(
      Map(
        "Dummy.cls" -> "public class Dummy {{ try {} catch(Exception e) {} }}",
        "Foo.cls"   -> "public class Foo{ {Type t = Dummy.class;} }"
      )
    ) { root: PathLike =>
      val org = createOrgWithUnused(root)
      assert(orgIssuesFor(org, root.join("Dummy.cls")).isEmpty)
    }
  }

  test("Unused this call argument") {
    FileSystemHelper.run(
      Map(
        "Dummy.cls" -> "public class Dummy {public Dummy(Object a) {this(a, null);} public Dummy(Object a, Object b) {a = b;} }",
        "Foo.cls" -> "public class Foo{ {Type t = Dummy.class;} }"
      )
    ) { root: PathLike =>
      val org = createOrgWithUnused(root)
      assert(orgIssuesFor(org, root.join("Dummy.cls")).isEmpty)
    }
  }

  test("Unused super call argument") {
    FileSystemHelper.run(
      Map(
        "Dummy.cls" -> "public class Dummy extends Foo {public Dummy(Object a) {super(a, null);}  }",
        "Foo.cls" -> "virtual public class Foo{ {Type t = Dummy.class;} public Foo(Object a, Object b) {a = b;} }"
      )
    ) { root: PathLike =>
      val org = createOrgWithUnused(root)
      assert(orgIssuesFor(org, root.join("Dummy.cls")).isEmpty)
    }
  }

  def assertIsFullDeclaration(
    pkg: OPM.PackageImpl,
    name: String,
    namespace: Option[Name] = None
  ): Unit = {
    assert(
      pkg.orderedModules.head
        .findModuleType(TypeName(Name(name)).withNamespace(namespace))
        .head
        .isInstanceOf[FullDeclaration]
    )
  }

  def assertIsSummaryDeclaration(
    pkg: OPM.PackageImpl,
    name: String,
    namespace: Option[Name] = None
  ): Unit = {
    assert(
      pkg.orderedModules.head
        .findModuleType(TypeName(Name(name)).withNamespace(namespace))
        .head
        .isInstanceOf[SummaryDeclaration]
    )
  }

  test("Used method on summary type") {
    withManualFlush {
      FileSystemHelper.run(
        Map(
          "Dummy.cls"  -> "public class Dummy {public static void foo() {}}",
          "Caller.cls" -> "public class Caller {{Dummy.Foo();}}"
        )
      ) { root: PathLike =>
        // Setup as cached
        val org = createOrgWithUnused(root)
        val pkg = org.unmanaged
        assertIsFullDeclaration(pkg, "Dummy")
        assert(orgIssuesFor(org, root.join("Dummy.cls")).isEmpty)
        org.flush()

        val org2 = createOrgWithUnused(root)
        val pkg2 = org2.unmanaged
        assertIsSummaryDeclaration(pkg2, "Dummy")
        OrgInfo.current.withValue(org2) {
          assert(orgIssuesFor(org2, root.join("Dummy.cls")).isEmpty)
        }
      }
    }
  }

  test("Unused method on summary type") {
    withManualFlush {
      FileSystemHelper.run(
        Map(
          "Dummy.cls" -> "public class Dummy {public void foo() {}}",
          "Foo.cls"   -> "public class Foo{ {Type t = Dummy.class;} }"
        )
      ) { root: PathLike =>
        // Setup as cached
        val org = createOrgWithUnused(root)
        val pkg = org.unmanaged
        assertIsFullDeclaration(pkg, "Dummy")
        assert(
          orgIssuesFor(org, root.join("Dummy.cls")) ==
            "Unused: line 1 at 32-35: Unused public method 'void foo()'\n"
        )
        org.flush()

        val org2 = createOrgWithUnused(root)
        val pkg2 = org2.unmanaged
        assertIsSummaryDeclaration(pkg2, "Dummy")
        OrgInfo.current.withValue(org2) {
          assert(
            orgIssuesFor(org2, root.join("Dummy.cls")) ==
              "Unused: line 1 at 32-35: Unused public method 'void foo()'\n"
          )
        }
      }
    }
  }

  test("Trigger referencing class") {
    FileSystemHelper.run(
      Map(
        "Foo.cls" -> "public class Foo {public static String bar;}",
        "Dummy.trigger" ->
          """trigger Dummy on Account (before insert) {
            |  System.debug(Foo.bar);
            |}""".stripMargin
      )
    ) { root: PathLike =>
      val org = createOrgWithUnused(root)
      assert(org.issues.isEmpty)

      OrgInfo.current.withValue(org) {
        assert(orgIssuesFor(org, root.join("Dummy.cls")).isEmpty)
      }
    }
  }

  test("Method referenced from external function call ") {
    FileSystemHelper.run(
      Map(
        "sfdx-project.json" ->
          """{
          |"namespace": "pkg",
          |"packageDirectories": [{"path": "pkg"}],
          |"plugins": {"dependencies": [{"namespace": "ext"}]}
          |}""".stripMargin,
        "pkg/Dummy.cls" -> "public class Dummy {public static void foo() {}}",
        "pkg/Other.cls" -> "public class Other {public void bar() {ext.func(Dummy.foo());}}"
      )
    ) { root: PathLike =>
      val org = createOrgWithUnused(root)
      assert(orgIssuesFor(org, root.join("Dummy.cls")).isEmpty)
    }
  }

  test("Unused local var") {
    FileSystemHelper.run(Map("Dummy.cls" -> "public class Dummy { {Object a;} }")) {
      root: PathLike =>
        createOrgWithUnused(root)
        assert(
          getMessages(root.join("Dummy.cls")) ==
            "Unused: line 1 at 29-30: Unused local variable 'a'\n"
        )
    }
  }

  test("Unused local var assignment") {
    FileSystemHelper.run(Map("Dummy.cls" -> "public class Dummy { {Object a; a=null;} }")) {
      root: PathLike =>
        createOrgWithUnused(root)
        assert(getMessages(root.join("Dummy.cls")).isEmpty)
    }
  }

  test("Variable used in for-each loop should not be flagged as unused") {
    FileSystemHelper.run(
      Map(
        "sfdx-project.json" ->
          """{
            |"packageDirectories": [{"path": "force-app"}],
            |"plugins": {"dependencies": [{"namespace": "ext"}]}
            |}""".stripMargin,
        "force-app/Dummy.cls" -> "public class Dummy { { List<ext__Something__c> myList; for(ext__Something__c a : myList) {} } }"
      )
    ) { root: PathLike =>
      createOrgWithUnused(root)
      assert(getMessages(root.join("force-app/Dummy.cls")).isEmpty)
    }
  }

  test("Page controller & extension is used") {
    FileSystemHelper.run(
      Map(
        "Test.page"      -> "<apex:page controller='Controller' extensions='Extension'/>",
        "Controller.cls" -> "public class Controller { }",
        "Extension.cls"  -> "public class Extension { }"
      )
    ) { root: PathLike =>
      val org = createOrgWithUnused(root)
      assert(org.issues.isEmpty)

      OrgInfo.current.withValue(org) {
        assert(orgIssuesFor(org, root.join("Controller.cls")).isEmpty)
        assert(orgIssuesFor(org, root.join("Extension.cls")).isEmpty)
      }
    }
  }

  test("Component controller is used") {
    FileSystemHelper.run(
      Map(
        "Test.component" -> "<apex:component controller='Controller'/>",
        "Controller.cls" -> "public class Controller { }"
      )
    ) { root: PathLike =>
      val org = createOrgWithUnused(root)
      assert(org.issues.isEmpty)

      OrgInfo.current.withValue(org) {
        assert(orgIssuesFor(org, root.join("Controller.cls")).isEmpty)
      }
    }
  }

  test("Queueable via abstract") {
    FileSystemHelper.run(
      Map(
        "Base.cls" -> "public abstract class Base implements Queueable { {Type t = Dummy.class;} }",
        "Dummy.cls" -> "public class Dummy extends Base {public void execute(QueueableContext context) {} }"
      )
    ) { root: PathLike =>
      val org = createOrgWithUnused(root)
      OrgInfo.current.withValue(org) {
        assert(getMessages(root.join("Dummy.cls")).isEmpty)
      }
    }
  }

  test("Unused method only referenced in test class") {
    FileSystemHelper.run(
      Map(
        "Dummy.cls" -> "public class Dummy {public static void foo() {}}",
        "Bar.cls"   -> "public class Bar{ {Type t = Dummy.class;} }",
        "Foo.cls"   -> "@isTest public class Foo{ {Dummy.foo();} }"
      )
    ) { root: PathLike =>
      val org = createOrgWithUnused(root)
      assert(
        orgIssuesFor(org, root.join("Dummy.cls"))
          == s"Unused: line 1 at 39-42: Unused public method 'void foo()', $onlyTestCodeReferenceText\n"
      )
    }
  }

  test("Unused method suppress by @TestVisible") {
    FileSystemHelper.run(
      Map(
        "Dummy.cls" -> "public class Dummy {@TestVisible public static void foo() {}}",
        "Bar.cls"   -> "public class Bar{ {Type t = Dummy.class;} }"
      )
    ) { root: PathLike =>
      val org = createOrgWithUnused(root)
      assert(orgIssuesFor(org, root.join("Dummy.cls")) == "")
    }
  }

  test("Unused field only referenced in test class") {
    FileSystemHelper.run(
      Map(
        "Dummy.cls" -> "public class Dummy {public static String foo;}",
        "Bar.cls"   -> "public class Bar{ {Type t = Dummy.class;} }",
        "Foo.cls"   -> "@isTest public class Foo{ {String b = Dummy.foo;} }"
      )
    ) { root: PathLike =>
      val org = createOrgWithUnused(root)
      assert(
        orgIssuesFor(org, root.join("Dummy.cls"))
          == s"Unused: line 1 at 41-44: Unused field 'foo', $onlyTestCodeReferenceText\n"
      )
    }
  }

  test("Unused field suppress by @TestVisible") {
    FileSystemHelper.run(
      Map(
        "Dummy.cls" -> "public class Dummy {@TestVisible public static String foo;}",
        "Bar.cls"   -> "public class Bar{ {Type t = Dummy.class;} }"
      )
    ) { root: PathLike =>
      val org = createOrgWithUnused(root)
      assert(orgIssuesFor(org, root.join("Dummy.cls")) == "")
    }
  }

  test("Unused inner class only referenced in test class") {
    FileSystemHelper.run(
      Map(
        "Dummy.cls" -> "public class Dummy {public class foo {}}",
        "Bar.cls"   -> "public class Bar{ {Type t = Dummy.class;} }",
        "Foo.cls"   -> "@isTest public class Foo{ {Type t = Dummy.foo;} }"
      )
    ) { root: PathLike =>
      val org = createOrgWithUnused(root)
      assert(
        orgIssuesFor(org, root.join("Dummy.cls"))
          == "Unused: line 1 at 33-36: Unused class 'Dummy.foo'\n"
      )
    }
  }

  test("Unused method only referenced in test class rolls up") {
    FileSystemHelper.run(
      Map(
        "Dummy.cls" -> "public class Dummy {public static void foo() {}}",
        "Foo.cls"   -> "@isTest public class Foo{ {Dummy.foo();} }"
      )
    ) { root: PathLike =>
      val org = createOrgWithUnused(root)
      assert(
        orgIssuesFor(org, root.join("Dummy.cls"))
          == s"Unused: line 1 at 13-18: Unused class 'Dummy', $testUsedOuterClassWarning\n"
      )
    }
  }

  test("Unused field only referenced in test class rolls up") {
    FileSystemHelper.run(
      Map(
        "Dummy.cls" -> "public class Dummy {public static String foo;}",
        "Foo.cls"   -> "@isTest public class Foo{ {String b = Dummy.foo;} }"
      )
    ) { root: PathLike =>
      val org = createOrgWithUnused(root)
      assert(
        orgIssuesFor(org, root.join("Dummy.cls"))
          == s"Unused: line 1 at 13-18: Unused class 'Dummy', $testUsedOuterClassWarning\n"
      )
    }
  }

  test("Unused inner class only referenced in test class rolls up") {
    FileSystemHelper.run(
      Map(
        "Dummy.cls" -> "public class Dummy {public class foo {}}",
        "Foo.cls"   -> "@isTest public class Foo{ {Type t = Dummy.foo;} }"
      )
    ) { root: PathLike =>
      val org = createOrgWithUnused(root)
      assert(
        orgIssuesFor(org, root.join("Dummy.cls"))
          == s"Unused: line 1 at 13-18: Unused class 'Dummy', $testUsedOuterClassWarning\n"
      )
    }
  }

  test("Unused enum constant bug") {
    FileSystemHelper.run(
      Map(
        "Dummy.cls" -> "public class Dummy {public enum A { B } {switch on a { when B {}} }}",
        "Bar.cls"   -> "public class Bar{ {Type t = Dummy.class;} }"
      )
    ) { root: PathLike =>
      val org = createOrgWithUnused(root)
      assert(orgIssuesFor(org, root.join("Dummy.cls")) == "")
    }
  }

  test("Local var not unused when bound in string literal") {
    FileSystemHelper.run(
      Map(
        "Dummy.cls" -> "public class Dummy { {Object a; System.debug(':a');} }",
        "Bar.cls"   -> "public class Bar{ {Type t = Dummy.class;} }"
      )
    ) { root: PathLike =>
      createOrgWithUnused(root)
      assert(getMessages(root.join("Dummy.cls")).isEmpty)
    }
  }

  test("Instance field not unused when bound in string literal") {
    FileSystemHelper.run(
      Map(
        "Dummy.cls" -> "public class Dummy {Object a; { System.debug(':a');} }",
        "Bar.cls"   -> "public class Bar{ {Type t = Dummy.class;} }"
      )
    ) { root: PathLike =>
      createOrgWithUnused(root)
      assert(getMessages(root.join("Dummy.cls")).isEmpty)
    }
  }

  test("Static field not unused when bound in string literal") {
    FileSystemHelper.run(
      Map(
        "Dummy.cls" -> "public class Dummy {static Object a; { System.debug(':a');} }",
        "Bar.cls"   -> "public class Bar{ {Type t = Dummy.class;} }"
      )
    ) { root: PathLike =>
      createOrgWithUnused(root)
      assert(getMessages(root.join("Dummy.cls")).isEmpty)
    }
  }

  test("Outer static field not unused when bound in string literal") {
    FileSystemHelper.run(
      Map(
        "Dummy.cls" -> "public class Dummy {static Object a; class Foo { { System.debug(':a');} } }",
        "Bar.cls" -> "public class Bar{ {Type t = Dummy.Foo.class;} }"
      )
    ) { root: PathLike =>
      createOrgWithUnused(root)
      assert(getMessages(root.join("Dummy.cls")).isEmpty)
    }
  }

  test("Local var not unused when bound in SOQL literal") {
    FileSystemHelper.run(
      Map(
        "Dummy.cls" -> "public class Dummy { {Object a; System.debug([Select Id from Account where Id=:a]); } }",
        "Bar.cls" -> "public class Bar{ {Type t = Dummy.class;} }"
      )
    ) { root: PathLike =>
      createOrgWithUnused(root)
      assert(getMessages(root.join("Dummy.cls")).isEmpty)
    }
  }

  test("Local var not unused when in upsert stmt") {
    FileSystemHelper.run(
      Map(
        "Dummy.cls" -> "public class Dummy { {Account a; upsert new List<Account>{a}; } }",
        "Bar.cls"   -> "public class Bar{ {Type t = Dummy.class;} }"
      )
    ) { root: PathLike =>
      createOrgWithUnused(root)
      assert(getMessages(root.join("Dummy.cls")).isEmpty)
    }
  }

  test("Instance field not unused when bound in SOQL literal") {
    FileSystemHelper.run(
      Map(
        "Dummy.cls" -> "public class Dummy {Object a; { System.debug([Select Id from Account where Id=:a]);} }",
        "Bar.cls" -> "public class Bar{ {Type t = Dummy.class;} }"
      )
    ) { root: PathLike =>
      createOrgWithUnused(root)
      assert(getMessages(root.join("Dummy.cls")).isEmpty)
    }
  }

  test("Static field not unused when bound in SOQL literal") {
    FileSystemHelper.run(
      Map(
        "Dummy.cls" -> "public class Dummy {static Object a; { System.debug([Select Id from Account where Id=:a]);} }",
        "Bar.cls" -> "public class Bar{ {Type t = Dummy.class;} }"
      )
    ) { root: PathLike =>
      createOrgWithUnused(root)
      assert(getMessages(root.join("Dummy.cls")).isEmpty)
    }
  }

  test("Outer static field not unused when bound in SOQL literal") {
    FileSystemHelper.run(
      Map(
        "Dummy.cls" -> "public class Dummy {static Object a; class Foo { { System.debug([Select Id from Account where Id=:a]);} } }",
        "Bar.cls" -> "public class Bar{ {Type t = Dummy.Foo.class;} }"
      )
    ) { root: PathLike =>
      createOrgWithUnused(root)
      assert(getMessages(root.join("Dummy.cls")).isEmpty)
    }
  }

  def createLibraryOrgWithUnused(root: PathLike): OPM.OrgImpl = {
    // Create sfdx-project.json with library flag
    val sfdxProjectContent = """{
      "packageDirectories": [{"path": "."}],
      "plugins": {
        "library": true
      }
    }"""
    root.join("sfdx-project.json").write(sfdxProjectContent)
    createOrgWithUnused(root)
  }

  test("Library project: public method not flagged as unused") {
    FileSystemHelper.run(
      Map("Dummy.cls" -> "public class Dummy { public void publicMethod() {} }")
    ) { root: PathLike =>
      val org = createLibraryOrgWithUnused(root)
      assert(orgIssuesFor(org, root.join("Dummy.cls")) == "")
    }
  }

  test("Library project: private method still flagged as unused") {
    FileSystemHelper.run(
      Map(
        "Dummy.cls" -> "public class Dummy { public void publicMethod() {} private void privateMethod() {} }"
      )
    ) { root: PathLike =>
      val org = createLibraryOrgWithUnused(root)
      assert(
        orgIssuesFor(org, root.join("Dummy.cls"))
          .contains("Unused private method 'void privateMethod()'")
      )
    }
  }

  test("Library project: public field not flagged as unused") {
    FileSystemHelper.run(Map("Dummy.cls" -> "public class Dummy { public String publicField; }")) {
      root: PathLike =>
        val org = createLibraryOrgWithUnused(root)
        assert(orgIssuesFor(org, root.join("Dummy.cls")) == "")
    }
  }

  test("Library project: private field still flagged as unused") {
    FileSystemHelper.run(
      Map(
        "Dummy.cls" -> "public class Dummy { public String publicField; private String privateField; }"
      )
    ) { root: PathLike =>
      val org = createLibraryOrgWithUnused(root)
      assert(
        orgIssuesFor(org, root.join("Dummy.cls"))
          .contains("Unused field 'privateField'")
      )
    }
  }

  test("Non-library project: public method flagged as unused (baseline)") {
    FileSystemHelper.run(
      Map(
        "Dummy.cls" -> "public class Dummy { public void publicMethod() {} }",
        "Bar.cls"   -> "public class Bar{ {Type t = Dummy.class;} }"
      )
    ) { root: PathLike =>
      val org = createOrgWithUnused(root)
      assert(
        orgIssuesFor(org, root.join("Dummy.cls"))
          .contains("Unused public method 'void publicMethod()'")
      )
    }
  }

  test("Library project: global method still excluded from unused warnings") {
    FileSystemHelper.run(
      Map("Dummy.cls" -> "global class Dummy { global void globalMethod() {} }")
    ) { root: PathLike =>
      val org = createLibraryOrgWithUnused(root)
      assert(orgIssuesFor(org, root.join("Dummy.cls")) == "")
    }
  }

  test("Library project: @TestVisible field excluded from unused warnings") {
    FileSystemHelper.run(
      Map("Dummy.cls" -> "public class Dummy { @TestVisible private String testVisibleField; }")
    ) { root: PathLike =>
      val org = createLibraryOrgWithUnused(root)
      assert(orgIssuesFor(org, root.join("Dummy.cls")) == "")
    }
  }

  test("Library project: global field still excluded from unused warnings") {
    FileSystemHelper.run(Map("Dummy.cls" -> "global class Dummy { global String globalField; }")) {
      root: PathLike =>
        val org = createLibraryOrgWithUnused(root)
        assert(orgIssuesFor(org, root.join("Dummy.cls")) == "")
    }
  }

  test("Library project: @AuraEnabled field excluded from unused warnings") {
    FileSystemHelper.run(
      Map("Dummy.cls" -> "public class Dummy { @AuraEnabled private String auraField; }")
    ) { root: PathLike =>
      val org = createLibraryOrgWithUnused(root)
      assert(orgIssuesFor(org, root.join("Dummy.cls")) == "")
    }
  }

  test("Library project: public property not flagged as unused") {
    FileSystemHelper.run(
      Map("Dummy.cls" -> "public class Dummy { public String publicProperty { get; set; } }")
    ) { root: PathLike =>
      val org = createLibraryOrgWithUnused(root)
      assert(orgIssuesFor(org, root.join("Dummy.cls")) == "")
    }
  }

  test("Library project: private property still flagged as unused") {
    FileSystemHelper.run(
      Map(
        "Dummy.cls" -> "public class Dummy { public String publicProperty { get; set; } private String privateProperty { get; set; } }"
      )
    ) { root: PathLike =>
      val org = createLibraryOrgWithUnused(root)
      assert(
        orgIssuesFor(org, root.join("Dummy.cls"))
          .contains("Unused property 'privateProperty'")
      )
    }
  }

  test("Library project: public static field not flagged as unused") {
    FileSystemHelper.run(
      Map("Dummy.cls" -> "public class Dummy { public static String publicStaticField; }")
    ) { root: PathLike =>
      val org = createLibraryOrgWithUnused(root)
      assert(orgIssuesFor(org, root.join("Dummy.cls")) == "")
    }
  }

  test("Non-library project: public field flagged as unused (baseline)") {
    FileSystemHelper.run(
      Map(
        "Dummy.cls" -> "public class Dummy { public String publicField; }",
        "Bar.cls"   -> "public class Bar{ {Type t = Dummy.class;} }"
      )
    ) { root: PathLike =>
      val org = createOrgWithUnused(root)
      assert(
        orgIssuesFor(org, root.join("Dummy.cls"))
          .contains("Unused field 'publicField'")
      )
    }
  }

  test("Library project: nested class public members not flagged as unused") {
    FileSystemHelper.run(
      Map(
        "Dummy.cls" -> "public class Dummy { public void usedMethod() {} public class InnerClass { public void publicMethod() {} private void privateMethod() {} } }",
        "Bar.cls" -> "public class Bar{ {new Dummy().usedMethod(); new Dummy.InnerClass();} }"
      )
    ) { root: PathLike =>
      val org    = createLibraryOrgWithUnused(root)
      val issues = orgIssuesFor(org, root.join("Dummy.cls"))
      // In library projects, public methods should not be flagged as unused (they're part of the API)
      assert(!issues.contains("Unused public method 'void publicMethod()'"))
      // But private methods should still be flagged
      assert(issues.contains("Unused private method 'void privateMethod()'"))
    }
  }

  test("Non-library project: nested class public members flagged as unused (baseline)") {
    FileSystemHelper.run(
      Map(
        "Dummy.cls" -> "public class Dummy { public void usedMethod() {} public class InnerClass { public void publicMethod() {} } }",
        "Bar.cls" -> "public class Bar{ {new Dummy().usedMethod(); new Dummy.InnerClass();} }"
      )
    ) { root: PathLike =>
      val org    = createOrgWithUnused(root)
      val issues = orgIssuesFor(org, root.join("Dummy.cls"))
      // In non-library projects, public methods in nested classes should be flagged as unused
      assert(issues.contains("Unused public method 'void publicMethod()'"))
    }
  }

  test("Library project: public methods in test classes not flagged as unused") {
    FileSystemHelper.run(
      Map(
        "TestClass.cls" -> "@isTest public class TestClass { public static void publicTestMethod() {} private static void privateTestMethod() {} }"
      )
    ) { root: PathLike =>
      val org    = createLibraryOrgWithUnused(root)
      val issues = orgIssuesFor(org, root.join("TestClass.cls"))
      // In library projects, public methods in test classes should not be flagged as unused
      assert(!issues.contains("Unused public method 'void publicTestMethod()'"))
      // But private methods should still be flagged
      assert(issues.contains("Unused private method 'void privateTestMethod()'"))
    }
  }

  test("Library project: public fields in test classes not flagged as unused") {
    FileSystemHelper.run(
      Map(
        "TestClass.cls" -> "@isTest public class TestClass { public String publicTestField; private String privateTestField; }"
      )
    ) { root: PathLike =>
      val org    = createLibraryOrgWithUnused(root)
      val issues = orgIssuesFor(org, root.join("TestClass.cls"))
      // In library projects, public fields in test classes should not be flagged as unused
      assert(!issues.contains("Unused field 'publicTestField'"))
      // But private fields should still be flagged
      assert(issues.contains("Unused field 'privateTestField'"))
    }
  }

  test("Non-library project: public methods in test classes flagged as unused (baseline)") {
    FileSystemHelper.run(
      Map(
        "TestClass.cls" -> "@isTest public class TestClass { @isTest public static void usedTestMethod() {} public static void publicTestMethod() {} }"
      )
    ) { root: PathLike =>
      val org    = createOrgWithUnused(root)
      val issues = orgIssuesFor(org, root.join("TestClass.cls"))
      // In non-library projects, public methods in test classes should be flagged as unused
      assert(issues.contains("Unused public method 'void publicTestMethod()'"))
    }
  }

  // Tests for GitHub issue #330 - Unused problems

  test("Method called from list initializer should not be marked unused") {
    FileSystemHelper.run(
      Map(
        "Dummy.cls" -> "public class Dummy { static { insert new List<Account>{ makeFoo() }; } private static Account makeFoo() { return new Account(); } }"
      )
    ) { root: PathLike =>
      createOrgWithUnused(root)
      assert(getMessages(root.join("Dummy.cls")).isEmpty)
    }
  }

  test("Method called from static initializer block should not be marked unused") {
    FileSystemHelper.run(
      Map(
        "Dummy.cls" -> "public class Dummy { static { helper(); } private static void helper() { System.debug('called'); } }"
      )
    ) { root: PathLike =>
      createOrgWithUnused(root)
      assert(getMessages(root.join("Dummy.cls")).isEmpty)
    }
  }

  test("Loop variable used only in iteration control should not be flagged (issue #397)") {
    FileSystemHelper.run(
      Map(
        "Dummy.cls" -> "public class Dummy { { for (Integer i = 0; i < 2; i++) { System.debug('iteration'); } } }"
      )
    ) { root: PathLike =>
      createOrgWithUnused(root)
      assert(getMessages(root.join("Dummy.cls")).isEmpty)
    }
  }

  test("Used loop variable should not be detected as unused") {
    FileSystemHelper.run(
      Map(
        "Dummy.cls" -> "public class Dummy { { for (Integer i = 0; i < 2; i++) { System.debug('iteration ' + i); } } }"
      )
    ) { root: PathLike =>
      createOrgWithUnused(root)
      assert(getMessages(root.join("Dummy.cls")).isEmpty)
    }
  }

  test("Batch class methods should not be marked unused") {
    FileSystemHelper.run(
      Map(
        "BatchClass.cls" -> "public class BatchClass implements Database.Batchable<SObject> { public Database.QueryLocator start(Database.BatchableContext context) { return Database.getQueryLocator('SELECT Id FROM Account'); } public void execute(Database.BatchableContext context, List<SObject> scope) { } public void finish(Database.BatchableContext context) { } }"
      )
    ) { root: PathLike =>
      createOrgWithUnused(root)
      assert(getMessages(root.join("BatchClass.cls")).isEmpty)
    }
  }

<<<<<<< HEAD
  // Additional tests for issue #397 - for loop variable usage detection

  test("For loop with multiple variables - unused second variable should be flagged") {
    FileSystemHelper.run(
      Map(
        "Dummy.cls" -> "public class Dummy { { for (Integer i = 0, j = 0; i < 2; i++) { System.debug('iteration'); } } }"
      )
    ) { root: PathLike =>
      createOrgWithUnused(root)
      assert(
        getMessages(root.join("Dummy.cls")) ==
          "Unused: line 1 at 43-48: Unused local variable 'j'\n"
      )
    }
  }

  test("For loop with multiple variables - second variable read in body should not be flagged") {
    FileSystemHelper.run(
      Map(
        "Dummy.cls" -> "public class Dummy { { for (Integer i = 0, j = 0; i < 2; i++) { System.debug('iteration ' + j); } } }"
      )
    ) { root: PathLike =>
      createOrgWithUnused(root)
      assert(getMessages(root.join("Dummy.cls")).isEmpty)
    }
  }

  test(
    "For loop with multiple variables - second variable modified in body should not be flagged"
  ) {
    FileSystemHelper.run(
      Map(
        "Dummy.cls" -> "public class Dummy { { for (Integer i = 0, j = 0; i < 2; i++) { j++; System.debug('iteration'); } } }"
      )
    ) { root: PathLike =>
      createOrgWithUnused(root)
      assert(getMessages(root.join("Dummy.cls")).isEmpty)
    }
  }

  test(
    "For loop with multiple variables - second variable used only in condition should not be flagged"
  ) {
    FileSystemHelper.run(
      Map(
        "Dummy.cls" -> "public class Dummy { { for (Integer i = 0, j = 10; i < j; i++) { System.debug('iteration'); } } }"
      )
    ) { root: PathLike =>
      createOrgWithUnused(root)
      assert(getMessages(root.join("Dummy.cls")).isEmpty)
    }
  }

  test(
    "For loop with multiple variables - second variable used only in update should not be flagged"
  ) {
    FileSystemHelper.run(
      Map(
        "Dummy.cls" -> "public class Dummy { { for (Integer i = 0, j = 0; i < 10; i++, j++) { System.debug('iteration'); } } }"
      )
    ) { root: PathLike =>
      createOrgWithUnused(root)
      assert(getMessages(root.join("Dummy.cls")).isEmpty)
=======
  // Tests for issue #398 - Variables in ghosted type list initialization

  test("Variable used in ghosted type list initializer should not be flagged (issue #398)") {
    FileSystemHelper.run(
      Map(
        "sfdx-project.json" ->
          """{
            |"packageDirectories": [{"path": "force-app"}],
            |"plugins": {"dependencies": [{"namespace": "ext"}]}
            |}""".stripMargin,
        "force-app/Dummy.cls" -> "public class Dummy { { String msg = 'test'; List<ext__Type__c> items = new List<ext__Type__c>{ new ext__Type__c(Name = msg) }; System.debug(items); } }"
      )
    ) { root: PathLike =>
      createOrgWithUnused(root)
      assert(getMessages(root.join("force-app/Dummy.cls")).isEmpty)
    }
  }

  test("Variable used in multiple ghosted type list elements should not be flagged") {
    FileSystemHelper.run(
      Map(
        "sfdx-project.json" ->
          """{
            |"packageDirectories": [{"path": "force-app"}],
            |"plugins": {"dependencies": [{"namespace": "ext"}]}
            |}""".stripMargin,
        "force-app/Dummy.cls" -> "public class Dummy { { String msg1 = 'test1'; String msg2 = 'test2'; List<ext__Type__c> items = new List<ext__Type__c>{ new ext__Type__c(Name = msg1), new ext__Type__c(Name = msg2) }; System.debug(items); } }"
      )
    ) { root: PathLike =>
      createOrgWithUnused(root)
      assert(getMessages(root.join("force-app/Dummy.cls")).isEmpty)
    }
  }

  test("Unused variable with ghosted type list should still be flagged") {
    FileSystemHelper.run(
      Map(
        "sfdx-project.json" ->
          """{
            |"packageDirectories": [{"path": "force-app"}],
            |"plugins": {"dependencies": [{"namespace": "ext"}]}
            |}""".stripMargin,
        "force-app/Dummy.cls" -> "public class Dummy { { String msg1 = 'test'; String unused = 'unused'; List<ext__Type__c> items = new List<ext__Type__c>{ new ext__Type__c(Name = msg1) }; System.debug(items); } }"
      )
    ) { root: PathLike =>
      createOrgWithUnused(root)
      assert(
        getMessages(root.join("force-app/Dummy.cls")) ==
          "Unused: line 1 at 52-69: Unused local variable 'unused'\n"
      )
>>>>>>> ce6e664c
    }
  }

}<|MERGE_RESOLUTION|>--- conflicted
+++ resolved
@@ -1411,7 +1411,6 @@
     }
   }
 
-<<<<<<< HEAD
   // Additional tests for issue #397 - for loop variable usage detection
 
   test("For loop with multiple variables - unused second variable should be flagged") {
@@ -1475,7 +1474,9 @@
     ) { root: PathLike =>
       createOrgWithUnused(root)
       assert(getMessages(root.join("Dummy.cls")).isEmpty)
-=======
+    }
+  }
+
   // Tests for issue #398 - Variables in ghosted type list initialization
 
   test("Variable used in ghosted type list initializer should not be flagged (issue #398)") {
@@ -1526,7 +1527,6 @@
         getMessages(root.join("force-app/Dummy.cls")) ==
           "Unused: line 1 at 52-69: Unused local variable 'unused'\n"
       )
->>>>>>> ce6e664c
     }
   }
 
