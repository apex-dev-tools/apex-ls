/*
 Copyright (c) 2019 Kevin Jones, All rights reserved.
 Redistribution and use in source and binary forms, with or without
 modification, are permitted provided that the following conditions
 are met:
 1. Redistributions of source code must retain the above copyright
    notice, this list of conditions and the following disclaimer.
 2. Redistributions in binary form must reproduce the above copyright
    notice, this list of conditions and the following disclaimer in the
    documentation and/or other materials provided with the distribution.
 3. The name of the author may not be used to endorse or promote products
    derived from this software without specific prior written permission.
 */

package com.nawforce.apexlink.cst

import com.nawforce.apexlink.api.{ANTLRParser, ServerOps}
import com.nawforce.apexlink.{FileSystemHelper, TestHelper}
import com.nawforce.pkgforce.path.PathLike
import org.scalatest.funsuite.AnyFunSuite

class SwitchTest extends AnyFunSuite with TestHelper {

  test("Empty switch") {
    FileSystemHelper.run(Map("Dummy.cls" -> "public class Dummy {{switch on 'A' {}}}")) {
      root: PathLike =>
<<<<<<< HEAD
        createOrg(root)
        val expectedMsg = ServerOps.getUseOutlineParser match {
          case true => "Syntax: line 1 at 36: mismatched input '}' expecting 'when'\n"
          case false =>
=======
        val org = createOrg(root)
        val expectedMsg = ServerOps.getCurrentParser == ANTLRParser match {
          case false => "Syntax: line 1 at 36: mismatched input '}' expecting 'when'\n"
          case true =>
>>>>>>> 2ff693ca
            "Syntax: line 1 at 36: mismatched input '}' expecting 'when'\nSyntax: line 1 at 38: extraneous input '}' expecting <EOF>\n"
        }
        assert(getMessages(root.join("Dummy.cls")) == expectedMsg)
    }
  }

  test("Bad switch type") {
    typeDeclaration("public class Dummy {{Object a; switch on a {when 'A' {} }}}")
    assert(
      dummyIssues ==
        "Error: line 1 at 41-42: Switch expression must be a Integer, Long, String, SObject record or enum value, not 'Object'\n"
    )
  }

  test("Bad SObject type") {
    typeDeclaration("public class Dummy {{Account a; switch on a {when Account r {} }}}")
    assert(
      dummyIssues ==
        "Error: line 1 at 42-43: Switch expression must be a Integer, Long, String, SObject record or enum value, not 'Schema.Account'\n"
    )
  }

  test("When else not last") {
    typeDeclaration("public class Dummy {{switch on 'A' {when else {} when 'A' {} }}}")
    assert(
      dummyIssues ==
        "Error: line 1 at 36-48: 'when else' must be the last when block\n"
    )
  }

  test("Double null") {
    typeDeclaration("public class Dummy {{switch on 'A' {when null {} when null {} }}}")
    assert(
      dummyIssues ==
        "Error: line 1 at 54-58: There should only be one 'when null' block in a switch\n"
    )
  }

  test("Enum single control") {
    typeDeclaration("public class Dummy {{ApexPages.Severity a;switch on a {when CONFIRM {} }}}")
  }

  test("Enum single control (bad value)") {
    typeDeclaration("public class Dummy {{ApexPages.Severity a;switch on a {when BAD {} }}}")
    assert(
      dummyIssues ==
        "Error: line 1 at 60-63: Value must be a enum constant\n"
    )
  }

  test("Enum multi control") {
    typeDeclaration(
      "public class Dummy {{ApexPages.Severity a;switch on a {when CONFIRM {} when ERROR {}}}}"
    )
    assert(!hasIssues)
  }

  test("Enum multi control (duplicates)") {
    typeDeclaration(
      "public class Dummy {{ApexPages.Severity a;switch on a {when CONFIRM {} when CONFIRM {}}}}"
    )
    assert(dummyIssues == "Error: line 1 at 52-53: Duplicate when case for confirm\n")
  }

  test("Enum multi-part control") {
    typeDeclaration(
      "public class Dummy {{ApexPages.Severity a;switch on a {when CONFIRM, ERROR {} }}}"
    )
    assert(!hasIssues)
  }

  test("Enum multi-part control (duplicates)") {
    typeDeclaration(
      "public class Dummy {{ApexPages.Severity a;switch on a {when CONFIRM, Confirm {} }}}"
    )
    assert(dummyIssues == "Error: line 1 at 52-53: Duplicate when case for confirm\n")
  }

  test("Enum switch with Null") {
    typeDeclaration(
      "public class Dummy {{ApexPages.Severity a;switch on a {when null {} when else {}}}}"
    )
    assert(!hasIssues)
  }

  test("Enum switch with string") {
    typeDeclaration("public class Dummy {{ApexPages.Severity a;switch on a {when 'a' {}}}}")
    assert(
      dummyIssues ==
        "Error: line 1 at 60-63: An Enum value is required for this value\n"
    )
  }

  test("Enum switch with id id") {
    typeDeclaration(
      "public class Dummy {{ApexPages.Severity a;switch on a {when Account record {}}}}"
    )
    assert(
      dummyIssues ==
        "Error: line 1 at 60-67: Expecting an enum constant value\n"
    )
  }

  test("Enum switch with integer") {
    typeDeclaration("public class Dummy {{ApexPages.Severity a;switch on a {when 42 {}}}}")
    assert(
      dummyIssues ==
        "Error: line 1 at 60-62: An Enum value is required for this value\n"
    )
  }

  test("String single control") {
    typeDeclaration("public class Dummy {{switch on 'A' {when 'A' {} }}}")
    assert(!hasIssues)
  }

  test("String multi control") {
    typeDeclaration("public class Dummy {{switch on 'A' {when 'A' {} when 'B' {}}}}")
    assert(!hasIssues)
  }

  test("String multi control (duplicate)") {
    typeDeclaration("public class Dummy {{switch on 'A' {when 'A' {} when 'A' {}}}}")
    assert(dummyIssues == "Error: line 1 at 31-34: Duplicate when case for 'A'\n")
  }

  test("String multi-part control") {
    typeDeclaration("public class Dummy {{switch on 'A' {when 'A', 'B' {} }}}")
    assert(!hasIssues)
  }

  test("String multi-part control (duplicate)") {
    typeDeclaration("public class Dummy {{switch on 'A' {when 'A', 'A' {} }}}")
    assert(dummyIssues == "Error: line 1 at 31-34: Duplicate when case for 'A'\n")
  }

  test("String switch with Null") {
    typeDeclaration("public class Dummy {{switch on 'A' {when null {} when else {}}}}")
    assert(!hasIssues)
  }

  test("String switch with id") {
    typeDeclaration("public class Dummy {{switch on 'A' {when Bar {}}}}")
    assert(
      dummyIssues ==
        "Error: line 1 at 41-44: A System.String literal is required for this value\n"
    )
  }

  test("String switch with id id") {
    typeDeclaration("public class Dummy {{switch on 'A' {when Account record {}}}}")
    assert(
      dummyIssues ==
        "Error: line 1 at 41-48: A System.String literal is required for this value\n"
    )
  }

  test("String switch with integer") {
    typeDeclaration("public class Dummy {{switch on 'A' {when 42 {}}}}")
    assert(
      dummyIssues ==
        "Error: line 1 at 41-43: A System.String literal is required for this value\n"
    )
  }

  test("Integer single control") {
    typeDeclaration("public class Dummy {{switch on 1 {when 1 {} }}}")
    assert(!hasIssues)
  }

  test("Integer multi control") {
    typeDeclaration("public class Dummy {{switch on 1 {when 1 {} when 2 {}}}}")
    assert(!hasIssues)
  }

  test("Integer multi control (duplicate)") {
    typeDeclaration("public class Dummy {{switch on 1 {when 1 {} when 1 {}}}}")
    assert(dummyIssues == "Error: line 1 at 31-32: Duplicate when case for 1\n")
  }

  test("Integer multi-part control") {
    typeDeclaration("public class Dummy {{switch on 1 {when 1, 2 {} }}}")
    assert(!hasIssues)
  }

  test("Integer multi-part control (duplicate)") {
    typeDeclaration("public class Dummy {{switch on 1 {when 1, 1 {} }}}")
    assert(dummyIssues == "Error: line 1 at 31-32: Duplicate when case for 1\n")
  }

  test("Integer switch with Null") {
    typeDeclaration("public class Dummy {{switch on 1 {when null {} when else {}}}}")
    assert(!hasIssues)
  }

  test("Integer switch with id") {
    typeDeclaration("public class Dummy {{switch on 1 {when Bar {}}}}")
    assert(
      dummyIssues ==
        "Error: line 1 at 39-42: A System.Integer literal is required for this value\n"
    )
  }

  test("Integer switch with id id") {
    typeDeclaration("public class Dummy {{switch on 1 {when Account record {}}}}")
    assert(
      dummyIssues ==
        "Error: line 1 at 39-46: A System.Integer literal is required for this value\n"
    )
  }

  test("Integer switch with string") {
    typeDeclaration("public class Dummy {{switch on 1 {when 'a' {}}}}")
    assert(
      dummyIssues ==
        "Error: line 1 at 39-42: A System.Integer literal is required for this value\n"
    )
  }

  test("Long single control") {
    typeDeclaration("public class Dummy {{switch on 1l {when 1 {} }}}")
    assert(!hasIssues)
  }

  test("SObject single control") {
    typeDeclaration("public class Dummy {{SObject a; switch on a {when Account r{} }}}")
    assert(!hasIssues)
  }

  test("SObject multi control") {
    typeDeclaration(
      "public class Dummy {{SObject a; switch on a {when Account r1{} when Case r2{}}}}"
    )
    assert(!hasIssues)
  }

  test("SObject multi control (duplicate)") {
    typeDeclaration(
      "public class Dummy {{SObject a; switch on a {when Account r1{} when Account r2{}}}}"
    )
    assert(dummyIssues == "Error: line 1 at 42-43: Duplicate when case for account\n")
  }

  test("SObject without var") {
    typeDeclaration("public class Dummy {{SObject a; switch on a {when Account {} }}}")
    assert(
      dummyIssues ==
        "Error: line 1 at 50-57: An SObject name and variable name are required for this value\n"
    )
  }

  test("SObject bad name") {
    typeDeclaration("public class Dummy {{SObject a; switch on a {when Foo r {} }}}")
    assert(
      dummyIssues ==
        "Missing: line 1 at 54-55: No type declaration found for 'Schema.Foo'\n"
    )
  }

  test("SObject switch with Null") {
    typeDeclaration("public class Dummy {{SObject a; switch on a {when null {} when else {}}}}")
    assert(!hasIssues)
  }

  test("SObject switch with string") {
    typeDeclaration("public class Dummy {{SObject a; switch on a {when 'a' {}}}}")
    assert(
      dummyIssues ==
        "Error: line 1 at 50-53: An SObject name and variable name are required for this value\n"
    )
  }

  test("SObject control introduces var") {
    typeDeclaration(
      "public class Dummy {{SObject a; switch on a {when Account r {Account s = r;} }}}"
    )
    assert(!hasIssues)
  }
}<|MERGE_RESOLUTION|>--- conflicted
+++ resolved
@@ -24,17 +24,10 @@
   test("Empty switch") {
     FileSystemHelper.run(Map("Dummy.cls" -> "public class Dummy {{switch on 'A' {}}}")) {
       root: PathLike =>
-<<<<<<< HEAD
-        createOrg(root)
-        val expectedMsg = ServerOps.getUseOutlineParser match {
-          case true => "Syntax: line 1 at 36: mismatched input '}' expecting 'when'\n"
-          case false =>
-=======
         val org = createOrg(root)
         val expectedMsg = ServerOps.getCurrentParser == ANTLRParser match {
           case false => "Syntax: line 1 at 36: mismatched input '}' expecting 'when'\n"
           case true =>
->>>>>>> 2ff693ca
             "Syntax: line 1 at 36: mismatched input '}' expecting 'when'\nSyntax: line 1 at 38: extraneous input '}' expecting <EOF>\n"
         }
         assert(getMessages(root.join("Dummy.cls")) == expectedMsg)
