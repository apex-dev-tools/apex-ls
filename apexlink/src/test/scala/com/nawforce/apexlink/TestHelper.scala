--- conflicted
+++ resolved
@@ -24,12 +24,8 @@
 
 trait TestHelper {
 
-<<<<<<< HEAD
-  private var defaultOrg: OrgImpl = _
+  private var defaultOrg: OPM.OrgImpl = _
   private var root: PathLike      = _
-=======
-  private var defaultOrg: OPM.OrgImpl = _
->>>>>>> 2ff693ca
 
   def createOrg(path: PathLike): OPM.OrgImpl = {
     val plugins = PluginsManager.overridePlugins(Seq())
