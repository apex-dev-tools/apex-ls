--- conflicted
+++ resolved
@@ -24,13 +24,8 @@
 
 class UnusedTest extends AnyFunSuite with TestHelper {
 
-<<<<<<< HEAD
-  def orgIssuesFor(org: OrgImpl, path: PathLike): String = {
+  def orgIssuesFor(org: OPM.OrgImpl, path: PathLike): String = {
     val messages = org.issueManager.issuesForFileInternal(path).map(_.asString()).mkString("\n")
-=======
-  def orgIssuesFor(org: OPM.OrgImpl, path: PathLike): String = {
-    val messages = org.issueManager.issuesForFile(path.toString).map(_.asString()).mkString("\n")
->>>>>>> 2ff693ca
     if (messages.nonEmpty) messages + "\n" else ""
   }
 
