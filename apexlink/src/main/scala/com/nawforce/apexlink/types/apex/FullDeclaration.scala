--- conflicted
+++ resolved
@@ -196,18 +196,10 @@
     setDepends(context.dependencies)
   }
 
-<<<<<<< HEAD
-  override def collectDependenciesByTypeName(
-    dependsOn: mutable.Set[TypeId],
-    apexOnly: Boolean,
-    typeCache: TypeCache
-  ): Unit = {
-=======
   override def gatherDependencies(dependsOn: mutable.Set[TypeId],
                                   apexOnly: Boolean,
                                   outerTypesOnly: Boolean,
                                   typeCache: TypeCache): Unit = {
->>>>>>> 6a0e428f
     val dependents = mutable.Set[Dependent]()
     collectDependencies(dependents)
     DependentType.dependentsToTypeIds(module, dependents, apexOnly, outerTypesOnly, dependsOn)
