/*
 Copyright (c) 2020 Kevin Jones, All rights reserved.
 Redistribution and use in source and binary forms, with or without
 modification, are permitted provided that the following conditions
 are met:
 1. Redistributions of source code must retain the above copyright
    notice, this list of conditions and the following disclaimer.
 2. Redistributions in binary form must reproduce the above copyright
    notice, this list of conditions and the following disclaimer in the
    documentation and/or other materials provided with the distribution.
 3. The name of the author may not be used to endorse or promote products
    derived from this software without specific prior written permission.
 */

package com.nawforce.apexlink.cmds

import com.nawforce.apexlink.api.{Org, ServerOps}
import com.nawforce.apexlink.org.OrgImpl
import com.nawforce.apexlink.plugins.{PluginsManager, UnusedPlugin}
import com.nawforce.pkgforce.api.IssueLocation
import com.nawforce.pkgforce.diagnostics.{DefaultLogger, LoggerOps}
import com.nawforce.runtime.platform.Environment

import scala.jdk.CollectionConverters._

/** Basic command line for exercising the project analysis */
object Check {
  final val STATUS_OK: Int        = 0
  final val STATUS_ARGS: Int      = 1
  final val STATUS_EXCEPTION: Int = 3
  final val STATUS_ISSUES: Int    = 4

  def usage(name: String) =
    s"Usage: $name [-json] [-verbose [-unused]] [-info|-debug] [-nocache] [-depends] [-outline] <directory>"

  def run(args: Array[String]): Int = {
    val flags =
      Set("-json", "-verbose", "-info", "-debug", "-nocache", "-unused", "-depends", "-outline")

    val json            = args.contains("-json")
    val verbose         = !json && args.contains("-verbose")
    val debug           = !json && args.contains("-debug")
    val info            = !json && !debug && args.contains("-info")
    val depends         = args.contains("-depends")
    val noCache         = args.contains("-nocache")
    val unused          = args.contains("-unused")
    val useOutlineParse = args.contains("-outline")

    // Check we have some metadata directories to work with
    val dirs = args.filterNot(flags.contains)
    if (dirs.isEmpty) {
      System.err.println(s"No workspace directory argument provided.")
      return STATUS_ARGS
    }
    if (dirs.length > 1) {
      System.err.println(
        s"Multiple arguments provided, expected workspace directory, '${dirs.mkString(", ")}'}"
      )
      return STATUS_ARGS
    }

    try {
      // Setup cache flushing and logging defaults
      ServerOps.setAutoFlush(false)
      ServerOps.setUseOutlineParser(useOutlineParse)
      LoggerOps.setLogger(new DefaultLogger(System.out))
      if (debug)
        LoggerOps.setLoggingLevel(LoggerOps.DEBUG_LOGGING)
      else if (info)
        LoggerOps.setLoggingLevel(LoggerOps.INFO_LOGGING)

      // Disable loading from the cache
      if (noCache) {
        Environment.setCacheDirOverride(Some(None))
      }

      // Don't use unused analysis unless we have both verbose and unused flags
      if (!verbose || !unused) {
        PluginsManager.removePlugins(Seq(classOf[UnusedPlugin]))
      }

      // Load org and flush to cache if we are using it
      val org = Org.newOrg(dirs.head)
      if (!noCache) {
        org.flush()
      }

<<<<<<< HEAD
      org
        .asInstanceOf[OrgImpl]
        .getTestClassNames(
          Array(
            "/Users/kjones/ff/prds/bc/force-app/main/opportunities/classes/OpportunityToContractPostPlugin.cls"
          ),
          findTests = true
        )

=======
>>>>>>> 98c42559
      // Output issues
      if (depends) {
        if (json) {
          writeDependenciesAsJSON(org)
        } else {
          writeDependenciesAsCSV(org)
        }
        STATUS_OK
      } else {
        writeIssues(org, json, verbose)
      }

    } catch {
      case ex: Throwable =>
        ex.printStackTrace(System.err)
        STATUS_EXCEPTION
    }
  }

  private def writeDependenciesAsJSON(org: Org): Unit = {
    val buffer = new StringBuilder()
    var first  = true
    buffer ++= s"""{ "dependencies": [\n"""
    org.getDependencies.asScala.foreach(kv => {
      if (!first)
        buffer ++= ",\n"
      first = false

      buffer ++= s"""{ "name": "${kv._1}", "dependencies": ["""
      buffer ++= kv._2.map("\"" + _ + "\"").mkString(", ")
      buffer ++= s"]}"
    })
    buffer ++= "]}\n"
    print(buffer.mkString)
  }

  private def writeDependenciesAsCSV(org: Org): Unit = {
    org.getDependencies.asScala.foreach(kv => {
      println(s"${kv._1}, ${kv._2.mkString(", ")}")
    })
  }

  private def writeIssues(org: Org, asJSON: Boolean, includeWarnings: Boolean): Int = {

    val issues = org.issues.issuesForFiles(null, includeWarnings, 0)
    val writer = if (asJSON) new JSONMessageWriter() else new TextMessageWriter()
    writer.startOutput()
    var hasErrors = false
    var lastPath  = ""

    issues.foreach(issue => {
      hasErrors |= issue.isError()
      if (includeWarnings || issue.isError) {

        if (issue.filePath() != lastPath) {
          if (lastPath.nonEmpty)
            writer.endDocument()
          lastPath = issue.filePath()
          writer.startDocument(lastPath)
        }

        writer.writeMessage(issue.category(), issue.fileLocation(), issue.message)

      }
    })
    if (lastPath.nonEmpty)
      writer.endDocument()

    print(writer.output)
    System.out.flush()
    if (hasErrors) STATUS_ISSUES else STATUS_OK
  }

  private trait MessageWriter {
    def startOutput(): Unit

    def startDocument(path: String): Unit

    def writeMessage(category: String, location: IssueLocation, message: String): Unit

    def endDocument(): Unit

    def output: String
  }

  private class TextMessageWriter(showPath: Boolean = true) extends MessageWriter {
    private val buffer = new StringBuilder()

    override def startOutput(): Unit = buffer.clear()

    override def startDocument(path: String): Unit = if (showPath) buffer ++= path + '\n'

    override def writeMessage(category: String, location: IssueLocation, message: String): Unit =
      buffer ++= s"$category: ${location.displayPosition}: $message\n"

    override def endDocument(): Unit = {}

    override def output: String = buffer.toString()
  }

  private class JSONMessageWriter extends MessageWriter {
    private val buffer                 = new StringBuilder()
    private var firstDocument: Boolean = _
    private var firstMessage: Boolean  = _

    override def startOutput(): Unit = {
      buffer.clear()
      buffer ++= s"""{ "files": [\n"""
      firstDocument = true
    }

    override def startDocument(path: String): Unit = {
      buffer ++= (if (firstDocument) "" else ",\n")
      buffer ++= s"""{ "path": "${JSON.encode(path)}", "messages": [\n"""
      firstDocument = false
      firstMessage = true
    }

    override def writeMessage(category: String, location: IssueLocation, message: String): Unit = {
      buffer ++= (if (firstMessage) "" else ",\n")
      buffer ++= s"""{${locationAsJSON(location)}, "category": "$category", "message": "${JSON
        .encode(message)}"}"""
      firstMessage = false
    }

    override def endDocument(): Unit = buffer ++= "\n]}"

    override def output: String = {
      buffer ++= "]}\n"
      buffer.toString()
    }

    private def locationAsJSON(location: IssueLocation): String =
      s""""start": {"line": ${location.startLineNumber()}, "offset": ${location
        .startCharOffset()} }, "end": {"line": ${location.endLineNumber()}, "offset": ${location
        .endCharOffset()} }"""
  }

  object JSON {
    def encode(value: String): String = {
      val buf = new StringBuilder()
      value.foreach {
        case '"'                 => buf.append("\\\"")
        case '\\'                => buf.append("\\\\")
        case '\b'                => buf.append("\\b")
        case '\f'                => buf.append("\\f")
        case '\n'                => buf.append("\\n")
        case '\r'                => buf.append("\\r")
        case '\t'                => buf.append("\\t")
        case char if char < 0x20 => buf.append("\\u%04x".format(char: Int))
        case char                => buf.append(char)
      }
      buf.mkString
    }
  }

}<|MERGE_RESOLUTION|>--- conflicted
+++ resolved
@@ -85,18 +85,6 @@
         org.flush()
       }
 
-<<<<<<< HEAD
-      org
-        .asInstanceOf[OrgImpl]
-        .getTestClassNames(
-          Array(
-            "/Users/kjones/ff/prds/bc/force-app/main/opportunities/classes/OpportunityToContractPostPlugin.cls"
-          ),
-          findTests = true
-        )
-
-=======
->>>>>>> 98c42559
       // Output issues
       if (depends) {
         if (json) {
