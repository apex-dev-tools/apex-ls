--- conflicted
+++ resolved
@@ -5,26 +5,9 @@
 package com.nawforce.apexlink.cst
 import com.nawforce.apexlink.cst.AssignableSupport.isAssignable
 import com.nawforce.apexlink.names.TypeNames
-<<<<<<< HEAD
-import com.nawforce.apexlink.types.apex.{
-  ApexClassDeclaration,
-  ApexConstructorLike,
-  ApexDeclaration,
-  FullDeclaration
-}
+import com.nawforce.apexlink.types.apex.{ApexClassDeclaration, ApexConstructorLike, ApexDeclaration, FullDeclaration}
 import com.nawforce.apexlink.types.core.{ConstructorDeclaration, TypeDeclaration}
-=======
-import com.nawforce.apexlink.types.apex.{ApexClassDeclaration, ApexConstructorLike, ApexDeclaration}
-import com.nawforce.apexlink.types.core.{
-  ConstructorDeclaration,
-  ParameterDeclaration,
-  TypeDeclaration
-}
-import com.nawforce.apexlink.types.synthetic.{
-  CustomConstructorDeclaration,
-  CustomParameterDeclaration
-}
->>>>>>> be63d18b
+import com.nawforce.apexlink.types.synthetic.{CustomConstructorDeclaration, CustomParameterDeclaration}
 import com.nawforce.pkgforce.diagnostics.Duplicates.IterableOps
 import com.nawforce.pkgforce.diagnostics.{Diagnostic, ERROR_CATEGORY, Issue}
 import com.nawforce.pkgforce.modifiers._
@@ -269,20 +252,6 @@
     def toParam(id: String, typeName: TypeName): CustomParameterDeclaration = {
       CustomParameterDeclaration(Name(id), typeName)
     }
-<<<<<<< HEAD
-    val synthetics = td match {
-      case fd: FullDeclaration =>
-        ArraySeq(
-          toCtor(fd),
-          toCtor(fd, ArraySeq(toParam("param1", fd.typeContext, TypeNames.String))),
-          toCtor(fd, ArraySeq(toParam("param1", fd.typeContext, TypeNames.Exception))),
-          toCtor(
-            fd,
-            ArraySeq(
-              toParam("param1", fd.typeContext, TypeNames.String),
-              toParam("param2", fd.typeContext, TypeNames.Exception)
-            )
-=======
     val location = errorLocation.map(_.location).getOrElse(Location.empty)
     val synthetics = td.nature match {
       case CLASS_NATURE =>
@@ -293,7 +262,6 @@
           CustomConstructorDeclaration(
             location,
             ArraySeq(toParam("param1", TypeNames.String), toParam("param2", TypeNames.Exception))
->>>>>>> be63d18b
           )
         )
 
