import org.scalajs.linker.interface.Report

import scala.sys.process._

ThisBuild / scalaVersion         := "2.13.10"
ThisBuild / description          := "Salesforce Apex static analysis toolkit"
ThisBuild / organization         := "io.github.apex-dev-tools"
ThisBuild / organizationHomepage := Some(url("https://github.com/apex-dev-tools/apex-ls"))
ThisBuild / homepage             := Some(url("https://github.com/apex-dev-tools/apex-ls"))
ThisBuild / licenses := List(
  "BSD-3-Clause" -> new URL("https://opensource.org/licenses/BSD-3-Clause")
)
ThisBuild / developers := List(
  Developer(
    "apexdevtools",
    "Apex Dev Tools Team",
    "apexdevtools@gmail.com",
    url("https://github.com/apex-dev-tools")
  )
)
ThisBuild / versionScheme          := Some("strict")
ThisBuild / sonatypeCredentialHost := "s01.oss.sonatype.org"
ThisBuild / sonatypeRepository     := "https://s01.oss.sonatype.org/service/local"
ThisBuild / resolvers += Resolver.mavenLocal
ThisBuild / resolvers ++= Resolver.sonatypeOssRepos("releases")
ThisBuild / resolvers ++= Resolver.sonatypeOssRepos("snapshots")

lazy val build = taskKey[File]("Build artifacts")
lazy val pack  = inputKey[Unit]("Publish specific local version")
lazy val Dev   = config("dev") extend Compile

// Don't publish root
publish / skip := true

// Limit to sequential test for both cross projects
Global / concurrentRestrictions += Tags.limit(Tags.Test, 1)

lazy val apexls = crossProject(JSPlatform, JVMPlatform)
  .in(file("."))
  .configs(Dev)
  .settings(
    name := "apex-ls",
    scalacOptions += "-deprecation",
    libraryDependencies ++= Seq(
      "io.github.apex-dev-tools" %%% "outline-parser"                         % "1.2.0",
      "com.github.nawforce"      %%% "scala-json-rpc"                         % "1.1.0",
      "com.github.nawforce"      %%% "scala-json-rpc-upickle-json-serializer" % "1.1.0",
      "com.lihaoyi"              %%% "upickle"                                % "1.2.0",
      "org.scalatest"            %%% "scalatest"                              % "3.2.0" % Test
    )
  )
  .jvmSettings(
    build       := buildJVM.value,
    Test / fork := true,
    libraryDependencies ++= Seq(
<<<<<<< HEAD
      "org.scala-lang.modules"  %% "scala-xml"                  % "1.3.0",
      "org.scala-lang.modules"  %% "scala-parallel-collections" % "1.0.0",
      "org.scala-js"            %% "scalajs-stubs"              % "1.0.0",
      "io.github.apex-dev-tools" % "apex-parser"                % "3.3.0",
      "io.github.apex-dev-tools" % "vf-parser"                  % "1.1.0",
      "io.github.apex-dev-tools" % "sobject-types"              % "57.0.3",
      "io.github.apex-dev-tools" % "standard-types"             % "57.0.2",
      "com.github.nawforce"      % "uber-apex-jorje"            % "1.0.0" % Test,
      "com.google.jimfs"         % "jimfs"                      % "1.1"   % Test
=======
      "org.scala-lang.modules"  %% "scala-xml"                      % "1.3.0",
      "org.scala-lang.modules"  %% "scala-parallel-collections"     % "1.0.0",
      "org.scala-js"            %% "scalajs-stubs"                  % "1.0.0",
      "io.github.apex-dev-tools" % "apex-parser"                    % "3.3.0",
      "io.github.apex-dev-tools" % "vf-parser"                      % "1.1.0",
      "io.github.apex-dev-tools" % "sobject-types"                  % "57.0.3",
      "io.github.apex-dev-tools" % "standard-types"                 % "57.0.1",
      "io.methvin"               %% "directory-watcher-better-files" % "0.18.0",
      "com.github.nawforce"      % "uber-apex-jorje"                % "1.0.0" % Test,
      "com.google.jimfs"         % "jimfs"                          % "1.1"   % Test
>>>>>>> 8dd59165
    ),
    packageOptions += Package.ManifestAttributes(
      "Class-Path" -> (Compile / dependencyClasspath).value.files.map(_.getName.trim).mkString(" "),
      "Implementation-Build" -> java.time.Instant.now().toEpochMilli.toString
    )
  )
  .jsSettings(
    build                    := buildJs(Compile / fullLinkJS).value,
    Dev / build              := buildJs(Compile / fastLinkJS).value,
    Test / parallelExecution := false,
    libraryDependencies ++= Seq("net.exoego" %%% "scala-js-nodejs-v14" % "0.12.0"),
    scalaJSUseMainModuleInitializer := false,
    scalaJSLinkerConfig ~= { _.withModuleKind(ModuleKind.CommonJSModule) }
  )

lazy val buildJVM = Def.task {
  val targetDir = crossTarget.value
  val targetJar = (Compile / Keys.`package`).value

  // Delete extra jars from target dir
  IO.delete((targetDir * "*.jar").get().filterNot(_.equals(targetJar)))

  // Copy jar deps to target for easier testing
  val files = (Compile / dependencyClasspath).value.files map { f =>
    f -> targetDir / f.getName
  }
  IO.copy(files, CopyOptions().withOverwrite(true))

  targetJar
}

def buildJs(jsTask: TaskKey[Attributed[Report]]): Def.Initialize[Task[File]] = Def.task {
  def exec: (String, File) => Unit = run(streams.value.log)(_, _)

  // Depends on scalaJS fast/full linker output
  jsTask.value

  val targetDir  = crossTarget.value
  val targetFile = (jsTask / scalaJSLinkerOutputDirectory).value / "main.js"
  val npmDir     = baseDirectory.value / "npm"

  val files: Map[File, File] = Map(
    // Update target with NPM modules (for testing)
    npmDir / "package.json" -> targetDir / "package.json",
    // Add source to NPM
    targetFile -> npmDir / "lib/apex-ls.js"
  )

  IO.copy(files, CopyOptions().withOverwrite(true))

  // Install modules in NPM
  exec("npm ci", npmDir)

  // Update target with NPM modules (for testing)
  IO.delete(targetDir / "node_modules")
  IO.copyDirectory(
    npmDir / "node_modules",
    targetDir / "node_modules",
    CopyOptions().withOverwrite(true)
  )

  targetFile
}

// Command to do a local release under a specific version
// Defaults to last reachable tag (ignoring current commit) or 0.0.0
// e.g. sbt "pack 1.2.3-SNAPSHOT" / sbt pack
pack := {
  import sbt.complete.Parsers.spaceDelimited
  val args: Seq[String] = spaceDelimited("<arg>").parsed
  val v                 = args.headOption.getOrElse(previousStableVersion.value.getOrElse("0.0.0"))

  val newState =
    Project.extract(state.value).appendWithoutSession(Seq(ThisBuild / version := v), state.value)
  val proj = Project.extract(newState)

  proj.runTask(apexls.jvm / publishLocal, newState)
  proj.runTask(apexls.js / publishLocal, newState)
}

// Run a command and log to provided logger
def run(log: ProcessLogger)(cmd: String, cwd: File): Unit = {
  val shell: Seq[String] =
    if (sys.props("os.name").contains("Windows")) Seq("cmd", "/c") else Seq("bash", "-c")
  val exitCode = Process(shell :+ cmd, cwd) ! log
  if (exitCode > 0) {
    log.err(s"Process exited with non-zero exit code: $exitCode")
    sys.exit(exitCode)
  }
}<|MERGE_RESOLUTION|>--- conflicted
+++ resolved
@@ -53,28 +53,16 @@
     build       := buildJVM.value,
     Test / fork := true,
     libraryDependencies ++= Seq(
-<<<<<<< HEAD
-      "org.scala-lang.modules"  %% "scala-xml"                  % "1.3.0",
-      "org.scala-lang.modules"  %% "scala-parallel-collections" % "1.0.0",
-      "org.scala-js"            %% "scalajs-stubs"              % "1.0.0",
-      "io.github.apex-dev-tools" % "apex-parser"                % "3.3.0",
-      "io.github.apex-dev-tools" % "vf-parser"                  % "1.1.0",
-      "io.github.apex-dev-tools" % "sobject-types"              % "57.0.3",
-      "io.github.apex-dev-tools" % "standard-types"             % "57.0.2",
-      "com.github.nawforce"      % "uber-apex-jorje"            % "1.0.0" % Test,
-      "com.google.jimfs"         % "jimfs"                      % "1.1"   % Test
-=======
       "org.scala-lang.modules"  %% "scala-xml"                      % "1.3.0",
       "org.scala-lang.modules"  %% "scala-parallel-collections"     % "1.0.0",
       "org.scala-js"            %% "scalajs-stubs"                  % "1.0.0",
       "io.github.apex-dev-tools" % "apex-parser"                    % "3.3.0",
       "io.github.apex-dev-tools" % "vf-parser"                      % "1.1.0",
       "io.github.apex-dev-tools" % "sobject-types"                  % "57.0.3",
-      "io.github.apex-dev-tools" % "standard-types"                 % "57.0.1",
+      "io.github.apex-dev-tools" % "standard-types"                 % "57.0.2",
       "io.methvin"               %% "directory-watcher-better-files" % "0.18.0",
       "com.github.nawforce"      % "uber-apex-jorje"                % "1.0.0" % Test,
       "com.google.jimfs"         % "jimfs"                          % "1.1"   % Test
->>>>>>> 8dd59165
     ),
     packageOptions += Package.ManifestAttributes(
       "Class-Path" -> (Compile / dependencyClasspath).value.files.map(_.getName.trim).mkString(" "),
