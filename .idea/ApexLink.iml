<?xml version="1.0" encoding="UTF-8"?>
<module org.jetbrains.idea.maven.project.MavenProjectsManager.isMavenModule="true" type="JAVA_MODULE" version="4">
  <component name="CheckStyle-IDEA-Module">
    <option name="configuration">
      <map />
    </option>
  </component>
  <component name="NewModuleRootManager" LANGUAGE_LEVEL="JDK_1_8">
    <output url="file://$MODULE_DIR$/target/classes" />
    <output-test url="file://$MODULE_DIR$/target/test-classes" />
    <content url="file://$MODULE_DIR$">
      <sourceFolder url="file://$MODULE_DIR$/src/test/scala" isTestSource="true" />
      <sourceFolder url="file://$MODULE_DIR$/target/generated-sources/antlr4" isTestSource="false" generated="true" />
      <sourceFolder url="file://$MODULE_DIR$/src/test/java" isTestSource="true" />
      <sourceFolder url="file://$MODULE_DIR$/src/main/resources" type="java-resource" />
      <sourceFolder url="file://$MODULE_DIR$/src/test/resources" type="java-test-resource" />
      <sourceFolder url="file://$MODULE_DIR$/src/main/scala" isTestSource="false" />
      <sourceFolder url="file://$MODULE_DIR$/src/common/scala" isTestSource="false" />
      <sourceFolder url="file://$MODULE_DIR$/src/common-test/scala" isTestSource="true" />
      <sourceFolder url="file://$MODULE_DIR$/src/main/Java" isTestSource="false" />
      <excludeFolder url="file://$MODULE_DIR$/samples" />
      <excludeFolder url="file://$MODULE_DIR$/target" />
    </content>
    <orderEntry type="jdk" jdkName="1.8" jdkType="JavaSDK" />
    <orderEntry type="sourceFolder" forTests="false" />
    <orderEntry type="library" name="Maven: org.scala-lang:scala-library:2.13.3" level="project" />
    <orderEntry type="library" name="Maven: org.scala-lang.modules:scala-parallel-collections_2.13:1.0.0" level="project" />
    <orderEntry type="library" name="Maven: com.github.nawforce:pkgforce_2.13:2.2.1" level="project" />
    <orderEntry type="library" name="Maven: org.scala-lang.modules:scala-xml_2.13:1.3.0" level="project" />
    <orderEntry type="library" name="Maven: org.antlr:antlr4-runtime:4.8-1" level="project" />
    <orderEntry type="library" name="Maven: com.github.nawforce:apex-parser:2.11.0" level="project" />
<<<<<<< HEAD
    <orderEntry type="library" name="Maven: com.github.nawforce:runforce:53.1.0" level="project" />
    <orderEntry type="library" name="Maven: com.vmware.antlr4-c3:antlr4-c3:1.1" level="project" />
    <orderEntry type="library" name="Maven: org.antlr:antlr4:4.7" level="project" />
    <orderEntry type="library" name="Maven: org.antlr:antlr-runtime:3.5.2" level="project" />
    <orderEntry type="library" name="Maven: org.antlr:ST4:4.0.8" level="project" />
    <orderEntry type="library" name="Maven: org.abego.treelayout:org.abego.treelayout.core:1.0.3" level="project" />
    <orderEntry type="library" name="Maven: org.glassfish:javax.json:1.0.4" level="project" />
    <orderEntry type="library" name="Maven: com.ibm.icu:icu4j:58.2" level="project" />
=======
    <orderEntry type="library" name="Maven: com.github.nawforce:runforce:53.1.1" level="project" />
>>>>>>> 96e8a65e
    <orderEntry type="library" name="Maven: com.github.nawforce:scala-json-rpc_2.13:1.0.1" level="project" />
    <orderEntry type="library" name="Maven: org.scala-lang:scala-reflect:2.13.3" level="project" />
    <orderEntry type="library" name="Maven: com.github.nawforce:scala-json-rpc-upickle-json-serializer_2.13:1.0.1" level="project" />
    <orderEntry type="library" name="Maven: com.lihaoyi:upickle_2.13:1.2.0" level="project" />
    <orderEntry type="library" name="Maven: com.lihaoyi:ujson_2.13:1.2.0" level="project" />
    <orderEntry type="library" name="Maven: com.lihaoyi:upickle-core_2.13:1.2.0" level="project" />
    <orderEntry type="library" name="Maven: org.scala-lang.modules:scala-collection-compat_2.13:2.1.4" level="project" />
    <orderEntry type="library" name="Maven: com.lihaoyi:geny_2.13:0.6.2" level="project" />
    <orderEntry type="library" name="Maven: com.lihaoyi:upack_2.13:1.2.0" level="project" />
    <orderEntry type="library" name="Maven: com.lihaoyi:upickle-implicits_2.13:1.2.0" level="project" />
    <orderEntry type="library" scope="TEST" name="Maven: org.scalatest:scalatest_2.13:3.2.2" level="project" />
    <orderEntry type="library" scope="TEST" name="Maven: org.scalatest:scalatest-core_2.13:3.2.2" level="project" />
    <orderEntry type="library" scope="TEST" name="Maven: org.scalatest:scalatest-compatible:3.2.2" level="project" />
    <orderEntry type="library" scope="TEST" name="Maven: org.scalactic:scalactic_2.13:3.2.2" level="project" />
    <orderEntry type="library" scope="TEST" name="Maven: org.scalatest:scalatest-featurespec_2.13:3.2.2" level="project" />
    <orderEntry type="library" scope="TEST" name="Maven: org.scalatest:scalatest-flatspec_2.13:3.2.2" level="project" />
    <orderEntry type="library" scope="TEST" name="Maven: org.scalatest:scalatest-freespec_2.13:3.2.2" level="project" />
    <orderEntry type="library" scope="TEST" name="Maven: org.scalatest:scalatest-funsuite_2.13:3.2.2" level="project" />
    <orderEntry type="library" scope="TEST" name="Maven: org.scalatest:scalatest-funspec_2.13:3.2.2" level="project" />
    <orderEntry type="library" scope="TEST" name="Maven: org.scalatest:scalatest-propspec_2.13:3.2.2" level="project" />
    <orderEntry type="library" scope="TEST" name="Maven: org.scalatest:scalatest-refspec_2.13:3.2.2" level="project" />
    <orderEntry type="library" scope="TEST" name="Maven: org.scalatest:scalatest-wordspec_2.13:3.2.2" level="project" />
    <orderEntry type="library" scope="TEST" name="Maven: org.scalatest:scalatest-diagrams_2.13:3.2.2" level="project" />
    <orderEntry type="library" scope="TEST" name="Maven: org.scalatest:scalatest-matchers-core_2.13:3.2.2" level="project" />
    <orderEntry type="library" scope="TEST" name="Maven: org.scalatest:scalatest-shouldmatchers_2.13:3.2.2" level="project" />
    <orderEntry type="library" scope="TEST" name="Maven: org.scalatest:scalatest-mustmatchers_2.13:3.2.2" level="project" />
    <orderEntry type="library" scope="PROVIDED" name="Maven: org.scala-js:scalajs-stubs_2.13:1.0.0" level="project" />
    <orderEntry type="library" scope="TEST" name="Maven: com.google.jimfs:jimfs:1.1" level="project" />
    <orderEntry type="library" scope="TEST" name="Maven: com.google.guava:guava:18.0" level="project" />
  </component>
</module><|MERGE_RESOLUTION|>--- conflicted
+++ resolved
@@ -14,10 +14,10 @@
       <sourceFolder url="file://$MODULE_DIR$/src/test/java" isTestSource="true" />
       <sourceFolder url="file://$MODULE_DIR$/src/main/resources" type="java-resource" />
       <sourceFolder url="file://$MODULE_DIR$/src/test/resources" type="java-test-resource" />
+      <sourceFolder url="file://$MODULE_DIR$/src/main/java" isTestSource="false" />
       <sourceFolder url="file://$MODULE_DIR$/src/main/scala" isTestSource="false" />
       <sourceFolder url="file://$MODULE_DIR$/src/common/scala" isTestSource="false" />
       <sourceFolder url="file://$MODULE_DIR$/src/common-test/scala" isTestSource="true" />
-      <sourceFolder url="file://$MODULE_DIR$/src/main/Java" isTestSource="false" />
       <excludeFolder url="file://$MODULE_DIR$/samples" />
       <excludeFolder url="file://$MODULE_DIR$/target" />
     </content>
@@ -29,18 +29,7 @@
     <orderEntry type="library" name="Maven: org.scala-lang.modules:scala-xml_2.13:1.3.0" level="project" />
     <orderEntry type="library" name="Maven: org.antlr:antlr4-runtime:4.8-1" level="project" />
     <orderEntry type="library" name="Maven: com.github.nawforce:apex-parser:2.11.0" level="project" />
-<<<<<<< HEAD
-    <orderEntry type="library" name="Maven: com.github.nawforce:runforce:53.1.0" level="project" />
-    <orderEntry type="library" name="Maven: com.vmware.antlr4-c3:antlr4-c3:1.1" level="project" />
-    <orderEntry type="library" name="Maven: org.antlr:antlr4:4.7" level="project" />
-    <orderEntry type="library" name="Maven: org.antlr:antlr-runtime:3.5.2" level="project" />
-    <orderEntry type="library" name="Maven: org.antlr:ST4:4.0.8" level="project" />
-    <orderEntry type="library" name="Maven: org.abego.treelayout:org.abego.treelayout.core:1.0.3" level="project" />
-    <orderEntry type="library" name="Maven: org.glassfish:javax.json:1.0.4" level="project" />
-    <orderEntry type="library" name="Maven: com.ibm.icu:icu4j:58.2" level="project" />
-=======
     <orderEntry type="library" name="Maven: com.github.nawforce:runforce:53.1.1" level="project" />
->>>>>>> 96e8a65e
     <orderEntry type="library" name="Maven: com.github.nawforce:scala-json-rpc_2.13:1.0.1" level="project" />
     <orderEntry type="library" name="Maven: org.scala-lang:scala-reflect:2.13.3" level="project" />
     <orderEntry type="library" name="Maven: com.github.nawforce:scala-json-rpc-upickle-json-serializer_2.13:1.0.1" level="project" />
