// Jest Snapshot v1, https://goo.gl/fbAQLP

exports[`Check samples Sample: ActionPlansV4 1`] = `
{
  "logs": [
    [
      "sfdx-source/LabsActionPlans/main/default/classes/ActionPlanCreationController.cls",
      "Warning: line 818 at 3-93: Local variable is hiding class field 'taskIndex', see sfdx-source/LabsActionPlans/main/default/classes/ActionPlanCreationController.cls: line 29 at 9-26",
    ],
    [
      "sfdx-source/LabsActionPlans/main/default/classes/ActionPlanTemplateCreationController.cls",
      "Warning: line 251 at 3-93: Local variable is hiding class field 'taskIndex', see sfdx-source/LabsActionPlans/main/default/classes/ActionPlanTemplateCreationController.cls: line 24 at 9-26",
    ],
    [
      "sfdx-source/LabsActionPlans/main/default/classes/ActionPlanTemplateExport.cls",
      "Warning: line 46 at 11-17: 'export' is currently a legal method name but is a reserved identifier in Apex so should be avoided",
    ],
    [
      "sfdx-source/LabsActionPlans/main/default/classes/ActionPlansRedirect.cls",
      "Warning: line 36 at 2-34: Local variable is hiding class field 'recordId', see sfdx-source/LabsActionPlans/main/default/classes/ActionPlansRedirect.cls: line 24 at 9-21",
    ],
    [
      "sfdx-source/LabsActionPlans/main/default/classes/ActionPlansTaskTriggerUtilities.cls",
      "Warning: line 347 at 3-77: Local variable is hiding class field 'dependentApts', see sfdx-source/LabsActionPlans/main/default/classes/ActionPlansTaskTriggerUtilities.cls: line 24 at 16-70",
      "Warning: line 43 at 3-77: Local variable is hiding class field 'dependentApts', see sfdx-source/LabsActionPlans/main/default/classes/ActionPlansTaskTriggerUtilities.cls: line 24 at 16-70",
    ],
    [
      "sfdx-source/LabsActionPlans/main/default/classes/ActionPlansUtilities.cls",
      "Warning: line 609 at 3-114: Local variable is hiding class field 'apSettings', see sfdx-source/LabsActionPlans/main/default/classes/ActionPlansUtilities.cls: line 581 at 16-52",
    ],
    [
      "sfdx-source/LabsActionPlans/main/default/classes/tests/ActionPlansObjectTriggersTest.cls",
      "Warning: line 302 at 3-72: Local variable is hiding class field 'aps', see sfdx-source/LabsActionPlans/main/default/classes/tests/ActionPlansObjectTriggersTest.cls: line 23 at 16-45",
      "Warning: line 342 at 3-72: Local variable is hiding class field 'aps', see sfdx-source/LabsActionPlans/main/default/classes/tests/ActionPlansObjectTriggersTest.cls: line 23 at 16-45",
      "Warning: line 388 at 3-73: Local variable is hiding class field 'aps', see sfdx-source/LabsActionPlans/main/default/classes/tests/ActionPlansObjectTriggersTest.cls: line 23 at 16-45",
    ],
    [
      "sfdx-source/LabsActionPlans/main/default/classes/tests/ActionPlansTaskTriggerUtilitiesTest.cls",
      "Warning: line 211 at 2-45: Local variable is hiding class field 'testClosedStatus', see sfdx-source/LabsActionPlans/main/default/classes/tests/ActionPlansTaskTriggerUtilitiesTest.cls: line 24 at 16-40",
      "Warning: line 456 at 2-45: Local variable is hiding class field 'testClosedStatus', see sfdx-source/LabsActionPlans/main/default/classes/tests/ActionPlansTaskTriggerUtilitiesTest.cls: line 24 at 16-40",
      "Warning: line 57 at 2-45: Local variable is hiding class field 'testClosedStatus', see sfdx-source/LabsActionPlans/main/default/classes/tests/ActionPlansTaskTriggerUtilitiesTest.cls: line 24 at 16-40",
    ],
    [
      "sfdx-source/LabsActionPlans/main/default/classes/tests/ActionPlansUtilitiesTest.cls",
      "Warning: line 126 at 21-25: 'case' is currently a legal method name but is a reserved identifier in Apex so should be avoided",
    ],
  ],
  "status": 0,
}
`;

exports[`Check samples Sample: Angular 1`] = `
{
  "logs": [
    [
      "AngularJSDemoController.cls",
      "Error: line 1: Type 'AngularJSDemoController' is defined, but meta file is missing for 'AngularJSDemoController.cls'",
    ],
  ],
  "status": 4,
}
`;

exports[`Check samples Sample: Apex-Opensource-Library 1`] = `
{
  "logs": [
    [
      "force-app/commons/callout/CalloutTest.cls",
      "Warning: line 292 at 8-44: Local variable is hiding class field 'request', see force-app/commons/callout/CalloutTest.cls: line 28 at 19-39",
      "Warning: line 292 at 8-44: Local variable is hiding class field 'request', see force-app/commons/callout/CalloutTest.cls: line 28 at 19-39",
    ],
    [
      "force-app/commons/collections/Collection.cls",
      "Warning: line 118 at 31-38: 'collect' is currently a legal method name but is a reserved identifier in Apex so should be avoided",
      "Warning: line 118 at 31-38: 'collect' is currently a legal method name but is a reserved identifier in Apex so should be avoided",
      "Warning: line 119 at 31-38: 'collect' is currently a legal method name but is a reserved identifier in Apex so should be avoided",
      "Warning: line 119 at 31-38: 'collect' is currently a legal method name but is a reserved identifier in Apex so should be avoided",
      "Warning: line 43 at 29-31: 'of' is currently a legal method name but is a reserved identifier in Apex so should be avoided",
      "Warning: line 43 at 29-31: 'of' is currently a legal method name but is a reserved identifier in Apex so should be avoided",
    ],
    [
      "force-app/commons/collections/CollectionImpl.cls",
      "Warning: line 148 at 31-38: 'collect' is currently a legal method name but is a reserved identifier in Apex so should be avoided",
      "Warning: line 148 at 31-38: 'collect' is currently a legal method name but is a reserved identifier in Apex so should be avoided",
      "Warning: line 152 at 31-38: 'collect' is currently a legal method name but is a reserved identifier in Apex so should be avoided",
      "Warning: line 152 at 31-38: 'collect' is currently a legal method name but is a reserved identifier in Apex so should be avoided",
    ],
    [
      "force-app/commons/httpMocks/classes/HttpCalloutMockRouterTest.cls",
      "Missing: line 312 at 12-33: No type declaration found for 'AccountQuotingService'",
      "Missing: line 312 at 12-33: No type declaration found for 'AccountQuotingService'",
    ],
    [
      "force-app/commons/httpMocks/objects/HttpCalloutMockVariable__mdt/HttpCalloutMockVariable__mdt.object-meta.xml",
      "Warning: line 1: SObject appears to be re-defining an SObject that already exists 'HttpCalloutMockVariable__mdt', remove the 'label' field if it is extending the SObject",
    ],
    [
      "force-app/commons/httpMocks/objects/HttpCalloutMock__mdt/HttpCalloutMock__mdt.object-meta.xml",
      "Warning: line 1: SObject appears to be re-defining an SObject that already exists 'HttpCalloutMock__mdt', remove the 'label' field if it is extending the SObject",
    ],
    [
      "force-app/commons/logger/classes/LogStringifier.cls",
      "Warning: line 238 at 26-30: 'join' is currently a legal method name but is a reserved identifier in Apex so should be avoided",
    ],
    [
      "force-app/commons/mocks/Mock.cls",
      "Warning: line 43 at 26-33: 'sObject' is currently a legal method name but is a reserved identifier in Apex so should be avoided",
    ],
    [
      "force-app/commons/queries/core/Query.cls",
      "Warning: line 245 at 12-49: Local variable is hiding class field 'result', see force-app/commons/queries/core/Query.cls: line 180 at 18-39",
      "Warning: line 245 at 12-49: Local variable is hiding class field 'result', see force-app/commons/queries/core/Query.cls: line 180 at 18-39",
      "Warning: line 76 at 32-34: 'of' is currently a legal method name but is a reserved identifier in Apex so should be avoided",
      "Warning: line 76 at 32-34: 'of' is currently a legal method name but is a reserved identifier in Apex so should be avoided",
    ],
    [
      "force-app/commons/queries/core/QueryCache.cls",
      "Error: line 98 at 32-67: Constructor not defined: QueryCache.CacheStorage.<constructor>(cache.OrgPartition)",
      "Error: line 98 at 32-67: Constructor not defined: QueryCache.CacheStorage.<constructor>(cache.OrgPartition)",
      "Error: line 99 at 32-71: Constructor not defined: QueryCache.CacheStorage.<constructor>(cache.SessionPartition)",
      "Error: line 99 at 32-71: Constructor not defined: QueryCache.CacheStorage.<constructor>(cache.SessionPartition)",
    ],
    [
      "force-app/commons/queries/core/QueryObject.cls",
      "Missing: line 477 at 23-39: No matching method found for 'toString' on 'Schema.SObjectField' taking no arguments",
      "Missing: line 477 at 23-39: No matching method found for 'toString' on 'Schema.SObjectField' taking no arguments",
      "Warning: line 582 at 8-66: Local variable is hiding class field 'result', see force-app/commons/queries/core/Query.cls: line 180 at 18-39",
      "Warning: line 582 at 8-66: Local variable is hiding class field 'result', see force-app/commons/queries/core/Query.cls: line 180 at 18-39",
    ],
    [
      "force-app/commons/queries/core/cache/objects/QueryCache__mdt/QueryCache__mdt.object-meta.xml",
      "Warning: line 1: SObject appears to be re-defining an SObject that already exists 'QueryCache__mdt', remove the 'label' field if it is extending the SObject",
    ],
    [
      "force-app/commons/triggerHandler/objects/LogicSwitch__c/LogicSwitch__c.object-meta.xml",
      "Warning: line 1: SObject appears to be re-defining an SObject that already exists 'LogicSwitch__c', remove the 'label' field if it is extending the SObject",
    ],
    [
      "force-app/commons/triggerHandlerMdt/classes/MetadataTriggerHandlerTest.cls",
      "Warning: line 114:8 to 118:9: Local variable is hiding class field 'accounts', see force-app/commons/triggerHandlerMdt/classes/MetadataTriggerHandlerTest.cls: line 32:19 to 36:6",
      "Warning: line 114:8 to 118:9: Local variable is hiding class field 'accounts', see force-app/commons/triggerHandlerMdt/classes/MetadataTriggerHandlerTest.cls: line 32:19 to 36:6",
      "Warning: line 73:8 to 77:9: Local variable is hiding class field 'accounts', see force-app/commons/triggerHandlerMdt/classes/MetadataTriggerHandlerTest.cls: line 32:19 to 36:6",
      "Warning: line 73:8 to 77:9: Local variable is hiding class field 'accounts', see force-app/commons/triggerHandlerMdt/classes/MetadataTriggerHandlerTest.cls: line 32:19 to 36:6",
    ],
    [
      "force-app/commons/triggerHandlerMdt/objects/TriggerLogic__mdt/TriggerLogic__mdt.object-meta.xml",
      "Warning: line 1: SObject appears to be re-defining an SObject that already exists 'TriggerLogic__mdt', remove the 'label' field if it is extending the SObject",
    ],
    [
      "sfdx-project.json",
      "Warning: line 107 at 8: Dependency version '0.1.0.LATEST' for 'DatabaseService' is not compatible with '1.1.0.NEXT'",
      "Warning: line 23 at 8: Dependency version '1.0.0.LATEST' for 'Trigger Handler' is not compatible with '1.0.2.NEXT'",
      "Warning: line 77 at 8: Dependency 'DatabaseService' must be defined in project before being referenced",
    ],
  ],
  "status": 4,
}
`;

exports[`Check samples Sample: Apex-XML-Serializer 1`] = `
{
  "logs": [],
  "status": 0,
}
`;

exports[`Check samples Sample: Apex-for-Xero 1`] = `
{
  "logs": [],
  "status": 0,
}
`;

exports[`Check samples Sample: ApexTestKit 1`] = `
{
  "logs": [
    [
      "apex-test-kit/main/classes/ATK.cls",
      "Warning: line 216 at 25-29: 'then' is currently a legal method name but is a reserved identifier in Apex so should be avoided",
      "Warning: line 396 at 15-18: 'any' is currently a legal method name but is a reserved identifier in Apex so should be avoided",
      "Warning: line 397 at 15-18: 'any' is currently a legal method name but is a reserved identifier in Apex so should be avoided",
      "Warning: line 580 at 25-28: 'any' is currently a legal method name but is a reserved identifier in Apex so should be avoided",
      "Warning: line 584 at 25-28: 'any' is currently a legal method name but is a reserved identifier in Apex so should be avoided",
    ],
    [
      "apex-test-kit/main/classes/ATKCore.cls",
<<<<<<< HEAD
      "Error: line 158 at 23-30: Private method overrides have inconsistent behaviour, use global, public or protected",
=======
      "Error: line 126 at 29-37: This override of a private method will fail in v61, see apex-test-kit/main/classes/ATKCore.cls: line 176 at 17-73",
      "Error: line 176 at 22-30: The overrides of this private method will fail in v61, see ATKCore.MockGenerator, ATKCore.SaveGenerator",
      "Error: line 176 at 23-30: Private method overrides have inconsistent behaviour, use global, public or protected",
      "Error: line 69 at 29-37: This override of a private method will fail in v61, see apex-test-kit/main/classes/ATKCore.cls: line 176 at 17-73",
>>>>>>> b451c442
    ],
    [
      "apex-test-kit/main/classes/ATKMock.cls",
      "Error: line 658 at 12-32: Incompatible types in assignment, from 'ATK.Method' to 'ATKMock.Method'",
      "Warning: line 2097 at 22-25: 'any' is currently a legal method name but is a reserved identifier in Apex so should be avoided",
      "Warning: line 2102 at 22-25: 'any' is currently a legal method name but is a reserved identifier in Apex so should be avoided",
      "Warning: line 2546 at 23-27: 'join' is currently a legal method name but is a reserved identifier in Apex so should be avoided",
    ],
  ],
  "status": 4,
}
`;

exports[`Check samples Sample: ApexTriggerHandler 1`] = `
{
  "logs": [
    [
      "apex-trigger-handler/main/default/classes/TriggersTest.cls",
      "Warning: line 648 at 21-25: 'then' is currently a legal method name but is a reserved identifier in Apex so should be avoided",
      "Warning: line 694 at 21-25: 'then' is currently a legal method name but is a reserved identifier in Apex so should be avoided",
      "Warning: line 735 at 21-25: 'then' is currently a legal method name but is a reserved identifier in Apex so should be avoided",
      "Warning: line 756 at 21-25: 'then' is currently a legal method name but is a reserved identifier in Apex so should be avoided",
      "Warning: line 772 at 21-25: 'then' is currently a legal method name but is a reserved identifier in Apex so should be avoided",
      "Warning: line 787 at 21-25: 'then' is currently a legal method name but is a reserved identifier in Apex so should be avoided",
      "Warning: line 804 at 21-25: 'then' is currently a legal method name but is a reserved identifier in Apex so should be avoided",
      "Warning: line 822 at 21-25: 'then' is currently a legal method name but is a reserved identifier in Apex so should be avoided",
    ],
    [
      "apex-trigger-loader/main/default/classes/TriggersLoaderTest.cls",
      "Warning: line 204 at 21-25: 'then' is currently a legal method name but is a reserved identifier in Apex so should be avoided",
      "Warning: line 225 at 21-25: 'then' is currently a legal method name but is a reserved identifier in Apex so should be avoided",
      "Warning: line 243 at 21-25: 'then' is currently a legal method name but is a reserved identifier in Apex so should be avoided",
      "Warning: line 261 at 21-25: 'then' is currently a legal method name but is a reserved identifier in Apex so should be avoided",
    ],
    [
      "sfdx-project.json",
      "Warning: line 16 at 16: Package dependency for 'ApexTriggerHandler@1.2.1-1' ignored as metadata is not available for analysis.",
    ],
  ],
  "status": 0,
}
`;

exports[`Check samples Sample: Automated-Testing-for-Force 1`] = `
{
  "logs": [],
  "status": 0,
}
`;

exports[`Check samples Sample: Centralized-Salesforce-Dev-Framework 1`] = `
{
  "logs": [
    [
      "src/classes/DateService.cls",
      "Error: line 291 at 2-14: Unreachable block or statement",
    ],
  ],
  "status": 4,
}
`;

exports[`Check samples Sample: ConnectApiHelper 1`] = `
{
  "logs": [],
  "status": 0,
}
`;

exports[`Check samples Sample: Cumulus 1`] = `
{
  "logs": [
    [
      "Cumulus/force-app/infrastructure/apex-common/main/classes/fflib_QueryFactory.cls",
      "Warning: line 406 at 2-80: Local variable is hiding class field 'relationship', see Cumulus/force-app/infrastructure/apex-common/main/classes/fflib_QueryFactory.cls: line 84 at 9-47",
    ],
    [
      "Cumulus/force-app/infrastructure/apex-common/main/classes/fflib_SObjectSelector.cls",
      "Error: line 93 at 33-46: Private method overrides have inconsistent behaviour, use global, public or protected",
      "Error: line 98 at 40-58: Private method overrides have inconsistent behaviour, use global, public or protected",
    ],
    [
      "Cumulus/force-app/infrastructure/apex-common/test/classes/fflib_ApplicationTest.cls",
      "Warning: line 100:2 to 103:3: Local variable is hiding class field 'unitOfWork', see Cumulus/force-app/infrastructure/apex-common/test/classes/fflib_ApplicationTest.cls: line 159:21 to 164:40",
      "Warning: line 66 at 2-73: Local variable is hiding class field 'unitOfWork', see Cumulus/force-app/infrastructure/apex-common/test/classes/fflib_ApplicationTest.cls: line 159:21 to 164:40",
    ],
    [
      "Cumulus/force-app/infrastructure/apex-extensions/main/application/dynamic/classes/fflib_AppBindingResolver.cls",
      "Warning: line 185 at 2-54: Local variable is hiding class field 'modules', see Cumulus/force-app/infrastructure/apex-extensions/main/application/dynamic/classes/fflib_AppBindingResolver.cls: line 62 at 9-47",
      "Warning: line 206 at 3-58: Local variable is hiding class field 'bindings', see Cumulus/force-app/infrastructure/apex-extensions/main/application/dynamic/classes/fflib_AppBindingResolver.cls: line 61 at 11-39",
    ],
    [
      "Cumulus/force-app/infrastructure/apex-mocks/main/classes/fflib_ApexMocks.cls",
      "Warning: line 159 at 32-36: 'when' is currently a legal method name but is a reserved identifier in Apex so should be avoided",
    ],
    [
      "Cumulus/force-app/infrastructure/apex-mocks/test/classes/fflib_MyList.cls",
      "Warning: line 21 at 7-10: 'set' is currently a legal method name but is a reserved identifier in Apex so should be avoided",
      "Warning: line 54 at 13-16: 'set' is currently a legal method name but is a reserved identifier in Apex so should be avoided",
    ],
    [
      "Cumulus/force-app/infrastructure/apex-mocks/test/classes/mocks/fflib_Mocks.cls",
      "Warning: line 54 at 14-17: 'set' is currently a legal method name but is a reserved identifier in Apex so should be avoided",
    ],
    [
      "Cumulus/force-app/main/default/classes/ADDR_CopyAddrHHObjBTN_TEST.cls",
      "Warning: line 56:8 to 62:9: Local variable is hiding class field 'householdRecord', see Cumulus/force-app/main/default/classes/ADDR_CopyAddrHHObjBTN_TEST.cls: line 39 at 19-55",
      "Warning: line 65:8 to 73:9: Local variable is hiding class field 'contactRecord', see Cumulus/force-app/main/default/classes/ADDR_CopyAddrHHObjBTN_TEST.cls: line 38 at 19-41",
    ],
    [
      "Cumulus/force-app/main/default/classes/ALLO_PaymentSync_TEST.cls",
      "Warning: line 54:8 to 61:9: Local variable is hiding class field 'opportunity', see Cumulus/force-app/main/default/classes/ALLO_PaymentSync_TEST.cls: line 43 at 11-35",
    ],
    [
      "Cumulus/force-app/main/default/classes/AN_AutoNumberService.cls",
      "Warning: line 72 at 16-24: 'activate' is currently a legal method name but is a reserved identifier in Apex so should be avoided",
    ],
    [
      "Cumulus/force-app/main/default/classes/BDI_BatchNumberSettingsController.cls",
      "Warning: line 50 at 23-31: 'activate' is currently a legal method name but is a reserved identifier in Apex so should be avoided",
    ],
    [
      "Cumulus/force-app/main/default/classes/BDI_ManageAdvancedMappingCtrl_TEST.cls",
      "Warning: line 209:8 to 213:20: Local variable is hiding class field 'account1', see Cumulus/force-app/main/default/classes/BDI_ManageAdvancedMappingCtrl_TEST.cls: line 59 at 25-54",
      "Warning: line 365:8 to 369:20: Local variable is hiding class field 'account1', see Cumulus/force-app/main/default/classes/BDI_ManageAdvancedMappingCtrl_TEST.cls: line 59 at 25-54",
    ],
    [
      "Cumulus/force-app/main/default/classes/BGE_DataImportBatchEntry_CTRL.cls",
      "Warning: line 647 at 12-53: Local variable is hiding class field 'columns', see Cumulus/force-app/main/default/classes/BGE_DataImportBatchEntry_CTRL.cls: line 633 at 28-49",
      "Warning: line 676 at 12-53: Local variable is hiding class field 'columns', see Cumulus/force-app/main/default/classes/BGE_DataImportBatchEntry_CTRL.cls: line 633 at 28-49",
      "Warning: line 846 at 12-33: Local variable is hiding class field 'donorName', see Cumulus/force-app/main/default/classes/BGE_DataImportBatchEntry_CTRL.cls: line 832 at 28-45",
      "Warning: line 866 at 16-56: Local variable is hiding class field 'errors', see Cumulus/force-app/main/default/classes/BGE_DataImportBatchEntry_CTRL.cls: line 837 at 28-48",
    ],
    [
      "Cumulus/force-app/main/default/classes/CRLP_ApiService.cls",
      "Warning: line 247 at 8-58: Local variable is hiding class field 'changedRollupTypes', see Cumulus/force-app/main/default/classes/CRLP_ApiService.cls: line 43 at 12-63",
      "Warning: line 269 at 8-58: Local variable is hiding class field 'changedRollupTypes', see Cumulus/force-app/main/default/classes/CRLP_ApiService.cls: line 43 at 12-63",
    ],
    [
      "Cumulus/force-app/main/default/classes/CRLP_RollupCMT.cls",
      "Warning: line 222 at 12-37: Local variable is hiding class field 'label', see Cumulus/force-app/main/default/classes/CRLP_RollupCMT.cls: line 176 at 15-28",
      "Warning: line 258 at 12-37: Local variable is hiding class field 'label', see Cumulus/force-app/main/default/classes/CRLP_RollupCMT.cls: line 176 at 15-28",
    ],
    [
      "Cumulus/force-app/main/default/classes/ERR_AsyncErrors.cls",
      "Error: line 117 at 30-47: Private method overrides have inconsistent behaviour, use global, public or protected",
      "Error: line 122 at 28-46: Private method overrides have inconsistent behaviour, use global, public or protected",
      "Error: line 133 at 39-65: Private method overrides have inconsistent behaviour, use global, public or protected",
      "Error: line 142 at 26-44: Private method overrides have inconsistent behaviour, use global, public or protected",
      "Error: line 151 at 26-37: Private method overrides have inconsistent behaviour, use global, public or protected",
      "Error: line 159 at 26-47: Private method overrides have inconsistent behaviour, use global, public or protected",
      "Error: line 173 at 47-70: Private method overrides have inconsistent behaviour, use global, public or protected",
    ],
    [
      "Cumulus/force-app/main/default/classes/ElevateBatchCapturer.cls",
      "Warning: line 124 at 12-84: Local variable is hiding class field 'partitionedElevateBatchIds', see Cumulus/force-app/main/default/classes/ElevateBatchCapturer.cls: line 95 at 16-62",
    ],
    [
      "Cumulus/force-app/main/default/classes/ElevateBatchService.cls",
      "Error: line 59 at 38-59: Private method overrides have inconsistent behaviour, use global, public or protected",
    ],
    [
      "Cumulus/force-app/main/default/classes/GE_GiftEntryController.cls",
      "Warning: line 1068:8 to 1073:9: Local variable is hiding class field 'templates', see Cumulus/force-app/main/default/classes/GE_GiftEntryController.cls: line 856 at 25-56",
      "Warning: line 1388 at 8-64: Local variable is hiding class field 'batches', see Cumulus/force-app/main/default/classes/GE_GiftEntryController.cls: line 857 at 25-52",
    ],
    [
      "Cumulus/force-app/main/default/classes/GiftBatch.cls",
      "Warning: line 145 at 8-40: Local variable is hiding class field 'shouldPayFirstInstallment', see Cumulus/force-app/main/default/classes/GiftBatch.cls: line 49 at 12-54",
    ],
    [
      "Cumulus/force-app/main/default/classes/GiftBatchService.cls",
      "Warning: line 248:12 to 249:99: Local variable is hiding class field 'batch', see Cumulus/force-app/main/default/classes/GiftBatchService.cls: line 189 at 16-41",
    ],
    [
      "Cumulus/force-app/main/default/classes/PS_CommitmentRequest.cls",
      "Warning: line 767 at 12-80: Local variable is hiding class field 'amount', see Cumulus/force-app/main/default/classes/PS_CommitmentRequest.cls: line 745 at 15-30",
    ],
    [
      "Cumulus/force-app/main/default/classes/PS_Request.cls",
      "Warning: line 216:12 to 218:31: Local variable is hiding class field 'method', see Cumulus/force-app/main/default/classes/PS_Request.cls: line 127 at 16-40",
    ],
    [
      "Cumulus/force-app/main/default/classes/RD2_AppView.cls",
      "Warning: line 68 at 8-65: Local variable is hiding class field 'parentSobjectType', see Cumulus/force-app/main/default/classes/RD2_AppView.cls: line 39 at 24-49",
    ],
    [
      "Cumulus/force-app/main/default/classes/RD2_RecurringDonationsOpp_TEST.cls",
      "Warning: line 213 at 8-55: Local variable is hiding class field 'today', see Cumulus/force-app/main/default/classes/RD2_RecurringDonationsOpp_TEST.cls: line 48 at 25-60",
      "Warning: line 402 at 8-55: Local variable is hiding class field 'today', see Cumulus/force-app/main/default/classes/RD2_RecurringDonationsOpp_TEST.cls: line 48 at 25-60",
      "Warning: line 434 at 8-55: Local variable is hiding class field 'today', see Cumulus/force-app/main/default/classes/RD2_RecurringDonationsOpp_TEST.cls: line 48 at 25-60",
      "Warning: line 469 at 8-55: Local variable is hiding class field 'today', see Cumulus/force-app/main/default/classes/RD2_RecurringDonationsOpp_TEST.cls: line 48 at 25-60",
      "Warning: line 511 at 8-55: Local variable is hiding class field 'today', see Cumulus/force-app/main/default/classes/RD2_RecurringDonationsOpp_TEST.cls: line 48 at 25-60",
      "Warning: line 543 at 8-55: Local variable is hiding class field 'today', see Cumulus/force-app/main/default/classes/RD2_RecurringDonationsOpp_TEST.cls: line 48 at 25-60",
    ],
    [
      "Cumulus/force-app/main/default/classes/RD2_StatusMappingSettings_CTRL.cls",
      "Warning: line 338 at 12-60: Local variable is hiding class field 'stateLabel', see Cumulus/force-app/main/default/classes/RD2_StatusMappingSettings_CTRL.cls: line 316 at 28-46",
    ],
    [
      "Cumulus/force-app/main/default/classes/SoftCreditsDTO.cls",
      "Warning: line 44:8 to 45:54: Local variable is hiding class field 'softCredits', see Cumulus/force-app/main/default/classes/SoftCreditsDTO.cls: line 37 at 11-36",
    ],
    [
      "Cumulus/force-app/main/default/classes/UTIL_BatchJobService.cls",
      "Warning: line 357 at 12-30: Local variable is hiding class field 'summary', see Cumulus/force-app/main/default/classes/UTIL_BatchJobService.cls: line 316 at 15-34",
      "Warning: line 414 at 12-57: Local variable is hiding class field 'percentComplete', see Cumulus/force-app/main/default/classes/UTIL_BatchJobService.cls: line 313 at 15-40",
    ],
    [
      "Cumulus/force-app/main/default/classes/UTIL_OrderBy.cls",
      "Warning: line 130 at 25-29: 'sort' is currently a legal method name but is a reserved identifier in Apex so should be avoided",
      "Warning: line 149 at 26-30: 'sort' is currently a legal method name but is a reserved identifier in Apex so should be avoided",
    ],
    [
      "Cumulus/force-app/main/default/classes/UTIL_OrgTelemetry_BATCH.cls",
      "Error: line 167 at 26-53: Private method overrides have inconsistent behaviour, use global, public or protected",
    ],
    [
      "Cumulus/force-app/main/default/classes/UTIL_OrgTelemetry_Batch_TEST.cls",
      "Error: line 246 at 39-66: Private method overrides have inconsistent behaviour, use global, public or protected",
    ],
    [
      "Cumulus/force-app/main/default/classes/UTIL_RecordTypeSettingsUpdate.cls",
      "Error: line 214 at 37-60: Private method overrides have inconsistent behaviour, use global, public or protected",
    ],
    [
      "Cumulus/force-app/main/default/classes/UTIL_Where.cls",
      "Warning: line 561 at 12-50: Local variable is hiding class field 'values', see Cumulus/force-app/main/default/classes/UTIL_Where.cls: line 459 at 16-35",
    ],
    [
      "Cumulus/force-app/main/instrumentation/classes/SfdoInstrumentationService.cls",
      "Missing: line 107 at 8-20: No variable or type found for 'SfdoLogUtils' on 'npsp.SfdoInstrumentationService'",
      "Missing: line 118 at 8-20: No variable or type found for 'SfdoLogUtils' on 'npsp.SfdoInstrumentationService'",
      "Missing: line 128 at 8-20: No variable or type found for 'SfdoLogUtils' on 'npsp.SfdoInstrumentationService'",
      "Missing: line 137 at 8-20: No variable or type found for 'SfdoLogUtils' on 'npsp.SfdoInstrumentationService'",
      "Missing: line 63 at 8-20: No variable or type found for 'SfdoLogUtils' on 'npsp.SfdoInstrumentationService'",
      "Missing: line 74 at 8-20: No variable or type found for 'SfdoLogUtils' on 'npsp.SfdoInstrumentationService'",
      "Missing: line 84 at 8-20: No variable or type found for 'SfdoLogUtils' on 'npsp.SfdoInstrumentationService'",
      "Missing: line 93 at 8-20: No variable or type found for 'SfdoLogUtils' on 'npsp.SfdoInstrumentationService'",
    ],
    [
      "Cumulus/force-app/tdtm/classes/TDTM_DMLgt200_TEST.cls",
      "Warning: line 382 at 8-30: Local variable is hiding class field 'insertCnt', see Cumulus/force-app/tdtm/classes/TDTM_DMLgt200_TEST.cls: line 51 at 25-49",
    ],
    [
      "Cumulus/force-app/test/ADDR_Addresses_TEST.cls",
      "Warning: line 139 at 8-89: Local variable is hiding class field 'testContacts', see Cumulus/force-app/test/ADDR_Addresses_TEST.cls: line 53 at 18-45",
      "Warning: line 845 at 8-89: Local variable is hiding class field 'testContacts', see Cumulus/force-app/test/ADDR_Addresses_TEST.cls: line 53 at 18-45",
    ],
  ],
  "status": 4,
}
`;

exports[`Check samples Sample: CustomMetadataLoader 1`] = `
{
  "logs": [
    [
      "custom_md_loader/classes/MetadataMapperCustom.cls",
      "Warning: line 48 at 8-55: Local variable is hiding class field 'srcFieldNames', see custom_md_loader/classes/MetadataMapperDefault.cls: line 17 at 10-37",
    ],
    [
      "custom_md_loader/classes/MetadataMapperSimple.cls",
      "Warning: line 41 at 6-53: Local variable is hiding class field 'srcFieldNames', see custom_md_loader/classes/MetadataMapperDefault.cls: line 17 at 10-37",
    ],
    [
      "custom_md_loader/classes/MetadataService.cls",
      "Warning: line 9124 at 43-51: 'retrieve' is currently a legal method name but is a reserved identifier in Apex so should be avoided",
    ],
    [
      "custom_md_loader/classes/MetadataWrapperApiLoader.cls",
      "Error: line 27 at 8-15: Unreachable block or statement",
    ],
  ],
  "status": 4,
}
`;

exports[`Check samples Sample: EDA 1`] = `
{
  "logs": [
    [
      "force-app/main/default/classes/AFFL_MultiRecordTypeMapper.cls",
      "Warning: line 392 at 8-71: Local variable is hiding class field 'validAccRecordTypesInMappings', see force-app/main/default/classes/AFFL_MultiRecordTypeMapper.cls: line 65 at 11-54",
    ],
    [
      "force-app/main/default/classes/AccountModelHealthCheckVMapper.cls",
      "Error: line 115 at 44-81: Private method overrides have inconsistent behaviour, use global, public or protected",
      "Error: line 189 at 44-88: Private method overrides have inconsistent behaviour, use global, public or protected",
      "Error: line 266 at 44-83: Private method overrides have inconsistent behaviour, use global, public or protected",
    ],
    [
      "force-app/main/default/classes/AccountNamingService.cls",
      "Error: line 102 at 24-47: Private method overrides have inconsistent behaviour, use global, public or protected",
      "Error: line 78 at 24-52: Private method overrides have inconsistent behaviour, use global, public or protected",
    ],
    [
      "force-app/main/default/classes/AffiliationMappingsHealthCheckVMapper.cls",
      "Error: line 161 at 44-83: Private method overrides have inconsistent behaviour, use global, public or protected",
      "Error: line 293 at 44-88: Private method overrides have inconsistent behaviour, use global, public or protected",
      "Error: line 398 at 44-86: Private method overrides have inconsistent behaviour, use global, public or protected",
      "Error: line 502 at 44-92: Private method overrides have inconsistent behaviour, use global, public or protected",
      "Error: line 572 at 44-83: Private method overrides have inconsistent behaviour, use global, public or protected",
      "Error: line 658 at 44-95: Private method overrides have inconsistent behaviour, use global, public or protected",
      "Error: line 777 at 44-97: Private method overrides have inconsistent behaviour, use global, public or protected",
    ],
    [
      "force-app/main/default/classes/AutoEnrollmentMappingService.cls",
      "Error: line 220 at 28-72: Private method overrides have inconsistent behaviour, use global, public or protected",
    ],
    [
      "force-app/main/default/classes/CCON_ConnectionBackfill_BATCH.cls",
      "Warning: line 62 at 8-83: Local variable is hiding class field 'connsToUpdate', see force-app/main/default/classes/CCON_ConnectionBackfill_BATCH.cls: line 46 at 12-53",
    ],
    [
      "force-app/main/default/classes/CourseConSettingHealthCheckVMapper.cls",
      "Error: line 163 at 44-69: Private method overrides have inconsistent behaviour, use global, public or protected",
      "Error: line 234 at 44-69: Private method overrides have inconsistent behaviour, use global, public or protected",
    ],
    [
      "force-app/main/default/classes/ERR_AsyncErrors.cls",
      "Error: line 108 at 30-47: Private method overrides have inconsistent behaviour, use global, public or protected",
      "Error: line 113 at 28-46: Private method overrides have inconsistent behaviour, use global, public or protected",
      "Error: line 124 at 43-69: Private method overrides have inconsistent behaviour, use global, public or protected",
      "Error: line 133 at 26-44: Private method overrides have inconsistent behaviour, use global, public or protected",
      "Error: line 142 at 26-37: Private method overrides have inconsistent behaviour, use global, public or protected",
      "Error: line 150 at 26-47: Private method overrides have inconsistent behaviour, use global, public or protected",
      "Error: line 164 at 47-70: Private method overrides have inconsistent behaviour, use global, public or protected",
    ],
    [
      "force-app/main/default/classes/HealthCheckGroupService.cls",
      "Error: line 81 at 57-88: Private method overrides have inconsistent behaviour, use global, public or protected",
    ],
    [
      "force-app/main/default/classes/SRVC_Contact_PreferredEmail.cls",
      "Error: line 446 at 24-60: Private method overrides have inconsistent behaviour, use global, public or protected",
    ],
    [
      "force-app/main/default/classes/VersionCleanupBatchJobService.cls",
      "Error: line 121 at 24-55: Private method overrides have inconsistent behaviour, use global, public or protected",
      "Error: line 130 at 24-52: Private method overrides have inconsistent behaviour, use global, public or protected",
      "Error: line 83 at 24-55: Private method overrides have inconsistent behaviour, use global, public or protected",
    ],
    [
      "force-app/main/educationCloudSettings/classes/settingsProduct/EDASettingsProductInformationAPIService.cls",
      "Error: line 91 at 58-80: Private method overrides have inconsistent behaviour, use global, public or protected",
    ],
    [
      "force-app/main/educationCloudSettings/classes/settingsProduct/EDCSettingsProductAPIService.cls",
      "Error: line 143 at 28-35: Private method overrides have inconsistent behaviour, use global, public or protected",
    ],
    [
      "force-app/main/educationCloudSettings/classes/settingsProduct/EDCSettingsProductVMapper.cls",
      "Error: line 102 at 56-84: Private method overrides have inconsistent behaviour, use global, public or protected",
    ],
    [
      "force-app/main/interoperability/classes/ProductRegistryMapper.cls",
      "Error: line 132 at 49-76: Private method overrides have inconsistent behaviour, use global, public or protected",
    ],
    [
      "force-app/main/releaseGating/classes/ReleaseGateAPIService.cls",
      "Warning: line 217 at 8-68: Local variable is hiding class field 'callableInstance', see force-app/main/releaseGating/classes/ReleaseGateAPIService.cls: line 52 at 12-38",
    ],
  ],
  "status": 4,
}
`;

exports[`Check samples Sample: EnhancedLightningGrid 1`] = `
{
  "logs": [
    [
      "classes/sdgPathParser.cls",
      "Warning: line 22 at 8-26: Local variable is hiding class field 'newpath', see classes/sdgPathParser.cls: line 10 at 12-54",
    ],
  ],
  "status": 0,
}
`;

exports[`Check samples Sample: FindNearby 1`] = `
{
  "logs": [
    [
      "FindNearby/src/classes/AGeoCode.cls",
      "Warning: line 56 at 8-28: Local variable is hiding class field 'Address', see FindNearby/src/classes/AGeoCode.cls: line 2 at 11-26",
    ],
    [
      "FindNearby/src/classes/CGeoCode.cls",
      "Warning: line 49 at 8-28: Local variable is hiding class field 'Address', see FindNearby/src/classes/CGeoCode.cls: line 2 at 11-26",
    ],
    [
      "FindNearby/src/classes/TestFindNearbyMap.cls",
      "Missing: line 6 at 32-50: Unknown field or type 'FindNearbyMap' on 'Page'",
      "Missing: line 89 at 32-50: Unknown field or type 'FindNearbyMap' on 'Page'",
    ],
    [
      "FindNearby/src/pages/FindNearbyMap.page",
      "Syntax: line 1061: extraneous input '<' expecting {<EOF>, COMMENT, WS_NL}",
      "Syntax: line 186 at 3: extraneous input '<' expecting {<EOF>, COMMENT, WS_NL}",
      "Syntax: line 187: extraneous input '<' expecting {<EOF>, COMMENT, WS_NL}",
      "Syntax: line 188 at 4: extraneous input '<' expecting {<EOF>, COMMENT, WS_NL}",
      "Syntax: line 189 at 8: extraneous input '<' expecting {<EOF>, COMMENT, WS_NL}",
      "Syntax: line 190 at 12: extraneous input '<' expecting {<EOF>, COMMENT, WS_NL}",
      "Syntax: line 191 at 8: extraneous input '<' expecting {<EOF>, COMMENT, WS_NL}",
      "Syntax: line 192 at 8: extraneous input '<' expecting {<EOF>, COMMENT, WS_NL}",
      "Syntax: line 193 at 12: extraneous input '<' expecting {<EOF>, COMMENT, WS_NL}",
      "Syntax: line 194 at 8: extraneous input '<' expecting {<EOF>, COMMENT, WS_NL}",
      "Syntax: line 195 at 8: extraneous input '<' expecting {<EOF>, COMMENT, WS_NL}",
      "Syntax: line 196 at 12: extraneous input '<' expecting {<EOF>, COMMENT, WS_NL}",
      "Syntax: line 197 at 12: extraneous input '<' expecting {<EOF>, COMMENT, WS_NL}",
      "Syntax: line 197 at 46: extraneous input '<' expecting {<EOF>, COMMENT, WS_NL}",
      "Syntax: line 199 at 8: extraneous input '<' expecting {<EOF>, COMMENT, WS_NL}",
      "Syntax: line 200 at 4: extraneous input '<' expecting {<EOF>, COMMENT, WS_NL}",
      "Syntax: line 201: extraneous input '<' expecting {<EOF>, COMMENT, WS_NL}",
      "Syntax: line 202: extraneous input '<script' expecting {<EOF>, COMMENT, WS_NL}",
      "Syntax: line 780: extraneous input '<script' expecting {<EOF>, COMMENT, WS_NL}",
    ],
  ],
  "status": 4,
}
`;

exports[`Check samples Sample: Force.com-Helper-Classes 1`] = `
{
  "logs": [
    [
      "src/classes/Async.cls",
      "Error: line 1: Type 'Async' is defined, but meta file is missing for 'src/classes/Async.cls'",
    ],
    [
      "src/classes/Async_Test.cls",
      "Error: line 1: Type 'Async_Test' is defined, but meta file is missing for 'src/classes/Async_Test.cls'",
    ],
    [
      "src/classes/InvokeUpdateTriggerBatch.cls",
      "Error: line 1: Type 'InvokeUpdateTriggerBatch' is defined, but meta file is missing for 'src/classes/InvokeUpdateTriggerBatch.cls'",
    ],
    [
      "src/classes/InvokeUpdateTriggerBatch_Test.cls",
      "Error: line 1: Type 'InvokeUpdateTriggerBatch_Test' is defined, but meta file is missing for 'src/classes/InvokeUpdateTriggerBatch_Test.cls'",
    ],
    [
      "src/classes/SearchHelper.cls",
      "Error: line 1: Type 'SearchHelper' is defined, but meta file is missing for 'src/classes/SearchHelper.cls'",
    ],
    [
      "src/classes/SearchHelper_Test.cls",
      "Error: line 1: Type 'SearchHelper_Test' is defined, but meta file is missing for 'src/classes/SearchHelper_Test.cls'",
    ],
    [
      "src/classes/StateFormatter.cls",
      "Error: line 1: Type 'StateFormatter' is defined, but meta file is missing for 'src/classes/StateFormatter.cls'",
    ],
    [
      "src/classes/StateFormatter_Test.cls",
      "Error: line 1: Type 'StateFormatter_Test' is defined, but meta file is missing for 'src/classes/StateFormatter_Test.cls'",
    ],
    [
      "src/classes/SuperMap.cls",
      "Error: line 1: Type 'SuperMap' is defined, but meta file is missing for 'src/classes/SuperMap.cls'",
    ],
    [
      "src/classes/SuperMap_Test.cls",
      "Error: line 1: Type 'SuperMap_Test' is defined, but meta file is missing for 'src/classes/SuperMap_Test.cls'",
    ],
  ],
  "status": 4,
}
`;

exports[`Check samples Sample: Force.com-Toolkit-for-Facebook 1`] = `
{
  "logs": [],
  "status": 0,
}
`;

exports[`Check samples Sample: ForceDotComSprintWall 1`] = `
{
  "logs": [],
  "status": 0,
}
`;

exports[`Check samples Sample: Forceea-data-factory 1`] = `
{
  "logs": [
    [
      "force-app/main/forceea/classes/Main/FObject.cls",
      "Warning: line 2625 at 8-59: Local variable is hiding class field 'permutationValues', see force-app/main/forceea/classes/Main/FObject.cls: line 501 at 11-75",
    ],
    [
      "force-app/main/forceea/classes/Main/ForceeaService.cls",
      "Warning: line 551 at 8-77: Local variable is hiding class field 'info', see force-app/main/forceea/classes/Main/ForceeaService.cls: line 34 at 24-45",
    ],
  ],
  "status": 0,
}
`;

exports[`Check samples Sample: FormulaShare-DX 1`] = `
{
  "logs": [
    [
<<<<<<< HEAD
=======
      "fs-core/main/default/classes/FormulaShareAsyncApexJobSelector.cls",
      "Error: line 3 at 30-44: This override of a private method will fail in v61, see fs-core/main/libs/apex-common/main/classes/fflib_SObjectSelector.cls: line 97 at 13-48",
      "Error: line 7 at 37-56: This override of a private method will fail in v61, see fs-core/main/libs/apex-common/main/classes/fflib_SObjectSelector.cls: line 102 at 13-60",
    ],
    [
      "fs-core/main/default/classes/FormulaShareBatchLogsSelector.cls",
      "Error: line 24 at 30-44: This override of a private method will fail in v61, see fs-core/main/libs/apex-common/main/classes/fflib_SObjectSelector.cls: line 97 at 13-48",
      "Error: line 28 at 37-56: This override of a private method will fail in v61, see fs-core/main/libs/apex-common/main/classes/fflib_SObjectSelector.cls: line 102 at 13-60",
    ],
    [
      "fs-core/main/default/classes/FormulaShareBatchService.cls",
      "Warning: line 106 at 2-58: Local variable is hiding class field 'fsLogs', see fs-core/main/default/classes/FormulaShareBatchService.cls: line 321 at 1-25",
      "Warning: line 59 at 8-64: Local variable is hiding class field 'fsLogs', see fs-core/main/default/classes/FormulaShareBatchService.cls: line 321 at 1-25",
      "Warning: line 89 at 2-58: Local variable is hiding class field 'fsLogs', see fs-core/main/default/classes/FormulaShareBatchService.cls: line 321 at 1-25",
    ],
    [
>>>>>>> b451c442
      "fs-core/main/default/classes/FormulaShareMetadataBroker.cls",
      "Warning: line 24 at 35-43: 'retrieve' is currently a legal method name but is a reserved identifier in Apex so should be avoided",
    ],
    [
<<<<<<< HEAD
      "fs-core/main/default/classes/FormulaShareRuleAncestor.cls",
      "Warning: line 53 at 16-102: Local variable is hiding class field 'type', see fs-core/main/default/classes/FormulaShareRule.cls: line 49 at 24-36",
      "Warning: line 64 at 8-94: Local variable is hiding class field 'type', see fs-core/main/default/classes/FormulaShareRule.cls: line 49 at 24-36",
    ],
    [
      "fs-core/main/default/classes/FormulaShareRuleBottomObject.cls",
      "Warning: line 52 at 8-101: Local variable is hiding class field 'type', see fs-core/main/default/classes/FormulaShareRule.cls: line 49 at 24-36",
    ],
    [
      "fs-core/main/default/classes/FormulaShareRuleFactory.cls",
      "Warning: line 108 at 8-66: Local variable is hiding class field 'prefix', see fs-core/main/default/classes/FormulaShareRuleFactory.cls: line 13 at 19-78",
      "Warning: line 202 at 8-66: Local variable is hiding class field 'prefix', see fs-core/main/default/classes/FormulaShareRuleFactory.cls: line 13 at 19-78",
      "Warning: line 227 at 8-66: Local variable is hiding class field 'prefix', see fs-core/main/default/classes/FormulaShareRuleFactory.cls: line 13 at 19-78",
      "Warning: line 279 at 8-66: Local variable is hiding class field 'prefix', see fs-core/main/default/classes/FormulaShareRuleFactory.cls: line 13 at 19-78",
      "Warning: line 340 at 8-66: Local variable is hiding class field 'prefix', see fs-core/main/default/classes/FormulaShareRuleFactory.cls: line 13 at 19-78",
      "Warning: line 392 at 8-66: Local variable is hiding class field 'prefix', see fs-core/main/default/classes/FormulaShareRuleFactory.cls: line 13 at 19-78",
      "Warning: line 66 at 8-66: Local variable is hiding class field 'prefix', see fs-core/main/default/classes/FormulaShareRuleFactory.cls: line 13 at 19-78",
      "Warning: line 80 at 8-66: Local variable is hiding class field 'prefix', see fs-core/main/default/classes/FormulaShareRuleFactory.cls: line 13 at 19-78",
      "Warning: line 94 at 8-66: Local variable is hiding class field 'prefix', see fs-core/main/default/classes/FormulaShareRuleFactory.cls: line 13 at 19-78",
    ],
    [
      "fs-core/main/default/classes/FormulaShareRuleInlaw.cls",
      "Warning: line 45 at 8-101: Local variable is hiding class field 'type', see fs-core/main/default/classes/FormulaShareRule.cls: line 49 at 24-36",
    ],
    [
      "fs-core/main/default/classes/FormulaShareRuleSibling.cls",
      "Warning: line 53 at 12-98: Local variable is hiding class field 'type', see fs-core/main/default/classes/FormulaShareRule.cls: line 49 at 24-36",
      "Warning: line 90 at 12-105: Local variable is hiding class field 'type', see fs-core/main/default/classes/FormulaShareRule.cls: line 49 at 24-36",
    ],
    [
      "fs-core/main/default/classes/FormulaShareService.cls",
      "Warning: line 140 at 3-104: Local variable is hiding class field 'settings', see fs-core/main/default/classes/FormulaShareService.cls: line 48 at 8-44",
    ],
    [
      "fs-core/main/libs/apex-common/classes/fflib_QueryFactory.cls",
      "Warning: line 406 at 2-80: Local variable is hiding class field 'relationship', see fs-core/main/libs/apex-common/classes/fflib_QueryFactory.cls: line 84 at 9-47",
    ],
    [
      "fs-core/main/libs/apex-common/classes/fflib_SObjectSelector.cls",
      "Error: line 93 at 33-46: Private method overrides have inconsistent behaviour, use global, public or protected",
      "Error: line 98 at 40-58: Private method overrides have inconsistent behaviour, use global, public or protected",
    ],
    [
      "fs-core/main/libs/apex-common/classes/test/classes/fflib_ApplicationTest.cls",
      "Warning: line 382 at 2-73: Local variable is hiding class field 'unitOfWork', see fs-core/main/libs/apex-common/classes/test/classes/fflib_ApplicationTest.cls: line 482:21 to 487:40",
      "Warning: line 416:2 to 419:3: Local variable is hiding class field 'unitOfWork', see fs-core/main/libs/apex-common/classes/test/classes/fflib_ApplicationTest.cls: line 482:21 to 487:40",
    ],
    [
      "fs-core/main/libs/fflib-apex-mocks/classes/fflib_AnswerTest.cls",
      "Error: line 329 at 3-15: Unreachable block or statement",
    ],
    [
      "fs-core/main/libs/fflib-apex-mocks/classes/fflib_ApexMocks.cls",
=======
      "fs-core/main/default/classes/FormulaShareMetadataDMLRules.cls",
      "Error: line 13 at 17-30: The overrides of this private method will fail in v61, see FormulaShareMetadataDMLRulesAccount",
    ],
    [
      "fs-core/main/default/classes/FormulaShareMetadataDMLRulesAccount.cls",
      "Error: line 34 at 17-30: This override of a private method will fail in v61, see fs-core/main/default/classes/FormulaShareMetadataDMLRules.cls: line 13:12 to 45:5",
    ],
    [
      "fs-core/main/default/classes/FormulaShareMetricsSelector.cls",
      "Error: line 36 at 30-44: This override of a private method will fail in v61, see fs-core/main/libs/apex-common/main/classes/fflib_SObjectSelector.cls: line 97 at 13-48",
      "Error: line 40 at 37-56: This override of a private method will fail in v61, see fs-core/main/libs/apex-common/main/classes/fflib_SObjectSelector.cls: line 102 at 13-60",
    ],
    [
      "fs-core/main/default/classes/FormulaShareRecordLogsSelector.cls",
      "Error: line 27 at 30-44: This override of a private method will fail in v61, see fs-core/main/libs/apex-common/main/classes/fflib_SObjectSelector.cls: line 97 at 13-48",
      "Error: line 31 at 37-56: This override of a private method will fail in v61, see fs-core/main/libs/apex-common/main/classes/fflib_SObjectSelector.cls: line 102 at 13-60",
    ],
    [
      "fs-core/main/default/classes/FormulaShareRuleInBatchSelector.cls",
      "Error: line 33 at 37-56: This override of a private method will fail in v61, see fs-core/main/libs/apex-common/main/classes/fflib_SObjectSelector.cls: line 102 at 13-60",
      "Error: line 37 at 30-44: This override of a private method will fail in v61, see fs-core/main/libs/apex-common/main/classes/fflib_SObjectSelector.cls: line 97 at 13-48",
    ],
    [
      "fs-core/main/default/classes/FormulaShareSObjectSharesSelector.cls",
      "Error: line 57 at 30-44: This override of a private method will fail in v61, see fs-core/main/libs/apex-common/main/classes/fflib_SObjectSelector.cls: line 97 at 13-48",
      "Error: line 61 at 37-56: This override of a private method will fail in v61, see fs-core/main/libs/apex-common/main/classes/fflib_SObjectSelector.cls: line 102 at 13-60",
    ],
    [
      "fs-core/main/default/classes/FormulaShareSObjectsSelector.cls",
      "Error: line 51 at 30-44: This override of a private method will fail in v61, see fs-core/main/libs/apex-common/main/classes/fflib_SObjectSelector.cls: line 97 at 13-48",
      "Error: line 55 at 37-56: This override of a private method will fail in v61, see fs-core/main/libs/apex-common/main/classes/fflib_SObjectSelector.cls: line 102 at 13-60",
    ],
    [
      "fs-core/main/default/classes/FormulaShareService.cls",
      "Warning: line 185 at 3-104: Local variable is hiding class field 'settings', see fs-core/main/default/classes/FormulaShareService.cls: line 49 at 8-44",
    ],
    [
      "fs-core/main/libs/apex-common/main/classes/fflib_QueryFactory.cls",
      "Warning: line 471 at 2-80: Local variable is hiding class field 'relationship', see fs-core/main/libs/apex-common/main/classes/fflib_QueryFactory.cls: line 86 at 9-47",
    ],
    [
      "fs-core/main/libs/apex-common/main/classes/fflib_SObjectSelector.cls",
      "Error: line 102 at 39-58: The overrides of this private method will fail in v61, see FormulaShareRuleInBatchSelector, fflib_SObjectSelectorTest.UserSelector, FormulaShareMetricsSelector, fflib_SObjectSelectorTest.Testfflib_SObjectSelectorDefaultSorting, fflib_SObjectSelectorTest.AccessLevelOpportunitySelector, fflib_ApplicationTest.OpportuntiesSelector, FormulaShareBatchLogsSelector, fflib_ApplicationTest.AccountsSelector, FormulaShareRecordLogsSelector, fflib_SObjectSelectorTest.AccessLevelAccountSelector, fflib_SObjectSelectorTest.Testfflib_UserSObjectSelector, FormulaShareSObjectSharesSelector, fflib_SObjectSelectorTest.LeadSelector, fflib_SObjectSelectorTest.Testfflib_SObjectSelector, fflib_SObjectSelectorTest.GroupSelector, FormulaShareSObjectsSelector, fflib_SObjectSelectorTest.CampaignMemberSelector, FormulaShareAsyncApexJobSelector",
      "Error: line 102 at 40-58: Private method overrides have inconsistent behaviour, use global, public or protected",
      "Error: line 97 at 32-46: The overrides of this private method will fail in v61, see FormulaShareRuleInBatchSelector, fflib_SObjectSelectorTest.UserSelector, FormulaShareMetricsSelector, fflib_SObjectSelectorTest.Testfflib_SObjectSelectorDefaultSorting, fflib_SObjectSelectorTest.AccessLevelOpportunitySelector, fflib_ApplicationTest.OpportuntiesSelector, FormulaShareBatchLogsSelector, fflib_ApplicationTest.AccountsSelector, FormulaShareRecordLogsSelector, fflib_SObjectSelectorTest.AccessLevelAccountSelector, fflib_SObjectSelectorTest.Testfflib_UserSObjectSelector, FormulaShareSObjectSharesSelector, fflib_SObjectSelectorTest.LeadSelector, fflib_SObjectSelectorTest.Testfflib_SObjectSelector, fflib_SObjectSelectorTest.GroupSelector, FormulaShareSObjectsSelector, fflib_SObjectSelectorTest.CampaignMemberSelector, FormulaShareAsyncApexJobSelector",
      "Error: line 97 at 33-46: Private method overrides have inconsistent behaviour, use global, public or protected",
    ],
    [
      "fs-core/main/libs/apex-common/test/classes/fflib_ApplicationTest.cls",
      "Error: line 578 at 35-54: This override of a private method will fail in v61, see fs-core/main/libs/apex-common/main/classes/fflib_SObjectSelector.cls: line 102 at 13-60",
      "Error: line 586 at 28-42: This override of a private method will fail in v61, see fs-core/main/libs/apex-common/main/classes/fflib_SObjectSelector.cls: line 97 at 13-48",
      "Error: line 594 at 35-54: This override of a private method will fail in v61, see fs-core/main/libs/apex-common/main/classes/fflib_SObjectSelector.cls: line 102 at 13-60",
      "Error: line 604 at 28-42: This override of a private method will fail in v61, see fs-core/main/libs/apex-common/main/classes/fflib_SObjectSelector.cls: line 97 at 13-48",
      "Warning: line 382 at 2-73: Local variable is hiding class field 'unitOfWork', see fs-core/main/libs/apex-common/test/classes/fflib_ApplicationTest.cls: line 482:21 to 487:40",
      "Warning: line 416:2 to 419:3: Local variable is hiding class field 'unitOfWork', see fs-core/main/libs/apex-common/test/classes/fflib_ApplicationTest.cls: line 482:21 to 487:40",
    ],
    [
      "fs-core/main/libs/apex-common/test/classes/fflib_SObjectSelectorTest.cls",
      "Error: line 481 at 35-54: This override of a private method will fail in v61, see fs-core/main/libs/apex-common/main/classes/fflib_SObjectSelector.cls: line 102 at 13-60",
      "Error: line 491 at 28-42: This override of a private method will fail in v61, see fs-core/main/libs/apex-common/main/classes/fflib_SObjectSelector.cls: line 97 at 13-48",
      "Error: line 509 at 35-54: This override of a private method will fail in v61, see fs-core/main/libs/apex-common/main/classes/fflib_SObjectSelector.cls: line 102 at 13-60",
      "Error: line 519 at 28-42: This override of a private method will fail in v61, see fs-core/main/libs/apex-common/main/classes/fflib_SObjectSelector.cls: line 97 at 13-48",
      "Error: line 533 at 35-54: This override of a private method will fail in v61, see fs-core/main/libs/apex-common/main/classes/fflib_SObjectSelector.cls: line 102 at 13-60",
      "Error: line 543 at 28-42: This override of a private method will fail in v61, see fs-core/main/libs/apex-common/main/classes/fflib_SObjectSelector.cls: line 97 at 13-48",
      "Error: line 558 at 28-42: This override of a private method will fail in v61, see fs-core/main/libs/apex-common/main/classes/fflib_SObjectSelector.cls: line 97 at 13-48",
      "Error: line 562 at 35-54: This override of a private method will fail in v61, see fs-core/main/libs/apex-common/main/classes/fflib_SObjectSelector.cls: line 102 at 13-60",
      "Error: line 603 at 28-42: This override of a private method will fail in v61, see fs-core/main/libs/apex-common/main/classes/fflib_SObjectSelector.cls: line 97 at 13-48",
      "Error: line 607 at 35-54: This override of a private method will fail in v61, see fs-core/main/libs/apex-common/main/classes/fflib_SObjectSelector.cls: line 102 at 13-60",
      "Error: line 770 at 35-54: This override of a private method will fail in v61, see fs-core/main/libs/apex-common/main/classes/fflib_SObjectSelector.cls: line 102 at 13-60",
      "Error: line 777 at 28-42: This override of a private method will fail in v61, see fs-core/main/libs/apex-common/main/classes/fflib_SObjectSelector.cls: line 97 at 13-48",
      "Error: line 787 at 35-54: This override of a private method will fail in v61, see fs-core/main/libs/apex-common/main/classes/fflib_SObjectSelector.cls: line 102 at 13-60",
      "Error: line 794 at 28-42: This override of a private method will fail in v61, see fs-core/main/libs/apex-common/main/classes/fflib_SObjectSelector.cls: line 97 at 13-48",
      "Error: line 804 at 35-54: This override of a private method will fail in v61, see fs-core/main/libs/apex-common/main/classes/fflib_SObjectSelector.cls: line 102 at 13-60",
      "Error: line 810 at 28-42: This override of a private method will fail in v61, see fs-core/main/libs/apex-common/main/classes/fflib_SObjectSelector.cls: line 97 at 13-48",
      "Error: line 820 at 35-54: This override of a private method will fail in v61, see fs-core/main/libs/apex-common/main/classes/fflib_SObjectSelector.cls: line 102 at 13-60",
      "Error: line 827 at 28-42: This override of a private method will fail in v61, see fs-core/main/libs/apex-common/main/classes/fflib_SObjectSelector.cls: line 97 at 13-48",
    ],
    [
      "fs-core/main/libs/apex-mocks/main/classes/fflib_ApexMocks.cls",
>>>>>>> b451c442
      "Warning: line 159 at 32-36: 'when' is currently a legal method name but is a reserved identifier in Apex so should be avoided",
    ],
    [
      "fs-core/main/libs/apex-mocks/test/classes/fflib_MyList.cls",
      "Warning: line 21 at 7-10: 'set' is currently a legal method name but is a reserved identifier in Apex so should be avoided",
      "Warning: line 54 at 13-16: 'set' is currently a legal method name but is a reserved identifier in Apex so should be avoided",
    ],
    [
      "fs-core/main/libs/apex-mocks/test/classes/mocks/fflib_Mocks.cls",
      "Warning: line 54 at 14-17: 'set' is currently a legal method name but is a reserved identifier in Apex so should be avoided",
    ],
  ],
  "status": 4,
}
`;

exports[`Check samples Sample: HEDAP 1`] = `
{
  "logs": [
    [
      "force-app/main/default/classes/AFFL_MultiRecordTypeMapper.cls",
      "Warning: line 392 at 8-71: Local variable is hiding class field 'validAccRecordTypesInMappings', see force-app/main/default/classes/AFFL_MultiRecordTypeMapper.cls: line 65 at 11-54",
    ],
    [
      "force-app/main/default/classes/AccountModelHealthCheckVMapper.cls",
      "Error: line 115 at 44-81: Private method overrides have inconsistent behaviour, use global, public or protected",
      "Error: line 189 at 44-88: Private method overrides have inconsistent behaviour, use global, public or protected",
      "Error: line 266 at 44-83: Private method overrides have inconsistent behaviour, use global, public or protected",
    ],
    [
      "force-app/main/default/classes/AccountNamingService.cls",
      "Error: line 102 at 24-47: Private method overrides have inconsistent behaviour, use global, public or protected",
      "Error: line 78 at 24-52: Private method overrides have inconsistent behaviour, use global, public or protected",
    ],
    [
      "force-app/main/default/classes/AffiliationMappingsHealthCheckVMapper.cls",
      "Error: line 161 at 44-83: Private method overrides have inconsistent behaviour, use global, public or protected",
      "Error: line 293 at 44-88: Private method overrides have inconsistent behaviour, use global, public or protected",
      "Error: line 398 at 44-86: Private method overrides have inconsistent behaviour, use global, public or protected",
      "Error: line 502 at 44-92: Private method overrides have inconsistent behaviour, use global, public or protected",
      "Error: line 572 at 44-83: Private method overrides have inconsistent behaviour, use global, public or protected",
      "Error: line 658 at 44-95: Private method overrides have inconsistent behaviour, use global, public or protected",
      "Error: line 777 at 44-97: Private method overrides have inconsistent behaviour, use global, public or protected",
    ],
    [
      "force-app/main/default/classes/AutoEnrollmentMappingService.cls",
      "Error: line 220 at 28-72: Private method overrides have inconsistent behaviour, use global, public or protected",
    ],
    [
      "force-app/main/default/classes/CCON_ConnectionBackfill_BATCH.cls",
      "Warning: line 62 at 8-83: Local variable is hiding class field 'connsToUpdate', see force-app/main/default/classes/CCON_ConnectionBackfill_BATCH.cls: line 46 at 12-53",
    ],
    [
      "force-app/main/default/classes/CourseConSettingHealthCheckVMapper.cls",
      "Error: line 163 at 44-69: Private method overrides have inconsistent behaviour, use global, public or protected",
      "Error: line 234 at 44-69: Private method overrides have inconsistent behaviour, use global, public or protected",
    ],
    [
      "force-app/main/default/classes/ERR_AsyncErrors.cls",
      "Error: line 108 at 30-47: Private method overrides have inconsistent behaviour, use global, public or protected",
      "Error: line 113 at 28-46: Private method overrides have inconsistent behaviour, use global, public or protected",
      "Error: line 124 at 43-69: Private method overrides have inconsistent behaviour, use global, public or protected",
      "Error: line 133 at 26-44: Private method overrides have inconsistent behaviour, use global, public or protected",
      "Error: line 142 at 26-37: Private method overrides have inconsistent behaviour, use global, public or protected",
      "Error: line 150 at 26-47: Private method overrides have inconsistent behaviour, use global, public or protected",
      "Error: line 164 at 47-70: Private method overrides have inconsistent behaviour, use global, public or protected",
    ],
    [
      "force-app/main/default/classes/HealthCheckGroupService.cls",
      "Error: line 81 at 57-88: Private method overrides have inconsistent behaviour, use global, public or protected",
    ],
    [
      "force-app/main/default/classes/SRVC_Contact_PreferredEmail.cls",
      "Error: line 446 at 24-60: Private method overrides have inconsistent behaviour, use global, public or protected",
    ],
    [
      "force-app/main/default/classes/VersionCleanupBatchJobService.cls",
      "Error: line 121 at 24-55: Private method overrides have inconsistent behaviour, use global, public or protected",
      "Error: line 130 at 24-52: Private method overrides have inconsistent behaviour, use global, public or protected",
      "Error: line 83 at 24-55: Private method overrides have inconsistent behaviour, use global, public or protected",
    ],
    [
      "force-app/main/educationCloudSettings/classes/settingsProduct/EDASettingsProductInformationAPIService.cls",
      "Error: line 91 at 58-80: Private method overrides have inconsistent behaviour, use global, public or protected",
    ],
    [
      "force-app/main/educationCloudSettings/classes/settingsProduct/EDCSettingsProductAPIService.cls",
      "Error: line 143 at 28-35: Private method overrides have inconsistent behaviour, use global, public or protected",
    ],
    [
      "force-app/main/educationCloudSettings/classes/settingsProduct/EDCSettingsProductVMapper.cls",
      "Error: line 102 at 56-84: Private method overrides have inconsistent behaviour, use global, public or protected",
    ],
    [
      "force-app/main/interoperability/classes/ProductRegistryMapper.cls",
      "Error: line 132 at 49-76: Private method overrides have inconsistent behaviour, use global, public or protected",
    ],
    [
      "force-app/main/releaseGating/classes/ReleaseGateAPIService.cls",
      "Warning: line 217 at 8-68: Local variable is hiding class field 'callableInstance', see force-app/main/releaseGating/classes/ReleaseGateAPIService.cls: line 52 at 12-38",
    ],
  ],
  "status": 4,
}
`;

exports[`Check samples Sample: HyperBatch 1`] = `
{
  "logs": [],
  "status": 0,
}
`;

exports[`Check samples Sample: Interactions-for-Student-Recruitment 1`] = `
{
  "logs": [
    [
      "Interactions-for-Student-Recruitment/src/classes/INT_OpportunityContactRoleHandler.cls",
      "Missing: line 11 at 19-48: No type declaration found for 'DmlWrapper'",
      "Missing: line 11 at 36-46: No type declaration found for 'DmlWrapper'",
      "Missing: line 7 at 31-34: No type declaration found for 'DmlWrapper'",
    ],
  ],
  "status": 4,
}
`;

exports[`Check samples Sample: Milestones-PM 1`] = `
{
  "logs": [
    [
      "src/classes/Milestone1_Summary2.cls",
      "Error: line 98 at 20-32: Unreachable block or statement",
    ],
    [
      "src/classes/Milestone1_XML_Export_Utility.cls",
      "Warning: line 51 at 8-37: Local variable is hiding class field 'project', see src/classes/Milestone1_XML_Export_Utility.cls: line 31 at 12-42",
    ],
  ],
  "status": 4,
}
`;

exports[`Check samples Sample: Multi-File-Uploader-Force 1`] = `
{
  "logs": [],
  "status": 0,
}
`;

exports[`Check samples Sample: MyTriggers 1`] = `
{
  "logs": [
    [
      "MyTriggers/framework/classes/MyTriggers.cls",
      "Warning: line 176 at 29-53: Only one visibility modifier from 'global', 'public' & 'private' should be used on methods",
      "Warning: line 176 at 29-53: Only one visibility modifier from 'global', 'public' & 'private' should be used on methods",
    ],
    [
      "MyTriggers/framework/objects/MyTriggerSetting__mdt/MyTriggerSetting__mdt.object-meta.xml",
      "Warning: line 1: SObject appears to be re-defining an SObject that already exists 'MyTriggerSetting__mdt', remove the 'label' field if it is extending the SObject",
    ],
  ],
  "status": 0,
}
`;

exports[`Check samples Sample: NPSP 1`] = `
{
  "logs": [
    [
      "NPSP/force-app/infrastructure/apex-common/main/classes/fflib_QueryFactory.cls",
      "Warning: line 406 at 2-80: Local variable is hiding class field 'relationship', see NPSP/force-app/infrastructure/apex-common/main/classes/fflib_QueryFactory.cls: line 84 at 9-47",
    ],
    [
      "NPSP/force-app/infrastructure/apex-common/main/classes/fflib_SObjectSelector.cls",
      "Error: line 93 at 33-46: Private method overrides have inconsistent behaviour, use global, public or protected",
      "Error: line 98 at 40-58: Private method overrides have inconsistent behaviour, use global, public or protected",
    ],
    [
      "NPSP/force-app/infrastructure/apex-common/test/classes/fflib_ApplicationTest.cls",
      "Warning: line 100:2 to 103:3: Local variable is hiding class field 'unitOfWork', see NPSP/force-app/infrastructure/apex-common/test/classes/fflib_ApplicationTest.cls: line 159:21 to 164:40",
      "Warning: line 66 at 2-73: Local variable is hiding class field 'unitOfWork', see NPSP/force-app/infrastructure/apex-common/test/classes/fflib_ApplicationTest.cls: line 159:21 to 164:40",
    ],
    [
      "NPSP/force-app/infrastructure/apex-extensions/main/application/dynamic/classes/fflib_AppBindingResolver.cls",
      "Warning: line 185 at 2-54: Local variable is hiding class field 'modules', see NPSP/force-app/infrastructure/apex-extensions/main/application/dynamic/classes/fflib_AppBindingResolver.cls: line 62 at 9-47",
      "Warning: line 206 at 3-58: Local variable is hiding class field 'bindings', see NPSP/force-app/infrastructure/apex-extensions/main/application/dynamic/classes/fflib_AppBindingResolver.cls: line 61 at 11-39",
    ],
    [
      "NPSP/force-app/infrastructure/apex-mocks/main/classes/fflib_ApexMocks.cls",
      "Warning: line 159 at 32-36: 'when' is currently a legal method name but is a reserved identifier in Apex so should be avoided",
    ],
    [
      "NPSP/force-app/infrastructure/apex-mocks/test/classes/fflib_MyList.cls",
      "Warning: line 21 at 7-10: 'set' is currently a legal method name but is a reserved identifier in Apex so should be avoided",
      "Warning: line 54 at 13-16: 'set' is currently a legal method name but is a reserved identifier in Apex so should be avoided",
    ],
    [
      "NPSP/force-app/infrastructure/apex-mocks/test/classes/mocks/fflib_Mocks.cls",
      "Warning: line 54 at 14-17: 'set' is currently a legal method name but is a reserved identifier in Apex so should be avoided",
    ],
    [
      "NPSP/force-app/main/default/classes/ADDR_CopyAddrHHObjBTN_TEST.cls",
      "Warning: line 56:8 to 62:9: Local variable is hiding class field 'householdRecord', see NPSP/force-app/main/default/classes/ADDR_CopyAddrHHObjBTN_TEST.cls: line 39 at 19-55",
      "Warning: line 65:8 to 73:9: Local variable is hiding class field 'contactRecord', see NPSP/force-app/main/default/classes/ADDR_CopyAddrHHObjBTN_TEST.cls: line 38 at 19-41",
    ],
    [
      "NPSP/force-app/main/default/classes/ALLO_PaymentSync_TEST.cls",
      "Warning: line 54:8 to 61:9: Local variable is hiding class field 'opportunity', see NPSP/force-app/main/default/classes/ALLO_PaymentSync_TEST.cls: line 43 at 11-35",
    ],
    [
      "NPSP/force-app/main/default/classes/AN_AutoNumberService.cls",
      "Warning: line 72 at 16-24: 'activate' is currently a legal method name but is a reserved identifier in Apex so should be avoided",
    ],
    [
      "NPSP/force-app/main/default/classes/BDI_BatchNumberSettingsController.cls",
      "Warning: line 50 at 23-31: 'activate' is currently a legal method name but is a reserved identifier in Apex so should be avoided",
    ],
    [
      "NPSP/force-app/main/default/classes/BDI_ManageAdvancedMappingCtrl_TEST.cls",
      "Warning: line 209:8 to 213:20: Local variable is hiding class field 'account1', see NPSP/force-app/main/default/classes/BDI_ManageAdvancedMappingCtrl_TEST.cls: line 59 at 25-54",
      "Warning: line 365:8 to 369:20: Local variable is hiding class field 'account1', see NPSP/force-app/main/default/classes/BDI_ManageAdvancedMappingCtrl_TEST.cls: line 59 at 25-54",
    ],
    [
      "NPSP/force-app/main/default/classes/BGE_DataImportBatchEntry_CTRL.cls",
      "Warning: line 647 at 12-53: Local variable is hiding class field 'columns', see NPSP/force-app/main/default/classes/BGE_DataImportBatchEntry_CTRL.cls: line 633 at 28-49",
      "Warning: line 676 at 12-53: Local variable is hiding class field 'columns', see NPSP/force-app/main/default/classes/BGE_DataImportBatchEntry_CTRL.cls: line 633 at 28-49",
      "Warning: line 846 at 12-33: Local variable is hiding class field 'donorName', see NPSP/force-app/main/default/classes/BGE_DataImportBatchEntry_CTRL.cls: line 832 at 28-45",
      "Warning: line 866 at 16-56: Local variable is hiding class field 'errors', see NPSP/force-app/main/default/classes/BGE_DataImportBatchEntry_CTRL.cls: line 837 at 28-48",
    ],
    [
      "NPSP/force-app/main/default/classes/CRLP_ApiService.cls",
      "Warning: line 247 at 8-58: Local variable is hiding class field 'changedRollupTypes', see NPSP/force-app/main/default/classes/CRLP_ApiService.cls: line 43 at 12-63",
      "Warning: line 269 at 8-58: Local variable is hiding class field 'changedRollupTypes', see NPSP/force-app/main/default/classes/CRLP_ApiService.cls: line 43 at 12-63",
    ],
    [
      "NPSP/force-app/main/default/classes/CRLP_RollupCMT.cls",
      "Warning: line 222 at 12-37: Local variable is hiding class field 'label', see NPSP/force-app/main/default/classes/CRLP_RollupCMT.cls: line 176 at 15-28",
      "Warning: line 258 at 12-37: Local variable is hiding class field 'label', see NPSP/force-app/main/default/classes/CRLP_RollupCMT.cls: line 176 at 15-28",
    ],
    [
      "NPSP/force-app/main/default/classes/ERR_AsyncErrors.cls",
      "Error: line 117 at 30-47: Private method overrides have inconsistent behaviour, use global, public or protected",
      "Error: line 122 at 28-46: Private method overrides have inconsistent behaviour, use global, public or protected",
      "Error: line 133 at 39-65: Private method overrides have inconsistent behaviour, use global, public or protected",
      "Error: line 142 at 26-44: Private method overrides have inconsistent behaviour, use global, public or protected",
      "Error: line 151 at 26-37: Private method overrides have inconsistent behaviour, use global, public or protected",
      "Error: line 159 at 26-47: Private method overrides have inconsistent behaviour, use global, public or protected",
      "Error: line 173 at 47-70: Private method overrides have inconsistent behaviour, use global, public or protected",
    ],
    [
      "NPSP/force-app/main/default/classes/ElevateBatchCapturer.cls",
      "Warning: line 124 at 12-84: Local variable is hiding class field 'partitionedElevateBatchIds', see NPSP/force-app/main/default/classes/ElevateBatchCapturer.cls: line 95 at 16-62",
    ],
    [
      "NPSP/force-app/main/default/classes/ElevateBatchService.cls",
      "Error: line 59 at 38-59: Private method overrides have inconsistent behaviour, use global, public or protected",
    ],
    [
      "NPSP/force-app/main/default/classes/GE_GiftEntryController.cls",
      "Warning: line 1068:8 to 1073:9: Local variable is hiding class field 'templates', see NPSP/force-app/main/default/classes/GE_GiftEntryController.cls: line 856 at 25-56",
      "Warning: line 1388 at 8-64: Local variable is hiding class field 'batches', see NPSP/force-app/main/default/classes/GE_GiftEntryController.cls: line 857 at 25-52",
    ],
    [
      "NPSP/force-app/main/default/classes/GiftBatch.cls",
      "Warning: line 145 at 8-40: Local variable is hiding class field 'shouldPayFirstInstallment', see NPSP/force-app/main/default/classes/GiftBatch.cls: line 49 at 12-54",
    ],
    [
      "NPSP/force-app/main/default/classes/GiftBatchService.cls",
      "Warning: line 248:12 to 249:99: Local variable is hiding class field 'batch', see NPSP/force-app/main/default/classes/GiftBatchService.cls: line 189 at 16-41",
    ],
    [
      "NPSP/force-app/main/default/classes/PS_CommitmentRequest.cls",
      "Warning: line 767 at 12-80: Local variable is hiding class field 'amount', see NPSP/force-app/main/default/classes/PS_CommitmentRequest.cls: line 745 at 15-30",
    ],
    [
      "NPSP/force-app/main/default/classes/PS_Request.cls",
      "Warning: line 216:12 to 218:31: Local variable is hiding class field 'method', see NPSP/force-app/main/default/classes/PS_Request.cls: line 127 at 16-40",
    ],
    [
      "NPSP/force-app/main/default/classes/RD2_AppView.cls",
      "Warning: line 68 at 8-65: Local variable is hiding class field 'parentSobjectType', see NPSP/force-app/main/default/classes/RD2_AppView.cls: line 39 at 24-49",
    ],
    [
      "NPSP/force-app/main/default/classes/RD2_RecurringDonationsOpp_TEST.cls",
      "Warning: line 213 at 8-55: Local variable is hiding class field 'today', see NPSP/force-app/main/default/classes/RD2_RecurringDonationsOpp_TEST.cls: line 48 at 25-60",
      "Warning: line 402 at 8-55: Local variable is hiding class field 'today', see NPSP/force-app/main/default/classes/RD2_RecurringDonationsOpp_TEST.cls: line 48 at 25-60",
      "Warning: line 434 at 8-55: Local variable is hiding class field 'today', see NPSP/force-app/main/default/classes/RD2_RecurringDonationsOpp_TEST.cls: line 48 at 25-60",
      "Warning: line 469 at 8-55: Local variable is hiding class field 'today', see NPSP/force-app/main/default/classes/RD2_RecurringDonationsOpp_TEST.cls: line 48 at 25-60",
      "Warning: line 511 at 8-55: Local variable is hiding class field 'today', see NPSP/force-app/main/default/classes/RD2_RecurringDonationsOpp_TEST.cls: line 48 at 25-60",
      "Warning: line 543 at 8-55: Local variable is hiding class field 'today', see NPSP/force-app/main/default/classes/RD2_RecurringDonationsOpp_TEST.cls: line 48 at 25-60",
    ],
    [
      "NPSP/force-app/main/default/classes/RD2_StatusMappingSettings_CTRL.cls",
      "Warning: line 338 at 12-60: Local variable is hiding class field 'stateLabel', see NPSP/force-app/main/default/classes/RD2_StatusMappingSettings_CTRL.cls: line 316 at 28-46",
    ],
    [
      "NPSP/force-app/main/default/classes/SoftCreditsDTO.cls",
      "Warning: line 44:8 to 45:54: Local variable is hiding class field 'softCredits', see NPSP/force-app/main/default/classes/SoftCreditsDTO.cls: line 37 at 11-36",
    ],
    [
      "NPSP/force-app/main/default/classes/UTIL_BatchJobService.cls",
      "Warning: line 357 at 12-30: Local variable is hiding class field 'summary', see NPSP/force-app/main/default/classes/UTIL_BatchJobService.cls: line 316 at 15-34",
      "Warning: line 414 at 12-57: Local variable is hiding class field 'percentComplete', see NPSP/force-app/main/default/classes/UTIL_BatchJobService.cls: line 313 at 15-40",
    ],
    [
      "NPSP/force-app/main/default/classes/UTIL_OrderBy.cls",
      "Warning: line 130 at 25-29: 'sort' is currently a legal method name but is a reserved identifier in Apex so should be avoided",
      "Warning: line 149 at 26-30: 'sort' is currently a legal method name but is a reserved identifier in Apex so should be avoided",
    ],
    [
      "NPSP/force-app/main/default/classes/UTIL_OrgTelemetry_BATCH.cls",
      "Error: line 167 at 26-53: Private method overrides have inconsistent behaviour, use global, public or protected",
    ],
    [
      "NPSP/force-app/main/default/classes/UTIL_OrgTelemetry_Batch_TEST.cls",
      "Error: line 246 at 39-66: Private method overrides have inconsistent behaviour, use global, public or protected",
    ],
    [
      "NPSP/force-app/main/default/classes/UTIL_RecordTypeSettingsUpdate.cls",
      "Error: line 214 at 37-60: Private method overrides have inconsistent behaviour, use global, public or protected",
    ],
    [
      "NPSP/force-app/main/default/classes/UTIL_Where.cls",
      "Warning: line 561 at 12-50: Local variable is hiding class field 'values', see NPSP/force-app/main/default/classes/UTIL_Where.cls: line 459 at 16-35",
    ],
    [
      "NPSP/force-app/main/instrumentation/classes/SfdoInstrumentationService.cls",
      "Missing: line 107 at 8-20: No variable or type found for 'SfdoLogUtils' on 'npsp.SfdoInstrumentationService'",
      "Missing: line 118 at 8-20: No variable or type found for 'SfdoLogUtils' on 'npsp.SfdoInstrumentationService'",
      "Missing: line 128 at 8-20: No variable or type found for 'SfdoLogUtils' on 'npsp.SfdoInstrumentationService'",
      "Missing: line 137 at 8-20: No variable or type found for 'SfdoLogUtils' on 'npsp.SfdoInstrumentationService'",
      "Missing: line 63 at 8-20: No variable or type found for 'SfdoLogUtils' on 'npsp.SfdoInstrumentationService'",
      "Missing: line 74 at 8-20: No variable or type found for 'SfdoLogUtils' on 'npsp.SfdoInstrumentationService'",
      "Missing: line 84 at 8-20: No variable or type found for 'SfdoLogUtils' on 'npsp.SfdoInstrumentationService'",
      "Missing: line 93 at 8-20: No variable or type found for 'SfdoLogUtils' on 'npsp.SfdoInstrumentationService'",
    ],
    [
      "NPSP/force-app/tdtm/classes/TDTM_DMLgt200_TEST.cls",
      "Warning: line 382 at 8-30: Local variable is hiding class field 'insertCnt', see NPSP/force-app/tdtm/classes/TDTM_DMLgt200_TEST.cls: line 51 at 25-49",
    ],
    [
      "NPSP/force-app/test/ADDR_Addresses_TEST.cls",
      "Warning: line 139 at 8-89: Local variable is hiding class field 'testContacts', see NPSP/force-app/test/ADDR_Addresses_TEST.cls: line 53 at 18-45",
      "Warning: line 845 at 8-89: Local variable is hiding class field 'testContacts', see NPSP/force-app/test/ADDR_Addresses_TEST.cls: line 53 at 18-45",
    ],
  ],
  "status": 4,
}
`;

exports[`Check samples Sample: NebulaLogger 1`] = `
{
  "logs": [
    [
      "nebula-logger/core/main/configuration/classes/LoggerCache.cls",
      "Error: line 147 at 12-79: Incompatible types in assignment, from 'cache.OrgPartition' to 'cache.Partition'",
      "Error: line 150 at 12-83: Incompatible types in assignment, from 'cache.SessionPartition' to 'cache.Partition'",
      "Missing: line 155 at 15-50: No type declaration found for 'Cache.Session.SessionCacheException'",
    ],
    [
      "nebula-logger/core/main/log-management/classes/LogEntryHandler.cls",
      "Missing: line 172 at 43-78: Unknown field 'TriggerObjectOrEvent' on SObject 'Schema.FlowDefinitionView'",
    ],
    [
      "nebula-logger/core/main/log-management/classes/LoggerSettingsController.cls",
      "Missing: line 302 at 14-39: Unknown field 'SetupOwner' on SObject 'Schema.LoggerSettings__c'",
      "Missing: line 310 at 25-50: Unknown field 'SetupOwner' on SObject 'Schema.LoggerSettings__c'",
      "Missing: line 61 at 44-69: Unknown field 'SetupOwner' on SObject 'Schema.LoggerSettings__c'",
    ],
    [
      "nebula-logger/core/main/logger-engine/classes/LogEntryEventBuilder.cls",
      "Warning: line 1105 at 4-44: Local variable is hiding class field 'cachedOrganizationEnvironmentType', see nebula-logger/core/main/logger-engine/classes/LogEntryEventBuilder.cls: line 20 at 17-58",
    ],
    [
      "nebula-logger/core/main/logger-engine/classes/Logger.cls",
      "Warning: line 504 at 21-30: 'exception' is currently a legal method name but is a reserved identifier in Apex so should be avoided",
      "Warning: line 517 at 21-30: 'exception' is currently a legal method name but is a reserved identifier in Apex so should be avoided",
      "Warning: line 530 at 21-30: 'exception' is currently a legal method name but is a reserved identifier in Apex so should be avoided",
      "Warning: line 543 at 21-30: 'exception' is currently a legal method name but is a reserved identifier in Apex so should be avoided",
      "Warning: line 555 at 21-30: 'exception' is currently a legal method name but is a reserved identifier in Apex so should be avoided",
      "Warning: line 568 at 21-30: 'exception' is currently a legal method name but is a reserved identifier in Apex so should be avoided",
      "Warning: line 581 at 21-30: 'exception' is currently a legal method name but is a reserved identifier in Apex so should be avoided",
      "Warning: line 594 at 21-30: 'exception' is currently a legal method name but is a reserved identifier in Apex so should be avoided",
    ],
    [
      "nebula-logger/core/tests/logger-engine/classes/LoggerDataStore_Tests.cls",
      "Missing: line 504 at 70-87: No matching method found for 'toString' on 'Database.SaveResult' taking no arguments",
    ],
    [
      "nebula-logger/extra-tests/classes/name-shadowing/System/AuraHandledException.cls",
      "Error: line 9 at 17-37: Exception class 'AuraHandledException' must extend another Exception class",
    ],
    [
      "nebula-logger/extra-tests/classes/name-shadowing/System/CalloutException.cls",
      "Error: line 9 at 17-33: Exception class 'CalloutException' must extend another Exception class",
    ],
    [
      "nebula-logger/extra-tests/classes/name-shadowing/System/DmlException.cls",
      "Error: line 9 at 17-29: Exception class 'DmlException' must extend another Exception class",
    ],
    [
      "nebula-logger/extra-tests/classes/name-shadowing/System/IllegalArgumentException.cls",
      "Error: line 9 at 17-41: Exception class 'IllegalArgumentException' must extend another Exception class",
    ],
    [
      "nebula-logger/extra-tests/objects/LogEntryEvent__e/fields/SomeLogEntryField__c.field-meta.xml",
      "Error: line 1: Components of type 'Schema.LogEntryEvent__e' are defined, but the required object-meta.xml file is missing",
    ],
    [
      "nebula-logger/extra-tests/tests/LogEntryHandler_Tests_Flow.cls",
      "Missing: line 77 at 27-66: Unknown field 'TriggerObjectOrEvent' on SObject 'Schema.FlowDefinitionView'",
    ],
    [
      "nebula-logger/plugins/big-object-archiving/plugin/classes/LogEntryArchiveBuilder.cls",
      "Missing: line 318 at 34-71: Unknown field 'SObjectType' on SObject 'Schema.LogEntryArchive__b'",
    ],
    [
      "nebula-logger/plugins/log-retention-rules/plugin/classes/LogRetentionFilter.cls",
      "Warning: line 107 at 6-121: Local variable is hiding class field 'conditionsLogic', see nebula-logger/plugins/log-retention-rules/plugin/classes/LogRetentionFilter.cls: line 48 at 12-35",
      "Warning: line 415 at 8-70: Local variable is hiding class field 'fieldDescribe', see nebula-logger/plugins/log-retention-rules/plugin/classes/LogRetentionFilter.cls: line 395 at 12-53",
    ],
    [
      "nebula-logger/recipes/classes/Account_Queueable_Logger_Example.cls",
      "Warning: line 50 at 6-131: Local variable is hiding class field 'parentLogTransactionId', see nebula-logger/recipes/classes/Account_Queueable_Logger_Example.cls: line 12 at 10-40",
    ],
    [
      "sfdx-project.json",
      "Warning: line 25 at 8: Package dependency for 'Nebula Logger - Core@4.7.2-parent-log-transaction-id-bugfix' ignored as metadata is not available for analysis.",
      "Warning: line 38 at 8: Package dependency for 'Nebula Logger - Core@4.7.1-plugin-framework-overhaul' ignored as metadata is not available for analysis.",
      "Warning: line 51 at 8: Package dependency for 'Nebula Logger - Core@4.7.1-plugin-framework-overhaul' ignored as metadata is not available for analysis.",
      "Warning: line 64 at 8: Package dependency for 'Nebula Logger - Core@4.7.1-plugin-framework-overhaul' ignored as metadata is not available for analysis.",
    ],
  ],
  "status": 4,
}
`;

exports[`Check samples Sample: ObjectMerge 1`] = `
{
  "logs": [
    [
      "src/classes/ObjectMergeHandleUsers.cls",
      "Warning: line 158 at 8-62: Local variable is hiding class field 'userIdsToDeactivate', see src/classes/ObjectMergeHandleUsers.cls: line 35 at 12-40",
    ],
    [
      "src/classes/ObjectMergeUtility.cls",
      "Warning: line 229 at 16-60: Local variable is hiding class field 'fieldNames', see src/classes/ObjectMergeUtility.cls: line 215 at 16-34",
      "Warning: line 230 at 16-53: Local variable is hiding class field 'ids', see src/classes/ObjectMergeUtility.cls: line 216 at 16-27",
    ],
  ],
  "status": 0,
}
`;

exports[`Check samples Sample: Query.apex 1`] = `
{
  "logs": [
    [
      "src/classes/Query.cls",
      "Warning: line 2206 at 8-25: Local variable is hiding class field 'count', see src/classes/Query.cls: line 1736 at 18-41",
    ],
  ],
  "status": 0,
}
`;

exports[`Check samples Sample: R-apex 1`] = `
{
  "logs": [
    [
      "force-app/main/default/classes/Func.cls",
      "Warning: line 471 at 26-32: 'export' is currently a legal method name but is a reserved identifier in Apex so should be avoided",
      "Warning: line 513 at 33-39: 'export' is currently a legal method name but is a reserved identifier in Apex so should be avoided",
      "Warning: line 533 at 23-29: 'export' is currently a legal method name but is a reserved identifier in Apex so should be avoided",
    ],
    [
      "force-app/main/default/classes/R.cls",
      "Warning: line 10373 at 12-90: Local variable is hiding class field 'length', see force-app/main/default/classes/Func.cls: line 109 at 12-32",
      "Warning: line 10481 at 12-44: Local variable is hiding class field 'length', see force-app/main/default/classes/Func.cls: line 109 at 12-32",
      "Warning: line 113 at 20-22: 'of' is currently a legal method name but is a reserved identifier in Apex so should be avoided",
      "Warning: line 90 at 29-35: 'export' is currently a legal method name but is a reserved identifier in Apex so should be avoided",
    ],
  ],
  "status": 0,
}
`;

exports[`Check samples Sample: SFDCRules 1`] = `
{
  "logs": [],
  "status": 0,
}
`;

exports[`Check samples Sample: SObjectFabricator 1`] = `
{
  "logs": [
    [
      "force-app/main/default/classes/sfab_FabricatedSObject.cls",
      "Warning: line 128 at 34-37: 'set' is currently a legal method name but is a reserved identifier in Apex so should be avoided",
      "Warning: line 142 at 34-37: 'set' is currently a legal method name but is a reserved identifier in Apex so should be avoided",
      "Warning: line 167 at 34-37: 'set' is currently a legal method name but is a reserved identifier in Apex so should be avoided",
      "Warning: line 189 at 34-37: 'set' is currently a legal method name but is a reserved identifier in Apex so should be avoided",
      "Warning: line 80 at 34-37: 'set' is currently a legal method name but is a reserved identifier in Apex so should be avoided",
      "Warning: line 99 at 34-37: 'set' is currently a legal method name but is a reserved identifier in Apex so should be avoided",
    ],
    [
      "force-app/main/default/classes/sfab_ParentRelationshipNode.cls",
      "Warning: line 18 at 34-37: 'set' is currently a legal method name but is a reserved identifier in Apex so should be avoided",
    ],
  ],
  "status": 0,
}
`;

exports[`Check samples Sample: Salesforce-Lookup-Rollup-Summaries 1`] = `
{
  "logs": [],
  "status": 0,
}
`;

exports[`Check samples Sample: Salesforce-Test-Factory 1`] = `
{
  "logs": [],
  "status": 0,
}
`;

exports[`Check samples Sample: SimpleLightningComponents 1`] = `
{
  "logs": [],
  "status": 0,
}
`;

exports[`Check samples Sample: SmartFactory-for-Force 1`] = `
{
  "logs": [],
  "status": 0,
}
`;

exports[`Check samples Sample: TestDataFactory 1`] = `
{
  "logs": [],
  "status": 0,
}
`;

exports[`Check samples Sample: TriggerX 1`] = `
{
  "logs": [],
  "status": 0,
}
`;

exports[`Check samples Sample: Visualforce-Multiselect-Picklist 1`] = `
{
  "logs": [],
  "status": 0,
}
`;

exports[`Check samples Sample: Volunteers-for-Salesforce 1`] = `
{
  "logs": [
    [
      "src/classes/UTIL_JobProgress_CTRL.cls",
      "Warning: line 231 at 12-37: Local variable is hiding class field 'percentCompleted', see src/classes/UTIL_JobProgress_CTRL.cls: line 194 at 15-37",
    ],
    [
      "src/objects/Campaign.object",
      "Error: line 101: Related field 'Volunteer_Job__c.Number_of_Shifts__c' required by Schema.Campaign is not defined",
    ],
  ],
  "status": 4,
}
`;

exports[`Check samples Sample: Zippex 1`] = `
{
  "logs": [
    [
      "classes/Puff.cls",
      "Warning: line 594 at 8-49: Local variable is hiding class field 'lencnt', see classes/Puff.cls: line 460 at 12-54",
      "Warning: line 595 at 8-49: Local variable is hiding class field 'lensym', see classes/Puff.cls: line 460 at 12-87",
      "Warning: line 596 at 8-50: Local variable is hiding class field 'distcnt', see classes/Puff.cls: line 461 at 12-55",
      "Warning: line 597 at 8-50: Local variable is hiding class field 'distsym', see classes/Puff.cls: line 461 at 12-89",
      "Warning: line 598 at 8-39: Local variable is hiding class field 'lencode', see classes/Puff.cls: line 462 at 12-44",
      "Warning: line 599 at 8-40: Local variable is hiding class field 'distcode', see classes/Puff.cls: line 462 at 12-70",
    ],
  ],
  "status": 0,
}
`;

exports[`Check samples Sample: amoss 1`] = `
{
  "logs": [
    [
      "force-app/amoss_main/default/classes/Amoss_Instance.cls",
      "Warning: line 1176 at 30-34: 'then' is currently a legal method name but is a reserved identifier in Apex so should be avoided",
      "Warning: line 1505 at 49-52: 'set' is currently a legal method name but is a reserved identifier in Apex so should be avoided",
      "Warning: line 1782 at 49-52: 'set' is currently a legal method name but is a reserved identifier in Apex so should be avoided",
      "Warning: line 2159 at 44-47: 'set' is currently a legal method name but is a reserved identifier in Apex so should be avoided",
      "Warning: line 2433 at 68-71: 'set' is currently a legal method name but is a reserved identifier in Apex so should be avoided",
      "Warning: line 246 at 31-35: 'when' is currently a legal method name but is a reserved identifier in Apex so should be avoided",
      "Warning: line 271 at 35-39: 'when' is currently a legal method name but is a reserved identifier in Apex so should be avoided",
      "Warning: line 2728 at 23-27: 'then' is currently a legal method name but is a reserved identifier in Apex so should be avoided",
      "Warning: line 4728 at 12-132: Local variable is hiding class field 'message', see force-app/amoss_main/default/classes/Amoss_Instance.cls: line 4667 at 16-31",
      "Warning: line 4800 at 47-51: 'when' is currently a legal method name but is a reserved identifier in Apex so should be avoided",
      "Warning: line 5247 at 47-50: 'set' is currently a legal method name but is a reserved identifier in Apex so should be avoided",
      "Warning: line 5381 at 40-44: 'then' is currently a legal method name but is a reserved identifier in Apex so should be avoided",
      "Warning: line 5421 at 40-44: 'then' is currently a legal method name but is a reserved identifier in Apex so should be avoided",
      "Warning: line 628 at 33-35: 'of' is currently a legal method name but is a reserved identifier in Apex so should be avoided",
    ],
  ],
  "status": 0,
}
`;

exports[`Check samples Sample: apex-dml-manager 1`] = `
{
  "logs": [],
  "status": 0,
}
`;

exports[`Check samples Sample: apex-domainbuilder 1`] = `
{
  "logs": [
    [
      "sfdx-source/apex-domainbuilder/main/classes/DomainBuilder.cls",
      "Warning: line 106 at 28-31: 'set' is currently a legal method name but is a reserved identifier in Apex so should be avoided",
      "Warning: line 112 at 28-31: 'set' is currently a legal method name but is a reserved identifier in Apex so should be avoided",
    ],
  ],
  "status": 0,
}
`;

exports[`Check samples Sample: apex-lambda 1`] = `
{
  "logs": [
    [
      "force-app/main/default/classes/collection/DecimalCollection.cls",
      "Warning: line 4 at 33-35: 'of' is currently a legal method name but is a reserved identifier in Apex so should be avoided",
    ],
    [
      "force-app/main/default/classes/collection/DoubleCollection.cls",
      "Warning: line 4 at 32-34: 'of' is currently a legal method name but is a reserved identifier in Apex so should be avoided",
    ],
    [
      "force-app/main/default/classes/collection/ObjectCollection.cls",
      "Warning: line 4 at 35-37: 'of' is currently a legal method name but is a reserved identifier in Apex so should be avoided",
    ],
    [
      "force-app/main/default/classes/collection/SObjectCollection.cls",
      "Warning: line 6 at 33-35: 'of' is currently a legal method name but is a reserved identifier in Apex so should be avoided",
    ],
    [
      "force-app/main/default/classes/stream/SObjectStream.cls",
      "Warning: line 5 at 29-31: 'of' is currently a legal method name but is a reserved identifier in Apex so should be avoided",
    ],
    [
      "force-app/main/default/classes/util/OptionalDecimal.cls",
      "Warning: line 12 at 31-33: 'of' is currently a legal method name but is a reserved identifier in Apex so should be avoided",
    ],
    [
      "force-app/main/default/classes/util/OptionalDouble.cls",
      "Warning: line 12 at 30-32: 'of' is currently a legal method name but is a reserved identifier in Apex so should be avoided",
    ],
    [
      "force-app/main/default/classes/util/OptionalSObject.cls",
      "Warning: line 12 at 31-33: 'of' is currently a legal method name but is a reserved identifier in Apex so should be avoided",
    ],
  ],
  "status": 0,
}
`;

exports[`Check samples Sample: apex-mdapi 1`] = `
{
  "logs": [
    [
      "apex-mdapi/src/classes/MetadataService.cls",
      "Warning: line 13342 at 43-51: 'retrieve' is currently a legal method name but is a reserved identifier in Apex so should be avoided",
    ],
  ],
  "status": 0,
}
`;

exports[`Check samples Sample: apex-query-builder 1`] = `
{
  "logs": [
    [
      "src/classes/QueryBuilder.cls",
      "Warning: line 1481 at 8-33: Local variable is hiding class field 'result', see src/classes/QueryBuilder.cls: line 61 at 12-33",
      "Warning: line 1547 at 8-33: Local variable is hiding class field 'result', see src/classes/QueryBuilder.cls: line 61 at 12-33",
      "Warning: line 1586 at 12-66: Local variable is hiding class field 'result', see src/classes/QueryBuilder.cls: line 61 at 12-33",
      "Warning: line 1632 at 8-44: Local variable is hiding class field 'result', see src/classes/QueryBuilder.cls: line 61 at 12-33",
      "Warning: line 1665 at 8-38: Local variable is hiding class field 'result', see src/classes/QueryBuilder.cls: line 61 at 12-33",
      "Warning: line 1684 at 8-48: Local variable is hiding class field 'result', see src/classes/QueryBuilder.cls: line 61 at 12-33",
      "Warning: line 1699 at 8-48: Local variable is hiding class field 'result', see src/classes/QueryBuilder.cls: line 61 at 12-33",
      "Warning: line 1721 at 8-64: Local variable is hiding class field 'result', see src/classes/QueryBuilder.cls: line 61 at 12-33",
      "Warning: line 780 at 8-46: Local variable is hiding class field 'result', see src/classes/QueryBuilder.cls: line 61 at 12-33",
    ],
  ],
  "status": 0,
}
`;

exports[`Check samples Sample: apex-recipes 1`] = `
{
  "logs": [
    [
      "force-app/main/default/classes/DataWeaveInApex Recipes/BasicDataWeaveInApexRecipes.cls",
      "Missing: line 16 at 38-72: No type declaration found for 'DataWeaveScriptResource.helloWorld'",
    ],
    [
      "force-app/main/default/classes/DataWeaveInApex Recipes/CsvToJsonConversionRecipes.cls",
      "Missing: line 14 at 38-76: No type declaration found for 'DataWeaveScriptResource.csvToJsonBasic'",
      "Missing: line 28 at 38-88: No type declaration found for 'DataWeaveScriptResource.csvToJsonWithFieldRenaming'",
      "Missing: line 45 at 38-80: No type declaration found for 'DataWeaveScriptResource.csvSeparatorToJson'",
    ],
    [
      "force-app/main/default/classes/DataWeaveInApex Recipes/DataWeaveErrorRecipes.cls",
      "Missing: line 11 at 38-67: No type declaration found for 'DataWeaveScriptResource.error'",
      "Missing: line 25 at 38-78: No type declaration found for 'DataWeaveScriptResource.excelOutputError'",
    ],
    [
      "force-app/main/default/classes/DataWeaveInApex Recipes/FormattingRecipes.cls",
      "Missing: line 13 at 38-76: No type declaration found for 'DataWeaveScriptResource.jsonDateFormat'",
      "Missing: line 27 at 38-79: No type declaration found for 'DataWeaveScriptResource.pluralizeFunction'",
      "Missing: line 42 at 38-82: No type declaration found for 'DataWeaveScriptResource.reservedApexKeywords'",
    ],
    [
      "force-app/main/default/classes/DataWeaveInApex Recipes/LoggingRecipes.cls",
      "Missing: line 13 at 38-71: No type declaration found for 'DataWeaveScriptResource.logFilter'",
    ],
    [
      "force-app/main/default/classes/DataWeaveInApex Recipes/MultipleInputRecipes.cls",
      "Missing: line 19 at 38-76: No type declaration found for 'DataWeaveScriptResource.multipleInputs'",
    ],
    [
      "force-app/main/default/classes/DataWeaveInApex Recipes/ObjectConversionRecipes.cls",
      "Missing: line 15 at 38-75: No type declaration found for 'DataWeaveScriptResource.csvToContacts'",
      "Missing: line 30 at 38-76: No type declaration found for 'DataWeaveScriptResource.jsonToContacts'",
      "Missing: line 45 at 38-77: No type declaration found for 'DataWeaveScriptResource.csvToApexObject'",
    ],
    [
      "force-app/main/default/classes/Platform Cache Recipes/PlatformCacheRecipes.cls",
      "Error: line 154 at 16-69: Incompatible return type, 'cache.SessionPartition' is not assignable to 'cache.Partition'",
      "Error: line 157 at 16-65: Incompatible return type, 'cache.OrgPartition' is not assignable to 'cache.Partition'",
    ],
    [
      "force-app/tests/DataWeaveInApex Recipes/BasicDataWeaveInApexRecipes_Tests.cls",
      "Missing: line 32 at 16-46: No type declaration found for 'DataWeaveScriptException'",
    ],
    [
      "force-app/tests/DataWeaveInApex Recipes/DataWeaveErrorRecipes_Tests.cls",
      "Missing: line 14 at 16-46: No type declaration found for 'DataWeaveScriptException'",
      "Missing: line 38 at 16-46: No type declaration found for 'DataWeaveScriptException'",
    ],
    [
      "force-app/tests/Shared Code/OrgShape_Tests.cls",
      "Warning: line 182 at 8-42: Local variable is hiding class field 'orgShape', see force-app/tests/Shared Code/OrgShape_Tests.cls: line 3 at 19-37",
    ],
  ],
  "status": 4,
}
`;

exports[`Check samples Sample: apex-rest-route 1`] = `
{
  "logs": [],
  "status": 0,
}
`;

exports[`Check samples Sample: apex-rollup 1`] = `
{
  "logs": [
    [
      "extra-tests/classes/RollupCalcItemSorterTests.cls",
      "Missing: line 110 at 4-21: No matching method found for 'sort' on 'System.List<Schema.Account>' taking arguments 'RollupCalcItemSorter', wrong argument types for calling 'public virtual void sort(System.Comparator<Schema.Account> comparator)'",
      "Missing: line 133 at 4-21: No matching method found for 'sort' on 'System.List<Schema.Opportunity>' taking arguments 'RollupCalcItemSorter', wrong argument types for calling 'public virtual void sort(System.Comparator<Schema.Opportunity> comparator)'",
      "Missing: line 148 at 4-27: No matching method found for 'sort' on 'System.List<Schema.Opportunity>' taking arguments 'RollupCalcItemSorter', wrong argument types for calling 'public virtual void sort(System.Comparator<Schema.Opportunity> comparator)'",
      "Missing: line 165 at 4-129: No matching method found for 'sort' on 'System.List<Schema.Opportunity>' taking arguments 'RollupCalcItemSorter', wrong argument types for calling 'public virtual void sort(System.Comparator<Schema.Opportunity> comparator)'",
      "Missing: line 165 at 64-91: No matching method found for 'toString' on 'Schema.SObjectField' taking no arguments",
      "Missing: line 165 at 93-125: No matching method found for 'toString' on 'Schema.SObjectField' taking no arguments",
      "Missing: line 23 at 4-27: No matching method found for 'sort' on 'System.List<Schema.Opportunity>' taking arguments 'RollupCalcItemSorter', wrong argument types for calling 'public virtual void sort(System.Comparator<Schema.Opportunity> comparator)'",
      "Missing: line 45 at 4-27: No matching method found for 'sort' on 'System.List<Schema.Opportunity>' taking arguments 'RollupCalcItemSorter', wrong argument types for calling 'public virtual void sort(System.Comparator<Schema.Opportunity> comparator)'",
      "Missing: line 70 at 4-27: No matching method found for 'sort' on 'System.List<Schema.Opportunity>' taking arguments 'RollupCalcItemSorter', wrong argument types for calling 'public virtual void sort(System.Comparator<Schema.Opportunity> comparator)'",
      "Missing: line 92 at 4-27: No matching method found for 'sort' on 'System.List<Schema.Opportunity>' taking arguments 'RollupCalcItemSorter', wrong argument types for calling 'public virtual void sort(System.Comparator<Schema.Opportunity> comparator)'",
    ],
    [
      "extra-tests/classes/RollupCurrencyInfoTests.cls",
      "Missing: line 209 at 50-82: No matching method found for 'toString' on 'Schema.SObjectType' taking no arguments",
    ],
    [
      "extra-tests/classes/RollupEvaluatorTests.cls",
      "Missing: line 1132 at 34-65: No matching method found for 'toString' on 'Schema.SObjectField' taking no arguments",
    ],
    [
      "extra-tests/classes/RollupFlowFullRecalcTests.cls",
      "Missing: line 31 at 42-88: No matching method found for 'toString' on 'Schema.SObjectField' taking no arguments",
      "Missing: line 32 at 42-87: No matching method found for 'toString' on 'Schema.SObjectField' taking no arguments",
      "Missing: line 564 at 60-84: No matching method found for 'toString' on 'System.Id' taking no arguments",
    ],
    [
      "extra-tests/classes/RollupFlowTests.cls",
      "Missing: line 1107 at 60-84: No matching method found for 'toString' on 'System.Id' taking no arguments",
    ],
    [
      "extra-tests/classes/RollupFullRecalcTests.cls",
      "Missing: line 1210 at 22-59: No matching method found for 'toString' on 'Schema.SObjectType' taking no arguments",
      "Missing: line 1211 at 35-75: No matching method found for 'toString' on 'Schema.SObjectField' taking no arguments",
      "Missing: line 1212 at 35-76: No matching method found for 'toString' on 'Schema.SObjectField' taking no arguments",
      "Missing: line 1213 at 26-69: No matching method found for 'toString' on 'Schema.SObjectType' taking no arguments",
      "Missing: line 1214 at 39-73: No matching method found for 'toString' on 'Schema.SObjectField' taking no arguments",
      "Missing: line 1215 at 39-92: No matching method found for 'toString' on 'Schema.SObjectField' taking no arguments",
      "Missing: line 127 at 22-59: No matching method found for 'toString' on 'Schema.SObjectType' taking no arguments",
      "Missing: line 130 at 35-81: No matching method found for 'toString' on 'Schema.SObjectField' taking no arguments",
      "Missing: line 134 at 35-80: No matching method found for 'toString' on 'Schema.SObjectField' taking no arguments",
      "Missing: line 171 at 22-59: No matching method found for 'toString' on 'Schema.SObjectType' taking no arguments",
      "Missing: line 173 at 35-81: No matching method found for 'toString' on 'Schema.SObjectField' taking no arguments",
      "Missing: line 176 at 35-80: No matching method found for 'toString' on 'Schema.SObjectField' taking no arguments",
    ],
    [
      "extra-tests/classes/RollupIntegrationTests.cls",
      "Missing: line 153 at 34-80: No matching method found for 'toString' on 'Schema.SObjectField' taking no arguments",
      "Missing: line 157 at 34-79: No matching method found for 'toString' on 'Schema.SObjectField' taking no arguments",
      "Missing: line 158 at 34-86: No matching method found for 'toString' on 'Schema.SObjectField' taking no arguments",
      "Missing: line 160 at 30-73: No matching method found for 'toString' on 'Schema.SObjectType' taking no arguments",
      "Missing: line 161 at 32-87: No matching method found for 'toString' on 'Schema.SObjectField' taking no arguments",
      "Missing: line 187 at 34-80: No matching method found for 'toString' on 'Schema.SObjectField' taking no arguments",
      "Missing: line 191 at 34-79: No matching method found for 'toString' on 'Schema.SObjectField' taking no arguments",
      "Missing: line 192 at 34-86: No matching method found for 'toString' on 'Schema.SObjectField' taking no arguments",
      "Missing: line 194 at 30-73: No matching method found for 'toString' on 'Schema.SObjectType' taking no arguments",
      "Missing: line 196 at 52-89: No matching method found for 'toString' on 'Schema.SObjectType' taking no arguments",
      "Missing: line 282 at 22-62: No matching method found for 'toString' on 'Schema.SObjectType' taking no arguments",
      "Missing: line 283 at 35-73: No matching method found for 'toString' on 'Schema.SObjectField' taking no arguments",
      "Missing: line 284 at 35-78: No matching method found for 'toString' on 'Schema.SObjectField' taking no arguments",
      "Missing: line 39 at 35-74: No matching method found for 'toString' on 'Schema.SObjectField' taking no arguments",
      "Missing: line 40 at 39-74: No matching method found for 'toString' on 'Schema.SObjectField' taking no arguments",
      "Missing: line 410 at 22-62: No matching method found for 'toString' on 'Schema.SObjectType' taking no arguments",
      "Missing: line 412 at 35-78: No matching method found for 'toString' on 'Schema.SObjectField' taking no arguments",
      "Missing: line 463 at 22-62: No matching method found for 'toString' on 'Schema.SObjectType' taking no arguments",
      "Missing: line 465 at 35-78: No matching method found for 'toString' on 'Schema.SObjectField' taking no arguments",
      "Missing: line 533 at 22-62: No matching method found for 'toString' on 'Schema.SObjectType' taking no arguments",
      "Missing: line 535 at 35-78: No matching method found for 'toString' on 'Schema.SObjectField' taking no arguments",
      "Missing: line 583 at 52-92: No matching method found for 'toString' on 'Schema.SObjectType' taking no arguments",
      "Missing: line 584 at 34-67: No matching method found for 'toString' on 'Schema.SObjectField' taking no arguments",
      "Missing: line 585 at 34-77: No matching method found for 'toString' on 'Schema.SObjectField' taking no arguments",
      "Missing: line 637 at 22-67: No matching method found for 'toString' on 'Schema.SObjectType' taking no arguments",
      "Missing: line 638 at 35-68: No matching method found for 'toString' on 'Schema.SObjectField' taking no arguments",
      "Missing: line 639 at 35-78: No matching method found for 'toString' on 'Schema.SObjectField' taking no arguments",
      "Missing: line 682 at 22-62: No matching method found for 'toString' on 'Schema.SObjectType' taking no arguments",
      "Missing: line 684 at 35-78: No matching method found for 'toString' on 'Schema.SObjectField' taking no arguments",
      "Missing: line 71 at 35-74: No matching method found for 'toString' on 'Schema.SObjectField' taking no arguments",
      "Missing: line 924 at 35-74: No matching method found for 'toString' on 'Schema.SObjectField' taking no arguments",
      "Missing: line 939 at 35-74: No matching method found for 'toString' on 'Schema.SObjectField' taking no arguments",
    ],
    [
      "extra-tests/classes/RollupQueryBuilderTests.cls",
      "Missing: line 101 at 6-38: No matching method found for 'toString' on 'Schema.SObjectField' taking no arguments",
      "Missing: line 111 at 102-125: No matching method found for 'toString' on 'Schema.SObjectField' taking no arguments",
      "Missing: line 60 at 6-29: No matching method found for 'toString' on 'Schema.SObjectField' taking no arguments",
      "Missing: line 84 at 6-29: No matching method found for 'toString' on 'Schema.SObjectField' taking no arguments",
      "Warning: line 20 at 4-42: Local variable is hiding class field 'objIds', see extra-tests/classes/RollupQueryBuilderTests.cls: line 4 at 23-62",
      "Warning: line 71 at 4-34: Local variable is hiding class field 'objIds', see extra-tests/classes/RollupQueryBuilderTests.cls: line 4 at 23-62",
      "Warning: line 90 at 4-34: Local variable is hiding class field 'objIds', see extra-tests/classes/RollupQueryBuilderTests.cls: line 4 at 23-62",
    ],
    [
      "extra-tests/classes/RollupTestUtils.cls",
      "Missing: line 17 at 38-77: No matching method found for 'toString' on 'Schema.SObjectField' taking no arguments",
      "Missing: line 18 at 38-59: No matching method found for 'toString' on 'Schema.SObjectField' taking no arguments",
      "Missing: line 20 at 38-83: No matching method found for 'toString' on 'Schema.SObjectField' taking no arguments",
      "Missing: line 21 at 38-70: No matching method found for 'toString' on 'Schema.SObjectField' taking no arguments",
      "Missing: line 22 at 34-64: No matching method found for 'toString' on 'Schema.SObjectType' taking no arguments",
      "Missing: line 96 at 21-42: No matching method found for 'toString' on 'Schema.SObjectField' taking no arguments",
    ],
    [
      "extra-tests/classes/RollupTests.cls",
      "Missing: line 2999 at 30-64: No matching method found for 'toString' on 'Schema.SObjectType' taking no arguments",
      "Missing: line 3000 at 49-90: No matching method found for 'toString' on 'Schema.SObjectField' taking no arguments",
    ],
    [
      "rollup/core/classes/Rollup.cls",
      "Missing: line 1976 at 22-65: No matching method found for 'toString' on 'Schema.SObjectType' taking no arguments",
      "Missing: line 1977 at 35-67: No matching method found for 'toString' on 'Schema.SObjectField' taking no arguments",
      "Missing: line 1978 at 39-78: No matching method found for 'toString' on 'Schema.SObjectField' taking no arguments",
      "Missing: line 1979 at 26-54: No matching method found for 'toString' on 'Schema.SObjectType' taking no arguments",
      "Missing: line 1980 at 35-70: No matching method found for 'toString' on 'Schema.SObjectField' taking no arguments",
      "Missing: line 1981 at 39-81: No matching method found for 'toString' on 'Schema.SObjectField' taking no arguments",
      "Missing: line 2454 at 98-119: No matching method found for 'toString' on 'Schema.SObjectField' taking no arguments",
      "Missing: line 2457 at 12-33: No matching method found for 'toString' on 'Schema.SObjectField' taking no arguments",
      "Missing: line 2709 at 125-147: No matching method found for 'toString' on 'Schema.SObjectType' taking no arguments",
      "Missing: line 379 at 46-76: No matching method found for 'toString' on 'Schema.SObjectField' taking no arguments",
      "Missing: line 386 at 46-76: No matching method found for 'toString' on 'Schema.SObjectField' taking no arguments",
      "Missing: line 485 at 39-73: No matching method found for 'toString' on 'Schema.SObjectType' taking no arguments",
      "Missing: line 487 at 77-118: No matching method found for 'toString' on 'Schema.SObjectField' taking no arguments",
    ],
    [
      "rollup/core/classes/RollupAsyncProcessor.cls",
      "Error: line 390 at 23-41: Constructor is not visible: Rollup.<constructor>(Rollup.InvocationPoint)",
      "Missing: line 1102 at 25-62: No matching method found for 'toString' on 'Schema.SObjectField' taking no arguments",
      "Missing: line 1102 at 64-105: No matching method found for 'toString' on 'Schema.SObjectField' taking no arguments",
      "Missing: line 1105 at 54-87: No matching method found for 'toString' on 'Schema.SObjectField' taking no arguments",
      "Missing: line 1105 at 89-126: No matching method found for 'toString' on 'Schema.SObjectField' taking no arguments",
      "Missing: line 1167 at 32-74: No matching method found for 'toString' on 'Schema.SObjectField' taking no arguments",
      "Missing: line 1275 at 51-88: No matching method found for 'toString' on 'Schema.SObjectField' taking no arguments",
      "Missing: line 1379 at 66-103: No matching method found for 'toString' on 'Schema.SObjectField' taking no arguments",
      "Missing: line 1380 at 65-102: No matching method found for 'toString' on 'Schema.SObjectField' taking no arguments",
      "Missing: line 306 at 8-56: No matching method found for 'toString' on 'Schema.SObjectField' taking no arguments",
      "Missing: line 882 at 8-55: No matching method found for 'toString' on 'Schema.SObjectType' taking no arguments",
      "Warning: line 612 at 6-56: Local variable is hiding class field 'recordIds', see rollup/core/classes/RollupAsyncProcessor.cls: line 27 at 18-40",
    ],
    [
      "rollup/core/classes/RollupCalcItemReplacer.cls",
      "Missing: line 30 at 40-61: No matching method found for 'toString' on 'Schema.SObjectField' taking no arguments",
      "Missing: line 79 at 30-49: No matching method found for 'toString' on 'Schema.SObjectType' taking no arguments",
      "Warning: line 282 at 4-98: Local variable is hiding class field 'parentQueryFields', see rollup/core/classes/RollupCalcItemReplacer.cls: line 12 at 16-92",
    ],
    [
      "rollup/core/classes/RollupCalculator.cls",
      "Missing: line 1101 at 32-65: No matching method found for 'toString' on 'Schema.SObjectField' taking no arguments",
      "Missing: line 1485 at 45-72: No matching method found for 'toString' on 'Schema.SObjectField' taking no arguments",
      "Missing: line 495 at 23-56: No matching method found for 'toString' on 'Schema.SObjectField' taking no arguments",
      "Missing: line 557 at 33-66: No matching method found for 'toString' on 'Schema.SObjectField' taking no arguments",
      "Warning: line 1046 at 27-31: 'sort' is currently a legal method name but is a reserved identifier in Apex so should be avoided",
      "Warning: line 1162 at 28-32: 'sort' is currently a legal method name but is a reserved identifier in Apex so should be avoided",
      "Warning: line 1407 at 6-73: Local variable is hiding class field 'fieldNames', see rollup/core/classes/RollupCalculator.cls: line 1346 at 18-63",
      "Warning: line 496 at 6-95: Local variable is hiding class field 'defaultVal', see rollup/core/classes/RollupCalculator.cls: line 13 at 18-36",
      "Warning: line 878 at 6-96: Local variable is hiding class field 'defaultVal', see rollup/core/classes/RollupCalculator.cls: line 13 at 18-36",
    ],
    [
      "rollup/core/classes/RollupCurrencyInfo.cls",
      "Missing: line 144 at 60-96: No matching method found for 'toString' on 'Schema.SObjectType' taking no arguments",
      "Missing: line 237 at 30-58: No matching method found for 'toString' on 'Schema.SObjectField' taking no arguments",
      "Missing: line 237 at 61-80: No matching method found for 'hashCode' on 'System.SObject' taking no arguments",
      "Missing: line 267 at 84-120: No matching method found for 'toString' on 'Schema.SObjectType' taking no arguments",
    ],
    [
      "rollup/core/classes/RollupEvaluator.cls",
      "Warning: line 622 at 12-43: Local variable is hiding class field 'criteria', see rollup/core/classes/RollupEvaluator.cls: line 524 at 18-34",
    ],
    [
      "rollup/core/classes/RollupFieldInitializer.cls",
      "Warning: line 150 at 16-20: 'sort' is currently a legal method name but is a reserved identifier in Apex so should be avoided",
    ],
    [
      "rollup/core/classes/RollupFlowBulkProcessor.cls",
      "Missing: line 87 at 27-50: No matching method found for 'toString' on 'Schema.SObjectType' taking no arguments",
    ],
    [
      "rollup/core/classes/RollupFullRecalcProcessor.cls",
      "Missing: line 126 at 12-59: No matching method found for 'toString' on 'Schema.SObjectType' taking no arguments",
    ],
    [
      "rollup/core/classes/RollupLogger.cls",
      "Warning: line 119 at 6-47: Local variable is hiding class field 'plugin', see rollup/core/classes/RollupLogger.cls: line 6 at 23-64",
    ],
    [
      "rollup/core/classes/RollupParentResetProcessor.cls",
      "Missing: line 92 at 38-66: No matching method found for 'toString' on 'Schema.SObjectType' taking no arguments",
    ],
    [
      "rollup/core/classes/RollupRelationshipFieldFinder.cls",
      "Missing: line 224 at 94-124: No matching method found for 'toString' on 'Schema.SObjectType' taking no arguments",
      "Missing: line 225 at 36-58: No matching method found for 'toString' on 'Schema.SObjectField' taking no arguments",
      "Missing: line 262 at 17-33: No matching method found for 'toString' on 'Schema.SObjectField' taking no arguments",
      "Missing: line 266 at 14-39: No matching method found for 'toString' on 'Schema.SObjectType' taking no arguments",
      "Missing: line 395 at 21-37: No matching method found for 'toString' on 'Schema.SObjectField' taking no arguments",
      "Missing: line 545 at 27-52: No matching method found for 'toString' on 'Schema.SObjectField' taking no arguments",
      "Missing: line 546 at 24-49: No matching method found for 'toString' on 'Schema.SObjectField' taking no arguments",
      "Missing: line 783 at 15-49: No matching method found for 'toString' on 'Schema.SObjectType' taking no arguments",
    ],
    [
      "rollup/core/classes/RollupSObjectUpdater.cls",
      "Warning: line 120 at 4-59: Local variable is hiding class field 'dispatchers', see rollup/core/classes/RollupSObjectUpdater.cls: line 13 at 16-46",
    ],
    [
      "rollup/core/classes/RollupState.cls",
      "Missing: line 165 at 60-101: No type declaration found for 'DataWeaveScriptResource.jsonToRollupState'",
    ],
    [
      "sfdx-project.json",
      "Warning: line 20 at 16: Package dependency for 'apex-rollup@1.4.7-0' ignored as metadata is not available for analysis.",
      "Warning: line 36 at 16: Package dependency for 'apex-rollup@1.5.20-0' ignored as metadata is not available for analysis.",
      "Warning: line 39 at 16: Package dependency for 'Nebula Logger - Core@4.8.0-NEXT-ignore-origin-method' ignored as metadata is not available for analysis.",
      "Warning: line 55 at 16: Package dependency for 'apex-rollup@1.3.23-0' ignored as metadata is not available for analysis.",
      "Warning: line 76 at 16: Package dependency for 'apex-rollup@1.7.0' ignored as metadata is not available for analysis.",
    ],
  ],
  "status": 4,
}
`;

exports[`Check samples Sample: apex-sobjectdataloader 1`] = `
{
  "logs": [],
  "status": 0,
}
`;

exports[`Check samples Sample: apex-toolingapi 1`] = `
{
  "logs": [
    [
      "examples/code_coverage_chart/src/classes/CodeCoverageChartCtrl.cls",
      "Error: line 1: Type 'CodeCoverageChartCtrl' is defined, but meta file is missing for 'examples/code_coverage_chart/src/classes/CodeCoverageChartCtrl.cls'",
    ],
    [
      "src/classes/ToolingAPI.cls",
      "Warning: line 122 at 38-46: 'retrieve' is currently a legal method name but is a reserved identifier in Apex so should be avoided",
      "Warning: line 126 at 38-46: 'retrieve' is currently a legal method name but is a reserved identifier in Apex so should be avoided",
    ],
  ],
  "status": 4,
}
`;

exports[`Check samples Sample: apex-trigger-actions-framework 1`] = `
{
  "logs": [
    [
      "trigger-actions-framework/main/default/classes/FormulaFilter.cls",
      "Missing: line 158 at 11-44: No type declaration found for 'System.FormulaValidationException'",
    ],
    [
      "trigger-actions-framework/main/default/classes/TriggerActionFlowChangeEventTest.cls",
      "Error: line 93 at 28-59: Constructor not defined: FlowChangeEventHeader.<constructor>(Object)",
    ],
    [
      "trigger-actions-framework/main/default/classes/TriggerBase.cls",
      "Error: line 293 at 25-35: The overrides of this private method will fail in v61, see TriggerBaseTest.BaseTest",
      "Error: line 293 at 26-35: Private method overrides have inconsistent behaviour, use global, public or protected",
    ],
    [
      "trigger-actions-framework/main/default/classes/TriggerBaseTest.cls",
      "Error: line 474 at 27-37: This override of a private method will fail in v61, see trigger-actions-framework/main/default/classes/TriggerBase.cls: line 293:17 to 295:2",
    ],
  ],
  "status": 4,
}
`;

exports[`Check samples Sample: apex-unified-logging 1`] = `
{
  "logs": [
    [
      "force-app/main/default/classes/Log.cls",
      "Warning: line 93 at 29-33: 'cast' is currently a legal method name but is a reserved identifier in Apex so should be avoided",
    ],
  ],
  "status": 0,
}
`;

exports[`Check samples Sample: at4dx 1`] = `
{
  "logs": [
    [
      "at4dx/sfdx-source/core/main/classes/framework-application-factory/ApplicationSObjectSelector.cls",
<<<<<<< HEAD
      "Error: line 100 at 40-68: Private method overrides have inconsistent behaviour, use global, public or protected",
      "Error: line 98 at 33-46: Private method overrides have inconsistent behaviour, use global, public or protected",
    ],
    [
=======
      "Error: line 100 at 39-68: The overrides of this private method will fail in v61, see ApplicationFactoryTest.TestContactsSelector, ApplicationFactoryTest.MockAccountsSelector, AbstractSelectorQueryLocatorInjectblTest.TestApplication_SObjectSelector, ApplicationSObjectSelectorTest.TestAccountsSelector, AbstractSelectorMethodInjectableTest.TestApplication_SObjectSelector, ApplicationFactoryTest.TestAccountsSelector",
      "Error: line 100 at 40-68: Private method overrides have inconsistent behaviour, use global, public or protected",
      "Error: line 105 at 45-64: This override of a private method will fail in v61, see fflib-apex-common/sfdx-source/apex-common/main/classes/fflib_SObjectSelector.cls: line 102 at 13-60",
      "Error: line 98 at 32-46: The overrides of this private method will fail in v61, see ApplicationFactoryTest.TestContactsSelector, ApplicationFactoryTest.MockAccountsSelector, AbstractSelectorQueryLocatorInjectblTest.TestApplication_SObjectSelector, ApplicationSObjectSelectorTest.TestAccountsSelector, AbstractSelectorMethodInjectableTest.TestApplication_SObjectSelector, ApplicationFactoryTest.TestAccountsSelector",
      "Error: line 98 at 32-46: This override of a private method will fail in v61, see fflib-apex-common/sfdx-source/apex-common/main/classes/fflib_SObjectSelector.cls: line 97 at 13-48",
      "Error: line 98 at 33-46: Private method overrides have inconsistent behaviour, use global, public or protected",
    ],
    [
      "at4dx/sfdx-source/core/test/classes/framework-application-factory/ApplicationFactoryTest.cls",
      "Error: line 367 at 34-48: This override of a private method will fail in v61, see at4dx/sfdx-source/core/main/classes/framework-application-factory/ApplicationSObjectSelector.cls: line 98 at 13-48",
      "Error: line 372 at 42-71: This override of a private method will fail in v61, see at4dx/sfdx-source/core/main/classes/framework-application-factory/ApplicationSObjectSelector.cls: line 100 at 13-70",
      "Error: line 387 at 34-48: This override of a private method will fail in v61, see at4dx/sfdx-source/core/main/classes/framework-application-factory/ApplicationSObjectSelector.cls: line 98 at 13-48",
      "Error: line 392 at 50-69: This override of a private method will fail in v61, see fflib-apex-common/sfdx-source/apex-common/main/classes/fflib_SObjectSelector.cls: line 102 at 13-60",
      "Error: line 400 at 42-71: This override of a private method will fail in v61, see at4dx/sfdx-source/core/main/classes/framework-application-factory/ApplicationSObjectSelector.cls: line 100 at 13-70",
      "Error: line 428 at 34-48: This override of a private method will fail in v61, see at4dx/sfdx-source/core/main/classes/framework-application-factory/ApplicationSObjectSelector.cls: line 98 at 13-48",
      "Error: line 433 at 50-69: This override of a private method will fail in v61, see fflib-apex-common/sfdx-source/apex-common/main/classes/fflib_SObjectSelector.cls: line 102 at 13-60",
      "Error: line 441 at 42-71: This override of a private method will fail in v61, see at4dx/sfdx-source/core/main/classes/framework-application-factory/ApplicationSObjectSelector.cls: line 100 at 13-70",
    ],
    [
>>>>>>> b451c442
      "at4dx/sfdx-source/core/test/classes/framework-application-factory/ApplicationSObjectSelectorTest.cls",
      "Warning: line 86 at 12-92: Local variable is hiding class field 'params', see at4dx/sfdx-source/core/main/classes/framework-selector-method-injection/AbstractSelectorMethodInjectable.cls: line 5 at 12-48",
    ],
    [
      "at4dx/sfdx-source/core/test/classes/framework-selector-method-injection/AbstractSelectorMethodInjectableTest.cls",
<<<<<<< HEAD
      "Warning: line 73 at 12-55: Local variable is hiding class field 'params', see at4dx/sfdx-source/core/main/classes/framework-selector-method-injection/AbstractSelectorMethodInjectable.cls: line 5 at 12-48",
=======
      "Error: line 86 at 41-70: This override of a private method will fail in v61, see at4dx/sfdx-source/core/main/classes/framework-application-factory/ApplicationSObjectSelector.cls: line 100 at 13-70",
      "Error: line 91 at 28-42: This override of a private method will fail in v61, see at4dx/sfdx-source/core/main/classes/framework-application-factory/ApplicationSObjectSelector.cls: line 98 at 13-48",
      "Warning: line 64 at 12-55: Local variable is hiding class field 'params', see at4dx/sfdx-source/core/main/classes/framework-selector-method-injection/AbstractSelectorMethodInjectable.cls: line 5 at 12-48",
    ],
    [
      "at4dx/sfdx-source/core/test/classes/framework-selector-method-injection/AbstractSelectorQueryLocatorInjectblTest.cls",
      "Error: line 85 at 41-70: This override of a private method will fail in v61, see at4dx/sfdx-source/core/main/classes/framework-application-factory/ApplicationSObjectSelector.cls: line 100 at 13-70",
      "Error: line 90 at 28-42: This override of a private method will fail in v61, see at4dx/sfdx-source/core/main/classes/framework-application-factory/ApplicationSObjectSelector.cls: line 98 at 13-48",
      "Warning: line 63 at 12-59: Local variable is hiding class field 'params', see at4dx/sfdx-source/core/main/classes/framework-selector-method-injection/AbstractSelectorQueryLocatorInjectable.cls: line 5 at 12-48",
>>>>>>> b451c442
    ],
    [
      "fflib-apex-common/sfdx-source/apex-common/main/classes/fflib_QueryFactory.cls",
      "Warning: line 471 at 2-80: Local variable is hiding class field 'relationship', see fflib-apex-common/sfdx-source/apex-common/main/classes/fflib_QueryFactory.cls: line 86 at 9-47",
    ],
    [
      "fflib-apex-common/sfdx-source/apex-common/main/classes/fflib_SObjectSelector.cls",
<<<<<<< HEAD
      "Error: line 93 at 33-46: Private method overrides have inconsistent behaviour, use global, public or protected",
      "Error: line 98 at 40-58: Private method overrides have inconsistent behaviour, use global, public or protected",
    ],
    [
      "fflib-apex-common/sfdx-source/apex-common/test/classes/fflib_ApplicationTest.cls",
=======
      "Error: line 102 at 39-58: The overrides of this private method will fail in v61, see fflib_SObjectSelectorTest.UserSelector, fflib_SObjectSelectorTest.Testfflib_SObjectSelectorDefaultSorting, fflib_SObjectSelectorTest.GroupSelector, fflib_SObjectSelectorTest.AccessLevelOpportunitySelector, fflib_ApplicationTest.OpportuntiesSelector, fflib_ApplicationTest.AccountsSelector, fflib_SObjectSelectorTest.AccessLevelAccountSelector, fflib_SObjectSelectorTest.CampaignMemberSelector, fflib_SObjectSelectorTest.Testfflib_UserSObjectSelector, fflib_SObjectSelectorTest.LeadSelector, fflib_SObjectSelectorTest.Testfflib_SObjectSelector",
      "Error: line 102 at 40-58: Private method overrides have inconsistent behaviour, use global, public or protected",
      "Error: line 97 at 32-46: The overrides of this private method will fail in v61, see fflib_SObjectSelectorTest.UserSelector, fflib_SObjectSelectorTest.Testfflib_SObjectSelectorDefaultSorting, fflib_SObjectSelectorTest.GroupSelector, fflib_SObjectSelectorTest.AccessLevelOpportunitySelector, fflib_ApplicationTest.OpportuntiesSelector, fflib_ApplicationTest.AccountsSelector, fflib_SObjectSelectorTest.AccessLevelAccountSelector, fflib_SObjectSelectorTest.CampaignMemberSelector, fflib_SObjectSelectorTest.Testfflib_UserSObjectSelector, fflib_SObjectSelectorTest.LeadSelector, fflib_SObjectSelectorTest.Testfflib_SObjectSelector",
      "Error: line 97 at 33-46: Private method overrides have inconsistent behaviour, use global, public or protected",
    ],
    [
      "fflib-apex-common/sfdx-source/apex-common/test/classes/fflib_ApplicationTest.cls",
      "Error: line 578 at 35-54: This override of a private method will fail in v61, see fflib-apex-common/sfdx-source/apex-common/main/classes/fflib_SObjectSelector.cls: line 102 at 13-60",
      "Error: line 586 at 28-42: This override of a private method will fail in v61, see fflib-apex-common/sfdx-source/apex-common/main/classes/fflib_SObjectSelector.cls: line 97 at 13-48",
      "Error: line 594 at 35-54: This override of a private method will fail in v61, see fflib-apex-common/sfdx-source/apex-common/main/classes/fflib_SObjectSelector.cls: line 102 at 13-60",
      "Error: line 604 at 28-42: This override of a private method will fail in v61, see fflib-apex-common/sfdx-source/apex-common/main/classes/fflib_SObjectSelector.cls: line 97 at 13-48",
>>>>>>> b451c442
      "Warning: line 382 at 2-73: Local variable is hiding class field 'unitOfWork', see fflib-apex-common/sfdx-source/apex-common/test/classes/fflib_ApplicationTest.cls: line 482:21 to 487:40",
      "Warning: line 416:2 to 419:3: Local variable is hiding class field 'unitOfWork', see fflib-apex-common/sfdx-source/apex-common/test/classes/fflib_ApplicationTest.cls: line 482:21 to 487:40",
    ],
    [
<<<<<<< HEAD
=======
      "fflib-apex-common/sfdx-source/apex-common/test/classes/fflib_SObjectSelectorTest.cls",
      "Error: line 481 at 35-54: This override of a private method will fail in v61, see fflib-apex-common/sfdx-source/apex-common/main/classes/fflib_SObjectSelector.cls: line 102 at 13-60",
      "Error: line 491 at 28-42: This override of a private method will fail in v61, see fflib-apex-common/sfdx-source/apex-common/main/classes/fflib_SObjectSelector.cls: line 97 at 13-48",
      "Error: line 509 at 35-54: This override of a private method will fail in v61, see fflib-apex-common/sfdx-source/apex-common/main/classes/fflib_SObjectSelector.cls: line 102 at 13-60",
      "Error: line 519 at 28-42: This override of a private method will fail in v61, see fflib-apex-common/sfdx-source/apex-common/main/classes/fflib_SObjectSelector.cls: line 97 at 13-48",
      "Error: line 533 at 35-54: This override of a private method will fail in v61, see fflib-apex-common/sfdx-source/apex-common/main/classes/fflib_SObjectSelector.cls: line 102 at 13-60",
      "Error: line 543 at 28-42: This override of a private method will fail in v61, see fflib-apex-common/sfdx-source/apex-common/main/classes/fflib_SObjectSelector.cls: line 97 at 13-48",
      "Error: line 558 at 28-42: This override of a private method will fail in v61, see fflib-apex-common/sfdx-source/apex-common/main/classes/fflib_SObjectSelector.cls: line 97 at 13-48",
      "Error: line 562 at 35-54: This override of a private method will fail in v61, see fflib-apex-common/sfdx-source/apex-common/main/classes/fflib_SObjectSelector.cls: line 102 at 13-60",
      "Error: line 603 at 28-42: This override of a private method will fail in v61, see fflib-apex-common/sfdx-source/apex-common/main/classes/fflib_SObjectSelector.cls: line 97 at 13-48",
      "Error: line 607 at 35-54: This override of a private method will fail in v61, see fflib-apex-common/sfdx-source/apex-common/main/classes/fflib_SObjectSelector.cls: line 102 at 13-60",
      "Error: line 770 at 35-54: This override of a private method will fail in v61, see fflib-apex-common/sfdx-source/apex-common/main/classes/fflib_SObjectSelector.cls: line 102 at 13-60",
      "Error: line 777 at 28-42: This override of a private method will fail in v61, see fflib-apex-common/sfdx-source/apex-common/main/classes/fflib_SObjectSelector.cls: line 97 at 13-48",
      "Error: line 787 at 35-54: This override of a private method will fail in v61, see fflib-apex-common/sfdx-source/apex-common/main/classes/fflib_SObjectSelector.cls: line 102 at 13-60",
      "Error: line 794 at 28-42: This override of a private method will fail in v61, see fflib-apex-common/sfdx-source/apex-common/main/classes/fflib_SObjectSelector.cls: line 97 at 13-48",
      "Error: line 804 at 35-54: This override of a private method will fail in v61, see fflib-apex-common/sfdx-source/apex-common/main/classes/fflib_SObjectSelector.cls: line 102 at 13-60",
      "Error: line 810 at 28-42: This override of a private method will fail in v61, see fflib-apex-common/sfdx-source/apex-common/main/classes/fflib_SObjectSelector.cls: line 97 at 13-48",
      "Error: line 820 at 35-54: This override of a private method will fail in v61, see fflib-apex-common/sfdx-source/apex-common/main/classes/fflib_SObjectSelector.cls: line 102 at 13-60",
      "Error: line 827 at 28-42: This override of a private method will fail in v61, see fflib-apex-common/sfdx-source/apex-common/main/classes/fflib_SObjectSelector.cls: line 97 at 13-48",
    ],
    [
>>>>>>> b451c442
      "fflib-apex-mocks/sfdx-source/apex-mocks/main/classes/fflib_ApexMocks.cls",
      "Warning: line 159 at 32-36: 'when' is currently a legal method name but is a reserved identifier in Apex so should be avoided",
    ],
    [
      "fflib-apex-mocks/sfdx-source/apex-mocks/test/classes/fflib_MyList.cls",
      "Warning: line 21 at 7-10: 'set' is currently a legal method name but is a reserved identifier in Apex so should be avoided",
      "Warning: line 54 at 13-16: 'set' is currently a legal method name but is a reserved identifier in Apex so should be avoided",
    ],
    [
      "fflib-apex-mocks/sfdx-source/apex-mocks/test/classes/mocks/fflib_Mocks.cls",
      "Warning: line 54 at 14-17: 'set' is currently a legal method name but is a reserved identifier in Apex so should be avoided",
    ],
    [
      "force-di/force-di/main/classes/di_Binding.cls",
      "Warning: line 148 at 24-27: 'set' is currently a legal method name but is a reserved identifier in Apex so should be avoided",
    ],
  ],
  "status": 4,
}
`;

exports[`Check samples Sample: automation-components 1`] = `
{
  "logs": [],
  "status": 0,
}
`;

exports[`Check samples Sample: box-salesforce-sdk 1`] = `
{
  "logs": [],
  "status": 0,
}
`;

exports[`Check samples Sample: declarative-lookup-rollup-summaries 1`] = `
{
  "logs": [
    [
      "dlrs/libs/fflib-apexmocks/classes/fflib_ApexMocks.cls",
      "Warning: line 155 at 33-37: 'when' is currently a legal method name but is a reserved identifier in Apex so should be avoided",
    ],
    [
      "dlrs/libs/fflib-apexmocks/classes/fflib_Mocks.cls",
      "Warning: line 91 at 16-19: 'set' is currently a legal method name but is a reserved identifier in Apex so should be avoided",
    ],
    [
      "dlrs/libs/fflib-apexmocks/classes/fflib_MyList.cls",
      "Warning: line 19 at 9-12: 'set' is currently a legal method name but is a reserved identifier in Apex so should be avoided",
      "Warning: line 45 at 14-17: 'set' is currently a legal method name but is a reserved identifier in Apex so should be avoided",
    ],
    [
      "dlrs/libs/fflib-common/classes/fflib_QueryFactory.cls",
      "Warning: line 446 at 4-75: Local variable is hiding class field 'relationship', see dlrs/libs/fflib-common/classes/fflib_QueryFactory.cls: line 87 at 10-48",
    ],
    [
      "dlrs/libs/fflib-common/classes/fflib_SObjectSelector.cls",
      "Error: line 88 at 31-44: Private method overrides have inconsistent behaviour, use global, public or protected",
      "Error: line 93 at 38-56: Private method overrides have inconsistent behaviour, use global, public or protected",
    ],
    [
      "dlrs/libs/metadataservice/classes/MetadataService.cls",
      "Warning: line 37101 at 39-47: 'retrieve' is currently a legal method name but is a reserved identifier in Apex so should be avoided",
    ],
<<<<<<< HEAD
=======
    [
      "dlrs/main/classes/ApexClassesSelector.cls",
      "Error: line 31 at 35-54: This override of a private method will fail in v61, see dlrs/libs/fflib-common/classes/fflib_SObjectSelector.cls: line 93 at 11-58",
      "Error: line 50 at 28-42: This override of a private method will fail in v61, see dlrs/libs/fflib-common/classes/fflib_SObjectSelector.cls: line 88 at 11-46",
    ],
    [
      "dlrs/main/classes/ApexTriggersSelector.cls",
      "Error: line 31 at 35-54: This override of a private method will fail in v61, see dlrs/libs/fflib-common/classes/fflib_SObjectSelector.cls: line 93 at 11-58",
      "Error: line 59 at 28-42: This override of a private method will fail in v61, see dlrs/libs/fflib-common/classes/fflib_SObjectSelector.cls: line 88 at 11-46",
    ],
    [
      "dlrs/main/classes/AsyncApexJobsSelector.cls",
      "Error: line 28 at 28-47: This override of a private method will fail in v61, see dlrs/libs/fflib-common/classes/fflib_SObjectSelector.cls: line 93 at 11-58",
      "Error: line 42 at 21-35: This override of a private method will fail in v61, see dlrs/libs/fflib-common/classes/fflib_SObjectSelector.cls: line 88 at 11-46",
    ],
    [
      "dlrs/main/classes/CronJobDetailsSelector.cls",
      "Error: line 28 at 28-47: This override of a private method will fail in v61, see dlrs/libs/fflib-common/classes/fflib_SObjectSelector.cls: line 93 at 11-58",
      "Error: line 36 at 21-35: This override of a private method will fail in v61, see dlrs/libs/fflib-common/classes/fflib_SObjectSelector.cls: line 88 at 11-46",
    ],
    [
      "dlrs/main/classes/CronTriggersSelector.cls",
      "Error: line 17 at 28-42: This override of a private method will fail in v61, see dlrs/libs/fflib-common/classes/fflib_SObjectSelector.cls: line 88 at 11-46",
      "Error: line 2 at 35-54: This override of a private method will fail in v61, see dlrs/libs/fflib-common/classes/fflib_SObjectSelector.cls: line 93 at 11-58",
    ],
    [
      "dlrs/main/classes/RollupEditorControllerTest.cls",
      "Warning: line 71 at 4-46: Local variable is hiding class field 'lup', see dlrs/main/classes/RollupEditorControllerTest.cls: line 3:9 to 28:4",
    ],
    [
      "dlrs/main/classes/RollupSummariesSelector.cls",
      "Error: line 223 at 37-56: This override of a private method will fail in v61, see dlrs/libs/fflib-common/classes/fflib_SObjectSelector.cls: line 93 at 11-58",
      "Error: line 247 at 30-44: This override of a private method will fail in v61, see dlrs/libs/fflib-common/classes/fflib_SObjectSelector.cls: line 88 at 11-46",
      "Error: line 274 at 37-56: This override of a private method will fail in v61, see dlrs/libs/fflib-common/classes/fflib_SObjectSelector.cls: line 93 at 11-58",
      "Error: line 306 at 30-44: This override of a private method will fail in v61, see dlrs/libs/fflib-common/classes/fflib_SObjectSelector.cls: line 88 at 11-46",
    ],
    [
      "dlrs/main/classes/RollupSummaryScheduleItemsSelector.cls",
      "Error: line 28 at 35-54: This override of a private method will fail in v61, see dlrs/libs/fflib-common/classes/fflib_SObjectSelector.cls: line 93 at 11-58",
      "Error: line 48 at 28-42: This override of a private method will fail in v61, see dlrs/libs/fflib-common/classes/fflib_SObjectSelector.cls: line 88 at 11-46",
    ],
>>>>>>> b451c442
  ],
  "status": 4,
}
`;

exports[`Check samples Sample: df12-apex-enterprise-patterns 1`] = `
{
  "logs": [
    [
      "df12/src/classes/SObjectSelector.cls",
      "Error: line 36 at 37-55: Private method overrides have inconsistent behaviour, use global, public or protected",
      "Error: line 38 at 30-43: Private method overrides have inconsistent behaviour, use global, public or protected",
    ],
  ],
  "status": 4,
}
`;

exports[`Check samples Sample: df12-deployment-tools 1`] = `
{
  "logs": [],
  "status": 0,
}
`;

exports[`Check samples Sample: dreamhouse-sfdx 1`] = `
{
  "logs": [],
  "status": 0,
}
`;

exports[`Check samples Sample: einstein-ai 1`] = `
{
  "logs": [],
  "status": 0,
}
`;

exports[`Check samples Sample: esapi 1`] = `
{
  "logs": [
    [
      "force-app/main/default/classes/SFDCAccessController.cls",
      "Error: line 757 at 40-46: Private method overrides have inconsistent behaviour, use global, public or protected",
      "Error: line 758 at 31-38: Private method overrides have inconsistent behaviour, use global, public or protected",
      "Error: line 759 at 48-55: Private method overrides have inconsistent behaviour, use global, public or protected",
      "Error: line 760 at 31-38: Private method overrides have inconsistent behaviour, use global, public or protected",
      "Error: line 761 at 48-55: Private method overrides have inconsistent behaviour, use global, public or protected",
      "Error: line 762 at 31-38: Private method overrides have inconsistent behaviour, use global, public or protected",
      "Error: line 763 at 50-57: Private method overrides have inconsistent behaviour, use global, public or protected",
    ],
  ],
  "status": 4,
}
`;

exports[`Check samples Sample: eventlogging 1`] = `
{
  "logs": [
    [
      "src/classes/Log.cls",
      "Warning: line 137 at 20-105: Local variable is hiding class field 'limits', see src/classes/Log.cls: line 123 at 15-36",
    ],
    [
      "src/classes/LogTest.cls",
      "Missing: line 19 at 16-39: Unknown field 'Insertion_Statistics__c' on SObject 'Schema.Log__e'",
    ],
  ],
  "status": 4,
}
`;

exports[`Check samples Sample: ffhttp-core 1`] = `
{
  "logs": [],
  "status": 0,
}
`;

exports[`Check samples Sample: fflib-apex-common 1`] = `
{
  "logs": [
    [
      "fflib-apex-common/sfdx-source/apex-common/main/classes/fflib_QueryFactory.cls",
      "Warning: line 471 at 2-80: Local variable is hiding class field 'relationship', see fflib-apex-common/sfdx-source/apex-common/main/classes/fflib_QueryFactory.cls: line 86 at 9-47",
    ],
    [
      "fflib-apex-common/sfdx-source/apex-common/main/classes/fflib_SObjectSelector.cls",
<<<<<<< HEAD
      "Error: line 93 at 33-46: Private method overrides have inconsistent behaviour, use global, public or protected",
      "Error: line 98 at 40-58: Private method overrides have inconsistent behaviour, use global, public or protected",
    ],
    [
      "fflib-apex-common/sfdx-source/apex-common/test/classes/fflib_ApplicationTest.cls",
=======
      "Error: line 102 at 39-58: The overrides of this private method will fail in v61, see fflib_SObjectSelectorTest.UserSelector, fflib_SObjectSelectorTest.Testfflib_SObjectSelectorDefaultSorting, fflib_SObjectSelectorTest.GroupSelector, fflib_SObjectSelectorTest.AccessLevelOpportunitySelector, fflib_ApplicationTest.OpportuntiesSelector, fflib_ApplicationTest.AccountsSelector, fflib_SObjectSelectorTest.AccessLevelAccountSelector, fflib_SObjectSelectorTest.CampaignMemberSelector, fflib_SObjectSelectorTest.Testfflib_UserSObjectSelector, fflib_SObjectSelectorTest.LeadSelector, fflib_SObjectSelectorTest.Testfflib_SObjectSelector",
      "Error: line 102 at 40-58: Private method overrides have inconsistent behaviour, use global, public or protected",
      "Error: line 97 at 32-46: The overrides of this private method will fail in v61, see fflib_SObjectSelectorTest.UserSelector, fflib_SObjectSelectorTest.Testfflib_SObjectSelectorDefaultSorting, fflib_SObjectSelectorTest.GroupSelector, fflib_SObjectSelectorTest.AccessLevelOpportunitySelector, fflib_ApplicationTest.OpportuntiesSelector, fflib_ApplicationTest.AccountsSelector, fflib_SObjectSelectorTest.AccessLevelAccountSelector, fflib_SObjectSelectorTest.CampaignMemberSelector, fflib_SObjectSelectorTest.Testfflib_UserSObjectSelector, fflib_SObjectSelectorTest.LeadSelector, fflib_SObjectSelectorTest.Testfflib_SObjectSelector",
      "Error: line 97 at 33-46: Private method overrides have inconsistent behaviour, use global, public or protected",
    ],
    [
      "fflib-apex-common/sfdx-source/apex-common/test/classes/fflib_ApplicationTest.cls",
      "Error: line 578 at 35-54: This override of a private method will fail in v61, see fflib-apex-common/sfdx-source/apex-common/main/classes/fflib_SObjectSelector.cls: line 102 at 13-60",
      "Error: line 586 at 28-42: This override of a private method will fail in v61, see fflib-apex-common/sfdx-source/apex-common/main/classes/fflib_SObjectSelector.cls: line 97 at 13-48",
      "Error: line 594 at 35-54: This override of a private method will fail in v61, see fflib-apex-common/sfdx-source/apex-common/main/classes/fflib_SObjectSelector.cls: line 102 at 13-60",
      "Error: line 604 at 28-42: This override of a private method will fail in v61, see fflib-apex-common/sfdx-source/apex-common/main/classes/fflib_SObjectSelector.cls: line 97 at 13-48",
>>>>>>> b451c442
      "Warning: line 382 at 2-73: Local variable is hiding class field 'unitOfWork', see fflib-apex-common/sfdx-source/apex-common/test/classes/fflib_ApplicationTest.cls: line 482:21 to 487:40",
      "Warning: line 416:2 to 419:3: Local variable is hiding class field 'unitOfWork', see fflib-apex-common/sfdx-source/apex-common/test/classes/fflib_ApplicationTest.cls: line 482:21 to 487:40",
    ],
    [
<<<<<<< HEAD
=======
      "fflib-apex-common/sfdx-source/apex-common/test/classes/fflib_SObjectSelectorTest.cls",
      "Error: line 481 at 35-54: This override of a private method will fail in v61, see fflib-apex-common/sfdx-source/apex-common/main/classes/fflib_SObjectSelector.cls: line 102 at 13-60",
      "Error: line 491 at 28-42: This override of a private method will fail in v61, see fflib-apex-common/sfdx-source/apex-common/main/classes/fflib_SObjectSelector.cls: line 97 at 13-48",
      "Error: line 509 at 35-54: This override of a private method will fail in v61, see fflib-apex-common/sfdx-source/apex-common/main/classes/fflib_SObjectSelector.cls: line 102 at 13-60",
      "Error: line 519 at 28-42: This override of a private method will fail in v61, see fflib-apex-common/sfdx-source/apex-common/main/classes/fflib_SObjectSelector.cls: line 97 at 13-48",
      "Error: line 533 at 35-54: This override of a private method will fail in v61, see fflib-apex-common/sfdx-source/apex-common/main/classes/fflib_SObjectSelector.cls: line 102 at 13-60",
      "Error: line 543 at 28-42: This override of a private method will fail in v61, see fflib-apex-common/sfdx-source/apex-common/main/classes/fflib_SObjectSelector.cls: line 97 at 13-48",
      "Error: line 558 at 28-42: This override of a private method will fail in v61, see fflib-apex-common/sfdx-source/apex-common/main/classes/fflib_SObjectSelector.cls: line 97 at 13-48",
      "Error: line 562 at 35-54: This override of a private method will fail in v61, see fflib-apex-common/sfdx-source/apex-common/main/classes/fflib_SObjectSelector.cls: line 102 at 13-60",
      "Error: line 603 at 28-42: This override of a private method will fail in v61, see fflib-apex-common/sfdx-source/apex-common/main/classes/fflib_SObjectSelector.cls: line 97 at 13-48",
      "Error: line 607 at 35-54: This override of a private method will fail in v61, see fflib-apex-common/sfdx-source/apex-common/main/classes/fflib_SObjectSelector.cls: line 102 at 13-60",
      "Error: line 770 at 35-54: This override of a private method will fail in v61, see fflib-apex-common/sfdx-source/apex-common/main/classes/fflib_SObjectSelector.cls: line 102 at 13-60",
      "Error: line 777 at 28-42: This override of a private method will fail in v61, see fflib-apex-common/sfdx-source/apex-common/main/classes/fflib_SObjectSelector.cls: line 97 at 13-48",
      "Error: line 787 at 35-54: This override of a private method will fail in v61, see fflib-apex-common/sfdx-source/apex-common/main/classes/fflib_SObjectSelector.cls: line 102 at 13-60",
      "Error: line 794 at 28-42: This override of a private method will fail in v61, see fflib-apex-common/sfdx-source/apex-common/main/classes/fflib_SObjectSelector.cls: line 97 at 13-48",
      "Error: line 804 at 35-54: This override of a private method will fail in v61, see fflib-apex-common/sfdx-source/apex-common/main/classes/fflib_SObjectSelector.cls: line 102 at 13-60",
      "Error: line 810 at 28-42: This override of a private method will fail in v61, see fflib-apex-common/sfdx-source/apex-common/main/classes/fflib_SObjectSelector.cls: line 97 at 13-48",
      "Error: line 820 at 35-54: This override of a private method will fail in v61, see fflib-apex-common/sfdx-source/apex-common/main/classes/fflib_SObjectSelector.cls: line 102 at 13-60",
      "Error: line 827 at 28-42: This override of a private method will fail in v61, see fflib-apex-common/sfdx-source/apex-common/main/classes/fflib_SObjectSelector.cls: line 97 at 13-48",
    ],
    [
>>>>>>> b451c442
      "fflib-apex-mocks/sfdx-source/apex-mocks/main/classes/fflib_ApexMocks.cls",
      "Warning: line 159 at 32-36: 'when' is currently a legal method name but is a reserved identifier in Apex so should be avoided",
    ],
    [
      "fflib-apex-mocks/sfdx-source/apex-mocks/test/classes/fflib_MyList.cls",
      "Warning: line 21 at 7-10: 'set' is currently a legal method name but is a reserved identifier in Apex so should be avoided",
      "Warning: line 54 at 13-16: 'set' is currently a legal method name but is a reserved identifier in Apex so should be avoided",
    ],
    [
      "fflib-apex-mocks/sfdx-source/apex-mocks/test/classes/mocks/fflib_Mocks.cls",
      "Warning: line 54 at 14-17: 'set' is currently a legal method name but is a reserved identifier in Apex so should be avoided",
    ],
  ],
  "status": 4,
}
`;

exports[`Check samples Sample: fflib-apex-common-samplecode 1`] = `
{
  "logs": [
    [
<<<<<<< HEAD
=======
      "fflib-apex-common-samplecode/sfdx-source/apex-common-samplecode/main/classes/selectors/AccountsSelector.cls",
      "Error: line 38 at 34-53: This override of a private method will fail in v61, see fflib-apex-common/sfdx-source/apex-common/main/classes/fflib_SObjectSelector.cls: line 102 at 13-60",
      "Error: line 47 at 27-41: This override of a private method will fail in v61, see fflib-apex-common/sfdx-source/apex-common/main/classes/fflib_SObjectSelector.cls: line 97 at 13-48",
    ],
    [
      "fflib-apex-common-samplecode/sfdx-source/apex-common-samplecode/main/classes/selectors/OpportunitiesSelector.cls",
      "Error: line 35 at 34-53: This override of a private method will fail in v61, see fflib-apex-common/sfdx-source/apex-common/main/classes/fflib_SObjectSelector.cls: line 102 at 13-60",
      "Error: line 53 at 27-41: This override of a private method will fail in v61, see fflib-apex-common/sfdx-source/apex-common/main/classes/fflib_SObjectSelector.cls: line 97 at 13-48",
    ],
    [
      "fflib-apex-common-samplecode/sfdx-source/apex-common-samplecode/main/classes/selectors/OpportunityLineItemsSelector.cls",
      "Error: line 35 at 34-53: This override of a private method will fail in v61, see fflib-apex-common/sfdx-source/apex-common/main/classes/fflib_SObjectSelector.cls: line 102 at 13-60",
      "Error: line 50 at 27-41: This override of a private method will fail in v61, see fflib-apex-common/sfdx-source/apex-common/main/classes/fflib_SObjectSelector.cls: line 97 at 13-48",
    ],
    [
      "fflib-apex-common-samplecode/sfdx-source/apex-common-samplecode/main/classes/selectors/PricebookEntriesSelector.cls",
      "Error: line 35 at 34-53: This override of a private method will fail in v61, see fflib-apex-common/sfdx-source/apex-common/main/classes/fflib_SObjectSelector.cls: line 102 at 13-60",
      "Error: line 49 at 27-41: This override of a private method will fail in v61, see fflib-apex-common/sfdx-source/apex-common/main/classes/fflib_SObjectSelector.cls: line 97 at 13-48",
    ],
    [
      "fflib-apex-common-samplecode/sfdx-source/apex-common-samplecode/main/classes/selectors/PricebooksSelector.cls",
      "Error: line 35 at 34-53: This override of a private method will fail in v61, see fflib-apex-common/sfdx-source/apex-common/main/classes/fflib_SObjectSelector.cls: line 102 at 13-60",
      "Error: line 46 at 27-41: This override of a private method will fail in v61, see fflib-apex-common/sfdx-source/apex-common/main/classes/fflib_SObjectSelector.cls: line 97 at 13-48",
    ],
    [
      "fflib-apex-common-samplecode/sfdx-source/apex-common-samplecode/main/classes/selectors/ProductsSelector.cls",
      "Error: line 45 at 34-53: This override of a private method will fail in v61, see fflib-apex-common/sfdx-source/apex-common/main/classes/fflib_SObjectSelector.cls: line 102 at 13-60",
      "Error: line 57 at 27-41: This override of a private method will fail in v61, see fflib-apex-common/sfdx-source/apex-common/main/classes/fflib_SObjectSelector.cls: line 97 at 13-48",
    ],
    [
      "fflib-apex-common-samplecode/sfdx-source/apex-common-samplecode/main/classes/selectors/UsersSelector.cls",
      "Error: line 38 at 34-53: This override of a private method will fail in v61, see fflib-apex-common/sfdx-source/apex-common/main/classes/fflib_SObjectSelector.cls: line 102 at 13-60",
      "Error: line 44 at 27-41: This override of a private method will fail in v61, see fflib-apex-common/sfdx-source/apex-common/main/classes/fflib_SObjectSelector.cls: line 97 at 13-48",
    ],
    [
>>>>>>> b451c442
      "fflib-apex-common/sfdx-source/apex-common/main/classes/fflib_QueryFactory.cls",
      "Warning: line 471 at 2-80: Local variable is hiding class field 'relationship', see fflib-apex-common/sfdx-source/apex-common/main/classes/fflib_QueryFactory.cls: line 86 at 9-47",
    ],
    [
      "fflib-apex-common/sfdx-source/apex-common/main/classes/fflib_SObjectSelector.cls",
<<<<<<< HEAD
      "Error: line 93 at 33-46: Private method overrides have inconsistent behaviour, use global, public or protected",
      "Error: line 98 at 40-58: Private method overrides have inconsistent behaviour, use global, public or protected",
    ],
    [
      "fflib-apex-common/sfdx-source/apex-common/test/classes/fflib_ApplicationTest.cls",
=======
      "Error: line 102 at 39-58: The overrides of this private method will fail in v61, see fflib_SObjectSelectorTest.UserSelector, fflib_SObjectSelectorTest.Testfflib_SObjectSelectorDefaultSorting, fflib_SObjectSelectorTest.GroupSelector, fflib_SObjectSelectorTest.AccessLevelOpportunitySelector, fflib_ApplicationTest.OpportuntiesSelector, fflib_ApplicationTest.AccountsSelector, fflib_SObjectSelectorTest.AccessLevelAccountSelector, fflib_SObjectSelectorTest.CampaignMemberSelector, fflib_SObjectSelectorTest.Testfflib_UserSObjectSelector, fflib_SObjectSelectorTest.LeadSelector, fflib_SObjectSelectorTest.Testfflib_SObjectSelector",
      "Error: line 102 at 40-58: Private method overrides have inconsistent behaviour, use global, public or protected",
      "Error: line 97 at 32-46: The overrides of this private method will fail in v61, see fflib_SObjectSelectorTest.UserSelector, fflib_SObjectSelectorTest.Testfflib_SObjectSelectorDefaultSorting, fflib_SObjectSelectorTest.GroupSelector, fflib_SObjectSelectorTest.AccessLevelOpportunitySelector, fflib_ApplicationTest.OpportuntiesSelector, fflib_ApplicationTest.AccountsSelector, fflib_SObjectSelectorTest.AccessLevelAccountSelector, fflib_SObjectSelectorTest.CampaignMemberSelector, fflib_SObjectSelectorTest.Testfflib_UserSObjectSelector, fflib_SObjectSelectorTest.LeadSelector, fflib_SObjectSelectorTest.Testfflib_SObjectSelector",
      "Error: line 97 at 33-46: Private method overrides have inconsistent behaviour, use global, public or protected",
    ],
    [
      "fflib-apex-common/sfdx-source/apex-common/test/classes/fflib_ApplicationTest.cls",
      "Error: line 578 at 35-54: This override of a private method will fail in v61, see fflib-apex-common/sfdx-source/apex-common/main/classes/fflib_SObjectSelector.cls: line 102 at 13-60",
      "Error: line 586 at 28-42: This override of a private method will fail in v61, see fflib-apex-common/sfdx-source/apex-common/main/classes/fflib_SObjectSelector.cls: line 97 at 13-48",
      "Error: line 594 at 35-54: This override of a private method will fail in v61, see fflib-apex-common/sfdx-source/apex-common/main/classes/fflib_SObjectSelector.cls: line 102 at 13-60",
      "Error: line 604 at 28-42: This override of a private method will fail in v61, see fflib-apex-common/sfdx-source/apex-common/main/classes/fflib_SObjectSelector.cls: line 97 at 13-48",
>>>>>>> b451c442
      "Warning: line 382 at 2-73: Local variable is hiding class field 'unitOfWork', see fflib-apex-common/sfdx-source/apex-common/test/classes/fflib_ApplicationTest.cls: line 482:21 to 487:40",
      "Warning: line 416:2 to 419:3: Local variable is hiding class field 'unitOfWork', see fflib-apex-common/sfdx-source/apex-common/test/classes/fflib_ApplicationTest.cls: line 482:21 to 487:40",
    ],
    [
<<<<<<< HEAD
=======
      "fflib-apex-common/sfdx-source/apex-common/test/classes/fflib_SObjectSelectorTest.cls",
      "Error: line 481 at 35-54: This override of a private method will fail in v61, see fflib-apex-common/sfdx-source/apex-common/main/classes/fflib_SObjectSelector.cls: line 102 at 13-60",
      "Error: line 491 at 28-42: This override of a private method will fail in v61, see fflib-apex-common/sfdx-source/apex-common/main/classes/fflib_SObjectSelector.cls: line 97 at 13-48",
      "Error: line 509 at 35-54: This override of a private method will fail in v61, see fflib-apex-common/sfdx-source/apex-common/main/classes/fflib_SObjectSelector.cls: line 102 at 13-60",
      "Error: line 519 at 28-42: This override of a private method will fail in v61, see fflib-apex-common/sfdx-source/apex-common/main/classes/fflib_SObjectSelector.cls: line 97 at 13-48",
      "Error: line 533 at 35-54: This override of a private method will fail in v61, see fflib-apex-common/sfdx-source/apex-common/main/classes/fflib_SObjectSelector.cls: line 102 at 13-60",
      "Error: line 543 at 28-42: This override of a private method will fail in v61, see fflib-apex-common/sfdx-source/apex-common/main/classes/fflib_SObjectSelector.cls: line 97 at 13-48",
      "Error: line 558 at 28-42: This override of a private method will fail in v61, see fflib-apex-common/sfdx-source/apex-common/main/classes/fflib_SObjectSelector.cls: line 97 at 13-48",
      "Error: line 562 at 35-54: This override of a private method will fail in v61, see fflib-apex-common/sfdx-source/apex-common/main/classes/fflib_SObjectSelector.cls: line 102 at 13-60",
      "Error: line 603 at 28-42: This override of a private method will fail in v61, see fflib-apex-common/sfdx-source/apex-common/main/classes/fflib_SObjectSelector.cls: line 97 at 13-48",
      "Error: line 607 at 35-54: This override of a private method will fail in v61, see fflib-apex-common/sfdx-source/apex-common/main/classes/fflib_SObjectSelector.cls: line 102 at 13-60",
      "Error: line 770 at 35-54: This override of a private method will fail in v61, see fflib-apex-common/sfdx-source/apex-common/main/classes/fflib_SObjectSelector.cls: line 102 at 13-60",
      "Error: line 777 at 28-42: This override of a private method will fail in v61, see fflib-apex-common/sfdx-source/apex-common/main/classes/fflib_SObjectSelector.cls: line 97 at 13-48",
      "Error: line 787 at 35-54: This override of a private method will fail in v61, see fflib-apex-common/sfdx-source/apex-common/main/classes/fflib_SObjectSelector.cls: line 102 at 13-60",
      "Error: line 794 at 28-42: This override of a private method will fail in v61, see fflib-apex-common/sfdx-source/apex-common/main/classes/fflib_SObjectSelector.cls: line 97 at 13-48",
      "Error: line 804 at 35-54: This override of a private method will fail in v61, see fflib-apex-common/sfdx-source/apex-common/main/classes/fflib_SObjectSelector.cls: line 102 at 13-60",
      "Error: line 810 at 28-42: This override of a private method will fail in v61, see fflib-apex-common/sfdx-source/apex-common/main/classes/fflib_SObjectSelector.cls: line 97 at 13-48",
      "Error: line 820 at 35-54: This override of a private method will fail in v61, see fflib-apex-common/sfdx-source/apex-common/main/classes/fflib_SObjectSelector.cls: line 102 at 13-60",
      "Error: line 827 at 28-42: This override of a private method will fail in v61, see fflib-apex-common/sfdx-source/apex-common/main/classes/fflib_SObjectSelector.cls: line 97 at 13-48",
    ],
    [
>>>>>>> b451c442
      "fflib-apex-mocks/sfdx-source/apex-mocks/main/classes/fflib_ApexMocks.cls",
      "Warning: line 159 at 32-36: 'when' is currently a legal method name but is a reserved identifier in Apex so should be avoided",
    ],
    [
      "fflib-apex-mocks/sfdx-source/apex-mocks/test/classes/fflib_MyList.cls",
      "Warning: line 21 at 7-10: 'set' is currently a legal method name but is a reserved identifier in Apex so should be avoided",
      "Warning: line 54 at 13-16: 'set' is currently a legal method name but is a reserved identifier in Apex so should be avoided",
    ],
    [
      "fflib-apex-mocks/sfdx-source/apex-mocks/test/classes/mocks/fflib_Mocks.cls",
      "Warning: line 54 at 14-17: 'set' is currently a legal method name but is a reserved identifier in Apex so should be avoided",
    ],
  ],
  "status": 4,
}
`;

exports[`Check samples Sample: fflib-apex-mocks 1`] = `
{
  "logs": [
    [
      "sfdx-source/apex-mocks/main/classes/fflib_ApexMocks.cls",
      "Warning: line 159 at 32-36: 'when' is currently a legal method name but is a reserved identifier in Apex so should be avoided",
    ],
    [
      "sfdx-source/apex-mocks/test/classes/fflib_MyList.cls",
      "Warning: line 21 at 7-10: 'set' is currently a legal method name but is a reserved identifier in Apex so should be avoided",
      "Warning: line 54 at 13-16: 'set' is currently a legal method name but is a reserved identifier in Apex so should be avoided",
    ],
    [
      "sfdx-source/apex-mocks/test/classes/mocks/fflib_Mocks.cls",
      "Warning: line 54 at 14-17: 'set' is currently a legal method name but is a reserved identifier in Apex so should be avoided",
    ],
  ],
  "status": 0,
}
`;

exports[`Check samples Sample: flowtoolbelt 1`] = `
{
  "logs": [
    [
      "force-app/main/default/classes/MetadataService.cls",
      "Warning: line 11444 at 43-51: 'retrieve' is currently a legal method name but is a reserved identifier in Apex so should be avoided",
    ],
  ],
  "status": 0,
}
`;

exports[`Check samples Sample: force-di 1`] = `
{
  "logs": [
    [
      "force-di/main/classes/di_Binding.cls",
      "Warning: line 148 at 24-27: 'set' is currently a legal method name but is a reserved identifier in Apex so should be avoided",
    ],
  ],
  "status": 0,
}
`;

exports[`Check samples Sample: forcedotcom-enterprise-architecture 1`] = `
{
  "logs": [
    [
      "src/classes/fflib_SObjectSelector.cls",
      "Error: line 72 at 33-46: Private method overrides have inconsistent behaviour, use global, public or protected",
      "Error: line 77 at 40-58: Private method overrides have inconsistent behaviour, use global, public or protected",
    ],
  ],
  "status": 4,
}
`;

exports[`Check samples Sample: forcelog 1`] = `
{
  "logs": [],
  "status": 0,
}
`;

exports[`Check samples Sample: grid 1`] = `
{
  "logs": [],
  "status": 0,
}
`;

exports[`Check samples Sample: jsonparse 1`] = `
{
  "logs": [],
  "status": 0,
}
`;

exports[`Check samples Sample: logger 1`] = `
{
  "logs": [],
  "status": 0,
}
`;

exports[`Check samples Sample: processBuilderBlocks 1`] = `
{
  "logs": [],
  "status": 0,
}
`;

exports[`Check samples Sample: promise 1`] = `
{
  "logs": [
    [
      "src/classes/Promise.cls",
      "Warning: line 65 at 17-21: 'then' is currently a legal method name but is a reserved identifier in Apex so should be avoided",
    ],
  ],
  "status": 0,
}
`;

exports[`Check samples Sample: promiseV3 1`] = `
{
  "logs": [
    [
      "force-app/main/default/classes/Chain.cls",
      "Missing: line 12 at 14-45: No matching method found for 'getAsyncApexJobResult' on 'System.FinalizerContext' taking no arguments",
      "Missing: line 23 at 54-88: No matching method found for 'getAsyncApexJobException' on 'System.FinalizerContext' taking no arguments",
    ],
    [
      "force-app/main/default/classes/Promise.cls",
      "Warning: line 5 at 17-21: 'then' is currently a legal method name but is a reserved identifier in Apex so should be avoided",
    ],
  ],
  "status": 4,
}
`;

exports[`Check samples Sample: q 1`] = `
{
  "logs": [],
  "status": 0,
}
`;

exports[`Check samples Sample: quiz-host-app 1`] = `
{
  "logs": [],
  "status": 0,
}
`;

exports[`Check samples Sample: rflib 1`] = `
{
  "logs": [
    [
      "rflib/main/default/classes/rflib_DefaultLogger.cls",
      "Warning: line 320 at 4-105: Local variable is hiding class field 'logMessages', see rflib/main/default/classes/rflib_DefaultLogger.cls: line 48 at 16-41",
    ],
    [
      "rflib/test/default/classes/rflib_LogArchiveControllerTest.cls",
      "Warning: line 90 at 8-150: Local variable is hiding class field 'result', see rflib/test/default/classes/rflib_LogArchiveControllerTest.cls: line 33:25 to 35:6",
      "Warning: line 99 at 8-126: Local variable is hiding class field 'result', see rflib/test/default/classes/rflib_LogArchiveControllerTest.cls: line 33:25 to 35:6",
    ],
    [
      "sfdx-project.json",
      "Warning: line 21 at 8: Package dependency for 'RFLIB@4.1.0-1' ignored as metadata is not available for analysis.",
      "Warning: line 35 at 8: Package dependency for 'RFLIB@4.1.0-1' ignored as metadata is not available for analysis.",
      "Warning: line 38 at 8: Package dependency for 'RFLIB-FS@2.0.0-1' ignored as metadata is not available for analysis.",
    ],
  ],
  "status": 0,
}
`;

exports[`Check samples Sample: sObject-Remote 1`] = `
{
  "logs": [],
  "status": 0,
}
`;

exports[`Check samples Sample: salesforce-bot-toolkit 1`] = `
{
  "logs": [],
  "status": 0,
}
`;

exports[`Check samples Sample: salesforce-limit-monitor 1`] = `
{
  "logs": [],
  "status": 0,
}
`;

exports[`Check samples Sample: selector 1`] = `
{
  "logs": [
    [
      "src/classes/Records.cls",
      "Warning: line 28 at 25-28: 'any' is currently a legal method name but is a reserved identifier in Apex so should be avoided",
    ],
    [
      "src/classes/RecordsTest.cls",
      "Warning: line 95 at 35-38: 'any' is currently a legal method name but is a reserved identifier in Apex so should be avoided",
    ],
  ],
  "status": 0,
}
`;

exports[`Check samples Sample: sendgrid-apex 1`] = `
{
  "logs": [],
  "status": 0,
}
`;

exports[`Check samples Sample: sf-sandbox-post-copy 1`] = `
{
  "logs": [],
  "status": 0,
}
`;

exports[`Check samples Sample: sfdc-convert-attachments-to-chatter-files 1`] = `
{
  "logs": [],
  "status": 0,
}
`;

exports[`Check samples Sample: sfdc-oauth-playground 1`] = `
{
  "logs": [],
  "status": 0,
}
`;

exports[`Check samples Sample: sfdc-related-files-lightning 1`] = `
{
  "logs": [],
  "status": 0,
}
`;

exports[`Check samples Sample: sfdc-trigger-framework 1`] = `
{
  "logs": [],
  "status": 0,
}
`;

exports[`Check samples Sample: sfdx-mass-action-scheduler 1`] = `
{
  "logs": [],
  "status": 0,
}
`;

exports[`Check samples Sample: sfdx-simple 1`] = `
{
  "logs": [],
  "status": 0,
}
`;

exports[`Check samples Sample: sirono-common 1`] = `
{
  "logs": [
    [
      "force-app/main/default/classes/CollectionUtil.cls",
      "Warning: line 484 at 23-27: 'sort' is currently a legal method name but is a reserved identifier in Apex so should be avoided",
    ],
    [
      "force-app/test/default/classes/ComparatorsTest.cls",
      "Missing: line 112 at 8-52: No matching method found for 'sort' on 'System.List<System.Double>' taking arguments 'Comparators.ConfigurableComparator', wrong argument types for calling 'public virtual void sort(System.Comparator<System.Double> comparator)'",
      "Missing: line 119 at 8-69: No matching method found for 'sort' on 'System.List<System.Double>' taking arguments 'Comparators.ConfigurableComparator', wrong argument types for calling 'public virtual void sort(System.Comparator<System.Double> comparator)'",
      "Missing: line 126 at 8-70: No matching method found for 'sort' on 'System.List<System.Double>' taking arguments 'Comparators.ConfigurableComparator', wrong argument types for calling 'public virtual void sort(System.Comparator<System.Double> comparator)'",
      "Missing: line 133 at 8-87: No matching method found for 'sort' on 'System.List<System.Double>' taking arguments 'Comparators.ConfigurableComparator', wrong argument types for calling 'public virtual void sort(System.Comparator<System.Double> comparator)'",
      "Missing: line 151 at 8-54: No matching method found for 'sort' on 'System.List<System.Decimal>' taking arguments 'Comparators.ConfigurableComparator', wrong argument types for calling 'public virtual void sort(System.Comparator<System.Decimal> comparator)'",
      "Missing: line 158 at 8-71: No matching method found for 'sort' on 'System.List<System.Decimal>' taking arguments 'Comparators.ConfigurableComparator', wrong argument types for calling 'public virtual void sort(System.Comparator<System.Decimal> comparator)'",
      "Missing: line 165 at 8-72: No matching method found for 'sort' on 'System.List<System.Decimal>' taking arguments 'Comparators.ConfigurableComparator', wrong argument types for calling 'public virtual void sort(System.Comparator<System.Decimal> comparator)'",
      "Missing: line 172 at 8-89: No matching method found for 'sort' on 'System.List<System.Decimal>' taking arguments 'Comparators.ConfigurableComparator', wrong argument types for calling 'public virtual void sort(System.Comparator<System.Decimal> comparator)'",
      "Missing: line 193 at 8-56: No matching method found for 'sort' on 'System.List<System.Datetime>' taking arguments 'Comparators.ConfigurableComparator', wrong argument types for calling 'public virtual void sort(System.Comparator<System.Datetime> comparator)'",
      "Missing: line 200 at 8-73: No matching method found for 'sort' on 'System.List<System.Datetime>' taking arguments 'Comparators.ConfigurableComparator', wrong argument types for calling 'public virtual void sort(System.Comparator<System.Datetime> comparator)'",
      "Missing: line 207 at 8-74: No matching method found for 'sort' on 'System.List<System.Datetime>' taking arguments 'Comparators.ConfigurableComparator', wrong argument types for calling 'public virtual void sort(System.Comparator<System.Datetime> comparator)'",
      "Missing: line 214 at 8-91: No matching method found for 'sort' on 'System.List<System.Datetime>' taking arguments 'Comparators.ConfigurableComparator', wrong argument types for calling 'public virtual void sort(System.Comparator<System.Datetime> comparator)'",
      "Missing: line 235 at 8-48: No matching method found for 'sort' on 'System.List<System.Date>' taking arguments 'Comparators.ConfigurableComparator', wrong argument types for calling 'public virtual void sort(System.Comparator<System.Date> comparator)'",
      "Missing: line 242 at 8-65: No matching method found for 'sort' on 'System.List<System.Date>' taking arguments 'Comparators.ConfigurableComparator', wrong argument types for calling 'public virtual void sort(System.Comparator<System.Date> comparator)'",
      "Missing: line 249 at 8-66: No matching method found for 'sort' on 'System.List<System.Date>' taking arguments 'Comparators.ConfigurableComparator', wrong argument types for calling 'public virtual void sort(System.Comparator<System.Date> comparator)'",
      "Missing: line 256 at 8-83: No matching method found for 'sort' on 'System.List<System.Date>' taking arguments 'Comparators.ConfigurableComparator', wrong argument types for calling 'public virtual void sort(System.Comparator<System.Date> comparator)'",
      "Missing: line 275 at 8-52: No matching method found for 'sort' on 'System.List<System.String>' taking arguments 'Comparators.ConfigurableComparator', wrong argument types for calling 'public virtual void sort(System.Comparator<System.String> comparator)'",
      "Missing: line 282 at 8-69: No matching method found for 'sort' on 'System.List<System.String>' taking arguments 'Comparators.ConfigurableComparator', wrong argument types for calling 'public virtual void sort(System.Comparator<System.String> comparator)'",
      "Missing: line 289 at 8-70: No matching method found for 'sort' on 'System.List<System.String>' taking arguments 'Comparators.ConfigurableComparator', wrong argument types for calling 'public virtual void sort(System.Comparator<System.String> comparator)'",
      "Missing: line 296 at 8-87: No matching method found for 'sort' on 'System.List<System.String>' taking arguments 'Comparators.ConfigurableComparator', wrong argument types for calling 'public virtual void sort(System.Comparator<System.String> comparator)'",
      "Missing: line 303 at 8-73: No matching method found for 'sort' on 'System.List<System.String>' taking arguments 'Comparators.ConfigurableComparator', wrong argument types for calling 'public virtual void sort(System.Comparator<System.String> comparator)'",
      "Missing: line 310 at 8-90: No matching method found for 'sort' on 'System.List<System.String>' taking arguments 'Comparators.ConfigurableComparator', wrong argument types for calling 'public virtual void sort(System.Comparator<System.String> comparator)'",
      "Missing: line 317 at 8-91: No matching method found for 'sort' on 'System.List<System.String>' taking arguments 'Comparators.ConfigurableComparator', wrong argument types for calling 'public virtual void sort(System.Comparator<System.String> comparator)'",
      "Missing: line 324 at 8-108: No matching method found for 'sort' on 'System.List<System.String>' taking arguments 'Comparators.ConfigurableComparator', wrong argument types for calling 'public virtual void sort(System.Comparator<System.String> comparator)'",
      "Missing: line 34 at 8-54: No matching method found for 'sort' on 'System.List<System.Integer>' taking arguments 'Comparators.ConfigurableComparator', wrong argument types for calling 'public virtual void sort(System.Comparator<System.Integer> comparator)'",
      "Missing: line 344 at 8-80: No matching method found for 'sort' on 'System.List<Schema.Contact>' taking arguments 'Comparators.ConfigurableComparator', wrong argument types for calling 'public virtual void sort(System.Comparator<Schema.Contact> comparator)'",
      "Missing: line 351 at 8-97: No matching method found for 'sort' on 'System.List<Schema.Contact>' taking arguments 'Comparators.ConfigurableComparator', wrong argument types for calling 'public virtual void sort(System.Comparator<Schema.Contact> comparator)'",
      "Missing: line 358 at 8-98: No matching method found for 'sort' on 'System.List<Schema.Contact>' taking arguments 'Comparators.ConfigurableComparator', wrong argument types for calling 'public virtual void sort(System.Comparator<Schema.Contact> comparator)'",
      "Missing: line 365 at 8-115: No matching method found for 'sort' on 'System.List<Schema.Contact>' taking arguments 'Comparators.ConfigurableComparator', wrong argument types for calling 'public virtual void sort(System.Comparator<Schema.Contact> comparator)'",
      "Missing: line 372 at 8-81: No matching method found for 'sort' on 'System.List<Schema.Contact>' taking arguments 'Comparators.ConfigurableComparator', wrong argument types for calling 'public virtual void sort(System.Comparator<Schema.Contact> comparator)'",
      "Missing: line 379 at 8-98: No matching method found for 'sort' on 'System.List<Schema.Contact>' taking arguments 'Comparators.ConfigurableComparator', wrong argument types for calling 'public virtual void sort(System.Comparator<Schema.Contact> comparator)'",
      "Missing: line 386 at 8-99: No matching method found for 'sort' on 'System.List<Schema.Contact>' taking arguments 'Comparators.ConfigurableComparator', wrong argument types for calling 'public virtual void sort(System.Comparator<Schema.Contact> comparator)'",
      "Missing: line 393 at 8-116: No matching method found for 'sort' on 'System.List<Schema.Contact>' taking arguments 'Comparators.ConfigurableComparator', wrong argument types for calling 'public virtual void sort(System.Comparator<Schema.Contact> comparator)'",
      "Missing: line 400 at 8-87: No matching method found for 'sort' on 'System.List<Schema.Contact>' taking arguments 'Comparators.ConfigurableComparator', wrong argument types for calling 'public virtual void sort(System.Comparator<Schema.Contact> comparator)'",
      "Missing: line 407 at 8-104: No matching method found for 'sort' on 'System.List<Schema.Contact>' taking arguments 'Comparators.ConfigurableComparator', wrong argument types for calling 'public virtual void sort(System.Comparator<Schema.Contact> comparator)'",
      "Missing: line 41 at 8-71: No matching method found for 'sort' on 'System.List<System.Integer>' taking arguments 'Comparators.ConfigurableComparator', wrong argument types for calling 'public virtual void sort(System.Comparator<System.Integer> comparator)'",
      "Missing: line 414 at 8-105: No matching method found for 'sort' on 'System.List<Schema.Contact>' taking arguments 'Comparators.ConfigurableComparator', wrong argument types for calling 'public virtual void sort(System.Comparator<Schema.Contact> comparator)'",
      "Missing: line 421 at 8-122: No matching method found for 'sort' on 'System.List<Schema.Contact>' taking arguments 'Comparators.ConfigurableComparator', wrong argument types for calling 'public virtual void sort(System.Comparator<Schema.Contact> comparator)'",
      "Missing: line 48 at 8-72: No matching method found for 'sort' on 'System.List<System.Integer>' taking arguments 'Comparators.ConfigurableComparator', wrong argument types for calling 'public virtual void sort(System.Comparator<System.Integer> comparator)'",
      "Missing: line 55 at 8-89: No matching method found for 'sort' on 'System.List<System.Integer>' taking arguments 'Comparators.ConfigurableComparator', wrong argument types for calling 'public virtual void sort(System.Comparator<System.Integer> comparator)'",
      "Missing: line 73 at 8-48: No matching method found for 'sort' on 'System.List<System.Long>' taking arguments 'Comparators.ConfigurableComparator', wrong argument types for calling 'public virtual void sort(System.Comparator<System.Long> comparator)'",
      "Missing: line 80 at 8-65: No matching method found for 'sort' on 'System.List<System.Long>' taking arguments 'Comparators.ConfigurableComparator', wrong argument types for calling 'public virtual void sort(System.Comparator<System.Long> comparator)'",
      "Missing: line 87 at 8-66: No matching method found for 'sort' on 'System.List<System.Long>' taking arguments 'Comparators.ConfigurableComparator', wrong argument types for calling 'public virtual void sort(System.Comparator<System.Long> comparator)'",
      "Missing: line 94 at 8-83: No matching method found for 'sort' on 'System.List<System.Long>' taking arguments 'Comparators.ConfigurableComparator', wrong argument types for calling 'public virtual void sort(System.Comparator<System.Long> comparator)'",
    ],
  ],
  "status": 4,
}
`;

exports[`Check samples Sample: sobject-work-queue 1`] = `
{
  "logs": [
    [
      "force-app/main/default/classes/SObjectWork.cls",
      "Warning: line 76 at 20-23: 'set' is currently a legal method name but is a reserved identifier in Apex so should be avoided",
    ],
    [
      "force-app/main/default/classes/SchemaCache.cls",
      "Warning: line 64 at 37-43: 'object' is currently a legal method name but is a reserved identifier in Apex so should be avoided",
    ],
  ],
  "status": 0,
}
`;

exports[`Check samples Sample: soql-secure 1`] = `
{
  "logs": [
    [
      "src/classes/ConditionBuilder.cls",
      "Error: line 13 at 2-14: Unreachable block or statement",
    ],
  ],
  "status": 4,
}
`;

exports[`Check samples Sample: survey-force 1`] = `
{
  "logs": [
    [
      "force-app/main/default/classes/CSUtils.cls",
      "Warning: line 112 at 22-26: 'join' is currently a legal method name but is a reserved identifier in Apex so should be avoided",
      "Warning: line 127 at 22-26: 'join' is currently a legal method name but is a reserved identifier in Apex so should be avoided",
    ],
  ],
  "status": 0,
}
`;

exports[`Check samples Sample: twilio-salesforce 1`] = `
{
  "logs": [
    [
      "src/classes/TwilioAccount.cls",
      "Warning: line 257 at 25-33: 'activate' is currently a legal method name but is a reserved identifier in Apex so should be avoided",
    ],
    [
      "src/classes/TwilioCapability.cls",
      "Warning: line 249 at 26-30: 'join' is currently a legal method name but is a reserved identifier in Apex so should be avoided",
    ],
    [
      "src/classes/TwilioQueue.cls",
      "Error: line 26 at 8-20: Unreachable block or statement",
    ],
    [
      "src/classes/TwilioResource.cls",
      "Warning: line 290 at 3-52: Local variable is hiding class field 'properties', see src/classes/TwilioResource.cls: line 132 at 10-41",
    ],
    [
      "src/classes/TwilioRestException.cls",
      "Warning: line 66 at 8-27: Local variable is hiding class field 'message', see src/classes/TwilioRestException.cls: line 28 at 25-40",
      "Warning: line 67 at 8-30: Local variable is hiding class field 'moreInfo', see src/classes/TwilioRestException.cls: line 31 at 25-41",
      "Warning: line 68 at 8-32: Local variable is hiding class field 'errorCode', see src/classes/TwilioRestException.cls: line 25 at 25-43",
    ],
    [
      "src/classes/TwilioTRCapability.cls",
      "Warning: line 183 at 26-30: 'join' is currently a legal method name but is a reserved identifier in Apex so should be avoided",
    ],
  ],
  "status": 4,
}
`;

exports[`Check samples Sample: user-access-visualization 1`] = `
{
  "logs": [],
  "status": 0,
}
`;

exports[`Check samples Sample: visualforce-table-grid 1`] = `
{
  "logs": [
    [
      "src/classes/SchemaCache.cls",
      "Warning: line 92 at 37-43: 'object' is currently a legal method name but is a reserved identifier in Apex so should be avoided",
    ],
    [
      "src/classes/SelectOptionSorter.cls",
      "Warning: line 43 at 23-27: 'sort' is currently a legal method name but is a reserved identifier in Apex so should be avoided",
    ],
    [
      "src/classes/TableGridController.cls",
      "Warning: line 324 at 5-31: Local variable is hiding class field 'settings', see src/classes/TableGridController.cls: line 78 at 12-39",
    ],
  ],
  "status": 0,
}
`;

exports[`Check samples Sample: visualforce-typeahead 1`] = `
{
  "logs": [],
  "status": 0,
}
`;<|MERGE_RESOLUTION|>--- conflicted
+++ resolved
@@ -184,14 +184,10 @@
     ],
     [
       "apex-test-kit/main/classes/ATKCore.cls",
-<<<<<<< HEAD
-      "Error: line 158 at 23-30: Private method overrides have inconsistent behaviour, use global, public or protected",
-=======
       "Error: line 126 at 29-37: This override of a private method will fail in v61, see apex-test-kit/main/classes/ATKCore.cls: line 176 at 17-73",
       "Error: line 176 at 22-30: The overrides of this private method will fail in v61, see ATKCore.MockGenerator, ATKCore.SaveGenerator",
       "Error: line 176 at 23-30: Private method overrides have inconsistent behaviour, use global, public or protected",
       "Error: line 69 at 29-37: This override of a private method will fail in v61, see apex-test-kit/main/classes/ATKCore.cls: line 176 at 17-73",
->>>>>>> b451c442
     ],
     [
       "apex-test-kit/main/classes/ATKMock.cls",
@@ -270,7 +266,9 @@
     ],
     [
       "Cumulus/force-app/infrastructure/apex-common/main/classes/fflib_SObjectSelector.cls",
+      "Error: line 93 at 32-46: The overrides of this private method will fail in v61, see fflib_AppBindingsSelector (npsp), fflib_SObjectSelectorTest.Testfflib_SObjectSelector (npsp), fflib_DynamicSelectorFactoryTest.MySelectorAbstract (npsp)",
       "Error: line 93 at 33-46: Private method overrides have inconsistent behaviour, use global, public or protected",
+      "Error: line 98 at 39-58: The overrides of this private method will fail in v61, see fflib_AppBindingsSelector (npsp), fflib_SObjectSelectorTest.Testfflib_SObjectSelector (npsp), fflib_DynamicSelectorFactoryTest.MySelectorAbstract (npsp)",
       "Error: line 98 at 40-58: Private method overrides have inconsistent behaviour, use global, public or protected",
     ],
     [
@@ -279,9 +277,24 @@
       "Warning: line 66 at 2-73: Local variable is hiding class field 'unitOfWork', see Cumulus/force-app/infrastructure/apex-common/test/classes/fflib_ApplicationTest.cls: line 159:21 to 164:40",
     ],
     [
+      "Cumulus/force-app/infrastructure/apex-common/test/classes/fflib_SObjectSelectorTest.cls",
+      "Error: line 263 at 35-54: This override of a private method will fail in v61, see Cumulus/force-app/infrastructure/apex-common/main/classes/fflib_SObjectSelector.cls: line 98 at 13-60",
+      "Error: line 273 at 28-42: This override of a private method will fail in v61, see Cumulus/force-app/infrastructure/apex-common/main/classes/fflib_SObjectSelector.cls: line 93 at 13-48",
+    ],
+    [
       "Cumulus/force-app/infrastructure/apex-extensions/main/application/dynamic/classes/fflib_AppBindingResolver.cls",
       "Warning: line 185 at 2-54: Local variable is hiding class field 'modules', see Cumulus/force-app/infrastructure/apex-extensions/main/application/dynamic/classes/fflib_AppBindingResolver.cls: line 62 at 9-47",
       "Warning: line 206 at 3-58: Local variable is hiding class field 'bindings', see Cumulus/force-app/infrastructure/apex-extensions/main/application/dynamic/classes/fflib_AppBindingResolver.cls: line 61 at 11-39",
+    ],
+    [
+      "Cumulus/force-app/infrastructure/apex-extensions/main/application/dynamic/classes/fflib_AppBindingsSelector.cls",
+      "Error: line 37 at 34-53: This override of a private method will fail in v61, see Cumulus/force-app/infrastructure/apex-common/main/classes/fflib_SObjectSelector.cls: line 98 at 13-60",
+      "Error: line 59 at 27-41: This override of a private method will fail in v61, see Cumulus/force-app/infrastructure/apex-common/main/classes/fflib_SObjectSelector.cls: line 93 at 13-48",
+    ],
+    [
+      "Cumulus/force-app/infrastructure/apex-extensions/tests/classes/application/fflib_DynamicSelectorFactoryTest.cls",
+      "Error: line 126 at 35-54: This override of a private method will fail in v61, see Cumulus/force-app/infrastructure/apex-common/main/classes/fflib_SObjectSelector.cls: line 98 at 13-60",
+      "Error: line 131 at 21-35: This override of a private method will fail in v61, see Cumulus/force-app/infrastructure/apex-common/main/classes/fflib_SObjectSelector.cls: line 93 at 13-48",
     ],
     [
       "Cumulus/force-app/infrastructure/apex-mocks/main/classes/fflib_ApexMocks.cls",
@@ -337,13 +350,30 @@
     ],
     [
       "Cumulus/force-app/main/default/classes/ERR_AsyncErrors.cls",
+      "Error: line 117 at 29-47: The overrides of this private method will fail in v61, see ERR_AsyncErrors_TEST.AsyncErrorsStub (npsp)",
       "Error: line 117 at 30-47: Private method overrides have inconsistent behaviour, use global, public or protected",
+      "Error: line 122 at 27-46: The overrides of this private method will fail in v61, see ERR_AsyncErrors_TEST.AsyncErrorsStub (npsp)",
       "Error: line 122 at 28-46: Private method overrides have inconsistent behaviour, use global, public or protected",
+      "Error: line 133 at 38-65: The overrides of this private method will fail in v61, see ERR_AsyncErrors_TEST.AsyncErrorsStub (npsp)",
       "Error: line 133 at 39-65: Private method overrides have inconsistent behaviour, use global, public or protected",
+      "Error: line 142 at 25-44: The overrides of this private method will fail in v61, see ERR_AsyncErrors_TEST.AsyncErrorsStub (npsp)",
       "Error: line 142 at 26-44: Private method overrides have inconsistent behaviour, use global, public or protected",
+      "Error: line 151 at 25-37: The overrides of this private method will fail in v61, see ERR_AsyncErrors_TEST.AsyncErrorsStub (npsp)",
       "Error: line 151 at 26-37: Private method overrides have inconsistent behaviour, use global, public or protected",
+      "Error: line 159 at 25-47: The overrides of this private method will fail in v61, see ERR_AsyncErrors_TEST.AsyncErrorsStub (npsp)",
       "Error: line 159 at 26-47: Private method overrides have inconsistent behaviour, use global, public or protected",
+      "Error: line 173 at 46-70: The overrides of this private method will fail in v61, see ERR_AsyncErrors_TEST.AsyncErrorsStub (npsp)",
       "Error: line 173 at 47-70: Private method overrides have inconsistent behaviour, use global, public or protected",
+    ],
+    [
+      "Cumulus/force-app/main/default/classes/ERR_AsyncErrors_TEST.cls",
+      "Error: line 260 at 34-52: This override of a private method will fail in v61, see Cumulus/force-app/main/default/classes/ERR_AsyncErrors.cls: line 117:20 to 119:5",
+      "Error: line 263 at 32-51: This override of a private method will fail in v61, see Cumulus/force-app/main/default/classes/ERR_AsyncErrors.cls: line 122:20 to 124:5",
+      "Error: line 266 at 43-70: This override of a private method will fail in v61, see Cumulus/force-app/main/default/classes/ERR_AsyncErrors.cls: line 133:20 to 135:5",
+      "Error: line 269 at 30-49: This override of a private method will fail in v61, see Cumulus/force-app/main/default/classes/ERR_AsyncErrors.cls: line 142:20 to 144:5",
+      "Error: line 272 at 30-42: This override of a private method will fail in v61, see Cumulus/force-app/main/default/classes/ERR_AsyncErrors.cls: line 151:20 to 153:5",
+      "Error: line 275 at 30-52: This override of a private method will fail in v61, see Cumulus/force-app/main/default/classes/ERR_AsyncErrors.cls: line 159:20 to 161:5",
+      "Error: line 278 at 67-91: This override of a private method will fail in v61, see Cumulus/force-app/main/default/classes/ERR_AsyncErrors.cls: line 173:20 to 196:5",
     ],
     [
       "Cumulus/force-app/main/default/classes/ElevateBatchCapturer.cls",
@@ -407,15 +437,22 @@
     ],
     [
       "Cumulus/force-app/main/default/classes/UTIL_OrgTelemetry_BATCH.cls",
+      "Error: line 167 at 25-53: The overrides of this private method will fail in v61, see UTIL_OrgTelemetry_Batch_TEST.MockTelemetryBatch (npsp)",
       "Error: line 167 at 26-53: Private method overrides have inconsistent behaviour, use global, public or protected",
     ],
     [
       "Cumulus/force-app/main/default/classes/UTIL_OrgTelemetry_Batch_TEST.cls",
+      "Error: line 246 at 38-66: This override of a private method will fail in v61, see Cumulus/force-app/main/default/classes/UTIL_OrgTelemetry_BATCH.cls: line 167:20 to 170:5",
       "Error: line 246 at 39-66: Private method overrides have inconsistent behaviour, use global, public or protected",
     ],
     [
       "Cumulus/force-app/main/default/classes/UTIL_RecordTypeSettingsUpdate.cls",
+      "Error: line 214 at 36-60: The overrides of this private method will fail in v61, see UTIL_RecordTypeSettingsUpdate_TEST.NameMappingStub (npsp)",
       "Error: line 214 at 37-60: Private method overrides have inconsistent behaviour, use global, public or protected",
+    ],
+    [
+      "Cumulus/force-app/main/default/classes/UTIL_RecordTypeSettingsUpdate_TEST.cls",
+      "Error: line 304 at 32-56: This override of a private method will fail in v61, see Cumulus/force-app/main/default/classes/UTIL_RecordTypeSettingsUpdate.cls: line 214:20 to 246:5",
     ],
     [
       "Cumulus/force-app/main/default/classes/UTIL_Where.cls",
@@ -485,17 +522,57 @@
     ],
     [
       "force-app/main/default/classes/AccountNamingService.cls",
+      "Error: line 102 at 23-47: The overrides of this private method will fail in v61, see AccountNamingService_TEST.STUB_HHAccountNamingServiceBatchNull (hed), AccountNamingService_TEST.STUB_HHAccountNamingServiceBatchNotNull (hed)",
       "Error: line 102 at 24-47: Private method overrides have inconsistent behaviour, use global, public or protected",
+      "Error: line 78 at 23-52: The overrides of this private method will fail in v61, see AccountNamingService_TEST.STUB_AdminAccountNamingServiceBatchNull (hed), AccountNamingService_TEST.STUB_AdminAccountNamingServiceBatchNotNull (hed)",
       "Error: line 78 at 24-52: Private method overrides have inconsistent behaviour, use global, public or protected",
+    ],
+    [
+      "force-app/main/default/classes/AccountNamingService_TEST.cls",
+      "Error: line 213 at 28-57: This override of a private method will fail in v61, see force-app/main/default/classes/AccountNamingService.cls: line 78:20 to 81:5",
+      "Error: line 223 at 28-57: This override of a private method will fail in v61, see force-app/main/default/classes/AccountNamingService.cls: line 78:20 to 81:5",
+      "Error: line 233 at 28-52: This override of a private method will fail in v61, see force-app/main/default/classes/AccountNamingService.cls: line 102:20 to 105:5",
+      "Error: line 243 at 28-52: This override of a private method will fail in v61, see force-app/main/default/classes/AccountNamingService.cls: line 102:20 to 105:5",
+    ],
+    [
+      "force-app/main/default/classes/AffiliationMappingsHCVMapper_TEST.cls",
+      "Error: line 2568 at 48-88: This override of a private method will fail in v61, see force-app/main/default/classes/AffiliationMappingsHealthCheckVMapper.cls: line 572:20 to 646:5",
+      "Error: line 2592 at 48-100: This override of a private method will fail in v61, see force-app/main/default/classes/AffiliationMappingsHealthCheckVMapper.cls: line 658:20 to 765:5",
+      "Error: line 2617 at 48-97: This override of a private method will fail in v61, see force-app/main/default/classes/AffiliationMappingsHealthCheckVMapper.cls: line 502:20 to 560:5",
+      "Error: line 2641 at 48-102: This override of a private method will fail in v61, see force-app/main/default/classes/AffiliationMappingsHealthCheckVMapper.cls: line 777:20 to 867:5",
+      "Error: line 2666 at 48-91: This override of a private method will fail in v61, see force-app/main/default/classes/AffiliationMappingsHealthCheckVMapper.cls: line 398:20 to 490:5",
+      "Error: line 2690 at 48-93: This override of a private method will fail in v61, see force-app/main/default/classes/AffiliationMappingsHealthCheckVMapper.cls: line 293:20 to 387:5",
+      "Error: line 2721 at 48-88: This override of a private method will fail in v61, see force-app/main/default/classes/AffiliationMappingsHealthCheckVMapper.cls: line 572:20 to 646:5",
+      "Error: line 2745 at 48-100: This override of a private method will fail in v61, see force-app/main/default/classes/AffiliationMappingsHealthCheckVMapper.cls: line 658:20 to 765:5",
+      "Error: line 2770 at 48-97: This override of a private method will fail in v61, see force-app/main/default/classes/AffiliationMappingsHealthCheckVMapper.cls: line 502:20 to 560:5",
+      "Error: line 2794 at 48-102: This override of a private method will fail in v61, see force-app/main/default/classes/AffiliationMappingsHealthCheckVMapper.cls: line 777:20 to 867:5",
+      "Error: line 2819 at 48-91: This override of a private method will fail in v61, see force-app/main/default/classes/AffiliationMappingsHealthCheckVMapper.cls: line 398:20 to 490:5",
+      "Error: line 2843 at 48-93: This override of a private method will fail in v61, see force-app/main/default/classes/AffiliationMappingsHealthCheckVMapper.cls: line 293:20 to 387:5",
+      "Error: line 2874 at 48-88: This override of a private method will fail in v61, see force-app/main/default/classes/AffiliationMappingsHealthCheckVMapper.cls: line 572:20 to 646:5",
+      "Error: line 2888 at 48-100: This override of a private method will fail in v61, see force-app/main/default/classes/AffiliationMappingsHealthCheckVMapper.cls: line 658:20 to 765:5",
+      "Error: line 2903 at 48-97: This override of a private method will fail in v61, see force-app/main/default/classes/AffiliationMappingsHealthCheckVMapper.cls: line 502:20 to 560:5",
+      "Error: line 2917 at 48-102: This override of a private method will fail in v61, see force-app/main/default/classes/AffiliationMappingsHealthCheckVMapper.cls: line 777:20 to 867:5",
+      "Error: line 2932 at 48-91: This override of a private method will fail in v61, see force-app/main/default/classes/AffiliationMappingsHealthCheckVMapper.cls: line 398:20 to 490:5",
+      "Error: line 2946 at 48-93: This override of a private method will fail in v61, see force-app/main/default/classes/AffiliationMappingsHealthCheckVMapper.cls: line 293:20 to 387:5",
+      "Error: line 2967 at 48-88: This override of a private method will fail in v61, see force-app/main/default/classes/AffiliationMappingsHealthCheckVMapper.cls: line 572:20 to 646:5",
+      "Error: line 2974 at 48-97: This override of a private method will fail in v61, see force-app/main/default/classes/AffiliationMappingsHealthCheckVMapper.cls: line 502:20 to 560:5",
+      "Error: line 2981 at 48-91: This override of a private method will fail in v61, see force-app/main/default/classes/AffiliationMappingsHealthCheckVMapper.cls: line 398:20 to 490:5",
+      "Error: line 2988 at 48-93: This override of a private method will fail in v61, see force-app/main/default/classes/AffiliationMappingsHealthCheckVMapper.cls: line 293:20 to 387:5",
     ],
     [
       "force-app/main/default/classes/AffiliationMappingsHealthCheckVMapper.cls",
       "Error: line 161 at 44-83: Private method overrides have inconsistent behaviour, use global, public or protected",
+      "Error: line 293 at 43-88: The overrides of this private method will fail in v61, see AffiliationMappingsHCVMapper_TEST.STUB_AffiliationMappingsHealthCheckVMapperPass (hed), AffiliationMappingsHCVMapper_TEST.STUB_AffiliationMappingsHealthCheckVMapperFail (hed), AffiliationMappingsHCVMapper_TEST.STUB_AffiliationMappingsHealthCheckVMapperSubFail (hed), AffiliationMappingsHCVMapper_TEST.STUB_AffiliationMappingsHealthCheckVMapperSub (hed)",
       "Error: line 293 at 44-88: Private method overrides have inconsistent behaviour, use global, public or protected",
+      "Error: line 398 at 43-86: The overrides of this private method will fail in v61, see AffiliationMappingsHCVMapper_TEST.STUB_AffiliationMappingsHealthCheckVMapperPass (hed), AffiliationMappingsHCVMapper_TEST.STUB_AffiliationMappingsHealthCheckVMapperFail (hed), AffiliationMappingsHCVMapper_TEST.STUB_AffiliationMappingsHealthCheckVMapperSubFail (hed), AffiliationMappingsHCVMapper_TEST.STUB_AffiliationMappingsHealthCheckVMapperSub (hed)",
       "Error: line 398 at 44-86: Private method overrides have inconsistent behaviour, use global, public or protected",
+      "Error: line 502 at 43-92: The overrides of this private method will fail in v61, see AffiliationMappingsHCVMapper_TEST.STUB_AffiliationMappingsHealthCheckVMapperPass (hed), AffiliationMappingsHCVMapper_TEST.STUB_AffiliationMappingsHealthCheckVMapperFail (hed), AffiliationMappingsHCVMapper_TEST.STUB_AffiliationMappingsHealthCheckVMapperSubFail (hed), AffiliationMappingsHCVMapper_TEST.STUB_AffiliationMappingsHealthCheckVMapperSub (hed)",
       "Error: line 502 at 44-92: Private method overrides have inconsistent behaviour, use global, public or protected",
+      "Error: line 572 at 43-83: The overrides of this private method will fail in v61, see AffiliationMappingsHCVMapper_TEST.STUB_AffiliationMappingsHealthCheckVMapperPass (hed), AffiliationMappingsHCVMapper_TEST.STUB_AffiliationMappingsHealthCheckVMapperFail (hed), AffiliationMappingsHCVMapper_TEST.STUB_AffiliationMappingsHealthCheckVMapperSubFail (hed), AffiliationMappingsHCVMapper_TEST.STUB_AffiliationMappingsHealthCheckVMapperSub (hed)",
       "Error: line 572 at 44-83: Private method overrides have inconsistent behaviour, use global, public or protected",
+      "Error: line 658 at 43-95: The overrides of this private method will fail in v61, see AffiliationMappingsHCVMapper_TEST.STUB_AffiliationMappingsHealthCheckVMapperPass (hed), AffiliationMappingsHCVMapper_TEST.STUB_AffiliationMappingsHealthCheckVMapperFail (hed), AffiliationMappingsHCVMapper_TEST.STUB_AffiliationMappingsHealthCheckVMapperSubFail (hed)",
       "Error: line 658 at 44-95: Private method overrides have inconsistent behaviour, use global, public or protected",
+      "Error: line 777 at 43-97: The overrides of this private method will fail in v61, see AffiliationMappingsHCVMapper_TEST.STUB_AffiliationMappingsHealthCheckVMapperPass (hed), AffiliationMappingsHCVMapper_TEST.STUB_AffiliationMappingsHealthCheckVMapperFail (hed), AffiliationMappingsHCVMapper_TEST.STUB_AffiliationMappingsHealthCheckVMapperSubFail (hed)",
       "Error: line 777 at 44-97: Private method overrides have inconsistent behaviour, use global, public or protected",
     ],
     [
@@ -513,27 +590,67 @@
     ],
     [
       "force-app/main/default/classes/ERR_AsyncErrors.cls",
+      "Error: line 108 at 29-47: The overrides of this private method will fail in v61, see ERR_AsyncErrors_TEST.AsyncErrorsStub (hed)",
       "Error: line 108 at 30-47: Private method overrides have inconsistent behaviour, use global, public or protected",
+      "Error: line 113 at 27-46: The overrides of this private method will fail in v61, see ERR_AsyncErrors_TEST.AsyncErrorsStub (hed)",
       "Error: line 113 at 28-46: Private method overrides have inconsistent behaviour, use global, public or protected",
+      "Error: line 124 at 42-69: The overrides of this private method will fail in v61, see ERR_AsyncErrors_TEST.AsyncErrorsStub (hed)",
       "Error: line 124 at 43-69: Private method overrides have inconsistent behaviour, use global, public or protected",
+      "Error: line 133 at 25-44: The overrides of this private method will fail in v61, see ERR_AsyncErrors_TEST.AsyncErrorsStub (hed)",
       "Error: line 133 at 26-44: Private method overrides have inconsistent behaviour, use global, public or protected",
+      "Error: line 142 at 25-37: The overrides of this private method will fail in v61, see ERR_AsyncErrors_TEST.AsyncErrorsStub (hed)",
       "Error: line 142 at 26-37: Private method overrides have inconsistent behaviour, use global, public or protected",
+      "Error: line 150 at 25-47: The overrides of this private method will fail in v61, see ERR_AsyncErrors_TEST.AsyncErrorsStub (hed)",
       "Error: line 150 at 26-47: Private method overrides have inconsistent behaviour, use global, public or protected",
+      "Error: line 164 at 46-70: The overrides of this private method will fail in v61, see ERR_AsyncErrors_TEST.AsyncErrorsStub (hed)",
       "Error: line 164 at 47-70: Private method overrides have inconsistent behaviour, use global, public or protected",
     ],
     [
+      "force-app/main/default/classes/ERR_AsyncErrors_TEST.cls",
+      "Error: line 260 at 34-52: This override of a private method will fail in v61, see force-app/main/default/classes/ERR_AsyncErrors.cls: line 108:20 to 110:5",
+      "Error: line 263 at 32-51: This override of a private method will fail in v61, see force-app/main/default/classes/ERR_AsyncErrors.cls: line 113:20 to 115:5",
+      "Error: line 266 at 41-68: This override of a private method will fail in v61, see force-app/main/default/classes/ERR_AsyncErrors.cls: line 124:20 to 126:5",
+      "Error: line 269 at 30-49: This override of a private method will fail in v61, see force-app/main/default/classes/ERR_AsyncErrors.cls: line 133:20 to 135:5",
+      "Error: line 272 at 30-42: This override of a private method will fail in v61, see force-app/main/default/classes/ERR_AsyncErrors.cls: line 142:20 to 144:5",
+      "Error: line 275 at 30-52: This override of a private method will fail in v61, see force-app/main/default/classes/ERR_AsyncErrors.cls: line 150:20 to 152:5",
+      "Error: line 278 at 67-91: This override of a private method will fail in v61, see force-app/main/default/classes/ERR_AsyncErrors.cls: line 164:20 to 189:5",
+    ],
+    [
       "force-app/main/default/classes/HealthCheckGroupService.cls",
+      "Error: line 81 at 56-88: The overrides of this private method will fail in v61, see HealthCheckGroupService_TEST.STUB_HealthCheckGroupServiceEDAHealthCheckAPI (hed)",
       "Error: line 81 at 57-88: Private method overrides have inconsistent behaviour, use global, public or protected",
     ],
     [
+      "force-app/main/default/classes/HealthCheckGroupService_TEST.cls",
+      "Error: line 256 at 61-93: This override of a private method will fail in v61, see force-app/main/default/classes/HealthCheckGroupService.cls: line 81:20 to 99:5",
+    ],
+    [
       "force-app/main/default/classes/SRVC_Contact_PreferredEmail.cls",
+      "Error: line 446 at 23-60: The overrides of this private method will fail in v61, see SRVC_Contact_PreferredEmail_TEST.STUB_RunPreferredPhoneAndEmailCleanupBatchNull (hed), SRVC_Contact_PreferredEmail_TEST.STUB_RunPreferredPhoneAndEmailCleanupBatchNotNull (hed)",
       "Error: line 446 at 24-60: Private method overrides have inconsistent behaviour, use global, public or protected",
     ],
     [
+      "force-app/main/default/classes/SRVC_Contact_PreferredEmail_TEST.cls",
+      "Error: line 872 at 28-65: This override of a private method will fail in v61, see force-app/main/default/classes/SRVC_Contact_PreferredEmail.cls: line 446:20 to 449:5",
+      "Error: line 882 at 28-65: This override of a private method will fail in v61, see force-app/main/default/classes/SRVC_Contact_PreferredEmail.cls: line 446:20 to 449:5",
+    ],
+    [
       "force-app/main/default/classes/VersionCleanupBatchJobService.cls",
+      "Error: line 121 at 23-55: The overrides of this private method will fail in v61, see VersionCleanupBatchJobService_TEST.STUB_runCourseConnectionBackfillBatchNull (hed), VersionCleanupBatchJobService_TEST.STUB_runCourseConnectionBackfillBatchNotNull (hed)",
       "Error: line 121 at 24-55: Private method overrides have inconsistent behaviour, use global, public or protected",
+      "Error: line 130 at 23-52: The overrides of this private method will fail in v61, see VersionCleanupBatchJobService_TEST.STUB_runCourseDescriptionCopyBatchNull (hed), VersionCleanupBatchJobService_TEST.STUB_runCourseDescriptionCopyBatchNotNull (hed)",
       "Error: line 130 at 24-52: Private method overrides have inconsistent behaviour, use global, public or protected",
+      "Error: line 83 at 23-55: The overrides of this private method will fail in v61, see VersionCleanupBatchJobService_TEST.STUB_AdminVersionCleanupBatchJobServiceBatchNull (hed), VersionCleanupBatchJobService_TEST.STUB_AdminVersionCleanupBatchJobServiceBatchNotNull (hed)",
       "Error: line 83 at 24-55: Private method overrides have inconsistent behaviour, use global, public or protected",
+    ],
+    [
+      "force-app/main/default/classes/VersionCleanupBatchJobService_TEST.cls",
+      "Error: line 224 at 28-60: This override of a private method will fail in v61, see force-app/main/default/classes/VersionCleanupBatchJobService.cls: line 83:20 to 86:5",
+      "Error: line 234 at 28-60: This override of a private method will fail in v61, see force-app/main/default/classes/VersionCleanupBatchJobService.cls: line 83:20 to 86:5",
+      "Error: line 244 at 28-60: This override of a private method will fail in v61, see force-app/main/default/classes/VersionCleanupBatchJobService.cls: line 121:20 to 124:5",
+      "Error: line 253 at 28-57: This override of a private method will fail in v61, see force-app/main/default/classes/VersionCleanupBatchJobService.cls: line 130:20 to 133:5",
+      "Error: line 263 at 28-60: This override of a private method will fail in v61, see force-app/main/default/classes/VersionCleanupBatchJobService.cls: line 121:20 to 124:5",
+      "Error: line 273 at 28-57: This override of a private method will fail in v61, see force-app/main/default/classes/VersionCleanupBatchJobService.cls: line 130:20 to 133:5",
     ],
     [
       "force-app/main/educationCloudSettings/classes/settingsProduct/EDASettingsProductInformationAPIService.cls",
@@ -541,15 +658,32 @@
     ],
     [
       "force-app/main/educationCloudSettings/classes/settingsProduct/EDCSettingsProductAPIService.cls",
+      "Error: line 143 at 27-35: The overrides of this private method will fail in v61, see EDCSettingsProductAPIService_TEST.EDCSettingsProductAPIServiceStub (hed), EDCSettingsProductAPIService_TEST.EDCSettingsProductAPIServiceBadResponseStub (hed)",
       "Error: line 143 at 28-35: Private method overrides have inconsistent behaviour, use global, public or protected",
     ],
     [
+      "force-app/main/educationCloudSettings/classes/settingsProduct/EDCSettingsProductAPIService_TEST.cls",
+      "Error: line 307 at 32-40: This override of a private method will fail in v61, see force-app/main/educationCloudSettings/classes/settingsProduct/EDCSettingsProductAPIService.cls: line 143:20 to 149:5",
+      "Error: line 333 at 32-40: This override of a private method will fail in v61, see force-app/main/educationCloudSettings/classes/settingsProduct/EDCSettingsProductAPIService.cls: line 143:20 to 149:5",
+    ],
+    [
       "force-app/main/educationCloudSettings/classes/settingsProduct/EDCSettingsProductVMapper.cls",
+      "Error: line 102 at 55-84: The overrides of this private method will fail in v61, see EDCSettingsProductVMapper_TEST.EDCSettingsProductVMapperNullProductInformationStub (hed)",
       "Error: line 102 at 56-84: Private method overrides have inconsistent behaviour, use global, public or protected",
     ],
     [
+      "force-app/main/educationCloudSettings/classes/settingsProduct/EDCSettingsProductVMapper_TEST.cls",
+      "Error: line 219 at 60-89: This override of a private method will fail in v61, see force-app/main/educationCloudSettings/classes/settingsProduct/EDCSettingsProductVMapper.cls: line 102:20 to 121:5",
+    ],
+    [
       "force-app/main/interoperability/classes/ProductRegistryMapper.cls",
+      "Error: line 132 at 48-76: The overrides of this private method will fail in v61, see ProductRegistryMapper_TEST.ProductRegistryMapperStub (hed), ProductRegistryMapper_TEST.ProductRegistryMapperNullRegistriesStub (hed)",
       "Error: line 132 at 49-76: Private method overrides have inconsistent behaviour, use global, public or protected",
+    ],
+    [
+      "force-app/main/interoperability/classes/ProductRegistryMapper_TEST.cls",
+      "Error: line 282 at 53-81: This override of a private method will fail in v61, see force-app/main/interoperability/classes/ProductRegistryMapper.cls: line 132:20 to 140:5",
+      "Error: line 297 at 53-81: This override of a private method will fail in v61, see force-app/main/interoperability/classes/ProductRegistryMapper.cls: line 132:20 to 140:5",
     ],
     [
       "force-app/main/releaseGating/classes/ReleaseGateAPIService.cls",
@@ -697,8 +831,6 @@
 {
   "logs": [
     [
-<<<<<<< HEAD
-=======
       "fs-core/main/default/classes/FormulaShareAsyncApexJobSelector.cls",
       "Error: line 3 at 30-44: This override of a private method will fail in v61, see fs-core/main/libs/apex-common/main/classes/fflib_SObjectSelector.cls: line 97 at 13-48",
       "Error: line 7 at 37-56: This override of a private method will fail in v61, see fs-core/main/libs/apex-common/main/classes/fflib_SObjectSelector.cls: line 102 at 13-60",
@@ -715,66 +847,10 @@
       "Warning: line 89 at 2-58: Local variable is hiding class field 'fsLogs', see fs-core/main/default/classes/FormulaShareBatchService.cls: line 321 at 1-25",
     ],
     [
->>>>>>> b451c442
       "fs-core/main/default/classes/FormulaShareMetadataBroker.cls",
       "Warning: line 24 at 35-43: 'retrieve' is currently a legal method name but is a reserved identifier in Apex so should be avoided",
     ],
     [
-<<<<<<< HEAD
-      "fs-core/main/default/classes/FormulaShareRuleAncestor.cls",
-      "Warning: line 53 at 16-102: Local variable is hiding class field 'type', see fs-core/main/default/classes/FormulaShareRule.cls: line 49 at 24-36",
-      "Warning: line 64 at 8-94: Local variable is hiding class field 'type', see fs-core/main/default/classes/FormulaShareRule.cls: line 49 at 24-36",
-    ],
-    [
-      "fs-core/main/default/classes/FormulaShareRuleBottomObject.cls",
-      "Warning: line 52 at 8-101: Local variable is hiding class field 'type', see fs-core/main/default/classes/FormulaShareRule.cls: line 49 at 24-36",
-    ],
-    [
-      "fs-core/main/default/classes/FormulaShareRuleFactory.cls",
-      "Warning: line 108 at 8-66: Local variable is hiding class field 'prefix', see fs-core/main/default/classes/FormulaShareRuleFactory.cls: line 13 at 19-78",
-      "Warning: line 202 at 8-66: Local variable is hiding class field 'prefix', see fs-core/main/default/classes/FormulaShareRuleFactory.cls: line 13 at 19-78",
-      "Warning: line 227 at 8-66: Local variable is hiding class field 'prefix', see fs-core/main/default/classes/FormulaShareRuleFactory.cls: line 13 at 19-78",
-      "Warning: line 279 at 8-66: Local variable is hiding class field 'prefix', see fs-core/main/default/classes/FormulaShareRuleFactory.cls: line 13 at 19-78",
-      "Warning: line 340 at 8-66: Local variable is hiding class field 'prefix', see fs-core/main/default/classes/FormulaShareRuleFactory.cls: line 13 at 19-78",
-      "Warning: line 392 at 8-66: Local variable is hiding class field 'prefix', see fs-core/main/default/classes/FormulaShareRuleFactory.cls: line 13 at 19-78",
-      "Warning: line 66 at 8-66: Local variable is hiding class field 'prefix', see fs-core/main/default/classes/FormulaShareRuleFactory.cls: line 13 at 19-78",
-      "Warning: line 80 at 8-66: Local variable is hiding class field 'prefix', see fs-core/main/default/classes/FormulaShareRuleFactory.cls: line 13 at 19-78",
-      "Warning: line 94 at 8-66: Local variable is hiding class field 'prefix', see fs-core/main/default/classes/FormulaShareRuleFactory.cls: line 13 at 19-78",
-    ],
-    [
-      "fs-core/main/default/classes/FormulaShareRuleInlaw.cls",
-      "Warning: line 45 at 8-101: Local variable is hiding class field 'type', see fs-core/main/default/classes/FormulaShareRule.cls: line 49 at 24-36",
-    ],
-    [
-      "fs-core/main/default/classes/FormulaShareRuleSibling.cls",
-      "Warning: line 53 at 12-98: Local variable is hiding class field 'type', see fs-core/main/default/classes/FormulaShareRule.cls: line 49 at 24-36",
-      "Warning: line 90 at 12-105: Local variable is hiding class field 'type', see fs-core/main/default/classes/FormulaShareRule.cls: line 49 at 24-36",
-    ],
-    [
-      "fs-core/main/default/classes/FormulaShareService.cls",
-      "Warning: line 140 at 3-104: Local variable is hiding class field 'settings', see fs-core/main/default/classes/FormulaShareService.cls: line 48 at 8-44",
-    ],
-    [
-      "fs-core/main/libs/apex-common/classes/fflib_QueryFactory.cls",
-      "Warning: line 406 at 2-80: Local variable is hiding class field 'relationship', see fs-core/main/libs/apex-common/classes/fflib_QueryFactory.cls: line 84 at 9-47",
-    ],
-    [
-      "fs-core/main/libs/apex-common/classes/fflib_SObjectSelector.cls",
-      "Error: line 93 at 33-46: Private method overrides have inconsistent behaviour, use global, public or protected",
-      "Error: line 98 at 40-58: Private method overrides have inconsistent behaviour, use global, public or protected",
-    ],
-    [
-      "fs-core/main/libs/apex-common/classes/test/classes/fflib_ApplicationTest.cls",
-      "Warning: line 382 at 2-73: Local variable is hiding class field 'unitOfWork', see fs-core/main/libs/apex-common/classes/test/classes/fflib_ApplicationTest.cls: line 482:21 to 487:40",
-      "Warning: line 416:2 to 419:3: Local variable is hiding class field 'unitOfWork', see fs-core/main/libs/apex-common/classes/test/classes/fflib_ApplicationTest.cls: line 482:21 to 487:40",
-    ],
-    [
-      "fs-core/main/libs/fflib-apex-mocks/classes/fflib_AnswerTest.cls",
-      "Error: line 329 at 3-15: Unreachable block or statement",
-    ],
-    [
-      "fs-core/main/libs/fflib-apex-mocks/classes/fflib_ApexMocks.cls",
-=======
       "fs-core/main/default/classes/FormulaShareMetadataDMLRules.cls",
       "Error: line 13 at 17-30: The overrides of this private method will fail in v61, see FormulaShareMetadataDMLRulesAccount",
     ],
@@ -854,7 +930,6 @@
     ],
     [
       "fs-core/main/libs/apex-mocks/main/classes/fflib_ApexMocks.cls",
->>>>>>> b451c442
       "Warning: line 159 at 32-36: 'when' is currently a legal method name but is a reserved identifier in Apex so should be avoided",
     ],
     [
@@ -886,17 +961,57 @@
     ],
     [
       "force-app/main/default/classes/AccountNamingService.cls",
+      "Error: line 102 at 23-47: The overrides of this private method will fail in v61, see AccountNamingService_TEST.STUB_HHAccountNamingServiceBatchNull (hed), AccountNamingService_TEST.STUB_HHAccountNamingServiceBatchNotNull (hed)",
       "Error: line 102 at 24-47: Private method overrides have inconsistent behaviour, use global, public or protected",
+      "Error: line 78 at 23-52: The overrides of this private method will fail in v61, see AccountNamingService_TEST.STUB_AdminAccountNamingServiceBatchNull (hed), AccountNamingService_TEST.STUB_AdminAccountNamingServiceBatchNotNull (hed)",
       "Error: line 78 at 24-52: Private method overrides have inconsistent behaviour, use global, public or protected",
+    ],
+    [
+      "force-app/main/default/classes/AccountNamingService_TEST.cls",
+      "Error: line 213 at 28-57: This override of a private method will fail in v61, see force-app/main/default/classes/AccountNamingService.cls: line 78:20 to 81:5",
+      "Error: line 223 at 28-57: This override of a private method will fail in v61, see force-app/main/default/classes/AccountNamingService.cls: line 78:20 to 81:5",
+      "Error: line 233 at 28-52: This override of a private method will fail in v61, see force-app/main/default/classes/AccountNamingService.cls: line 102:20 to 105:5",
+      "Error: line 243 at 28-52: This override of a private method will fail in v61, see force-app/main/default/classes/AccountNamingService.cls: line 102:20 to 105:5",
+    ],
+    [
+      "force-app/main/default/classes/AffiliationMappingsHCVMapper_TEST.cls",
+      "Error: line 2568 at 48-88: This override of a private method will fail in v61, see force-app/main/default/classes/AffiliationMappingsHealthCheckVMapper.cls: line 572:20 to 646:5",
+      "Error: line 2592 at 48-100: This override of a private method will fail in v61, see force-app/main/default/classes/AffiliationMappingsHealthCheckVMapper.cls: line 658:20 to 765:5",
+      "Error: line 2617 at 48-97: This override of a private method will fail in v61, see force-app/main/default/classes/AffiliationMappingsHealthCheckVMapper.cls: line 502:20 to 560:5",
+      "Error: line 2641 at 48-102: This override of a private method will fail in v61, see force-app/main/default/classes/AffiliationMappingsHealthCheckVMapper.cls: line 777:20 to 867:5",
+      "Error: line 2666 at 48-91: This override of a private method will fail in v61, see force-app/main/default/classes/AffiliationMappingsHealthCheckVMapper.cls: line 398:20 to 490:5",
+      "Error: line 2690 at 48-93: This override of a private method will fail in v61, see force-app/main/default/classes/AffiliationMappingsHealthCheckVMapper.cls: line 293:20 to 387:5",
+      "Error: line 2721 at 48-88: This override of a private method will fail in v61, see force-app/main/default/classes/AffiliationMappingsHealthCheckVMapper.cls: line 572:20 to 646:5",
+      "Error: line 2745 at 48-100: This override of a private method will fail in v61, see force-app/main/default/classes/AffiliationMappingsHealthCheckVMapper.cls: line 658:20 to 765:5",
+      "Error: line 2770 at 48-97: This override of a private method will fail in v61, see force-app/main/default/classes/AffiliationMappingsHealthCheckVMapper.cls: line 502:20 to 560:5",
+      "Error: line 2794 at 48-102: This override of a private method will fail in v61, see force-app/main/default/classes/AffiliationMappingsHealthCheckVMapper.cls: line 777:20 to 867:5",
+      "Error: line 2819 at 48-91: This override of a private method will fail in v61, see force-app/main/default/classes/AffiliationMappingsHealthCheckVMapper.cls: line 398:20 to 490:5",
+      "Error: line 2843 at 48-93: This override of a private method will fail in v61, see force-app/main/default/classes/AffiliationMappingsHealthCheckVMapper.cls: line 293:20 to 387:5",
+      "Error: line 2874 at 48-88: This override of a private method will fail in v61, see force-app/main/default/classes/AffiliationMappingsHealthCheckVMapper.cls: line 572:20 to 646:5",
+      "Error: line 2888 at 48-100: This override of a private method will fail in v61, see force-app/main/default/classes/AffiliationMappingsHealthCheckVMapper.cls: line 658:20 to 765:5",
+      "Error: line 2903 at 48-97: This override of a private method will fail in v61, see force-app/main/default/classes/AffiliationMappingsHealthCheckVMapper.cls: line 502:20 to 560:5",
+      "Error: line 2917 at 48-102: This override of a private method will fail in v61, see force-app/main/default/classes/AffiliationMappingsHealthCheckVMapper.cls: line 777:20 to 867:5",
+      "Error: line 2932 at 48-91: This override of a private method will fail in v61, see force-app/main/default/classes/AffiliationMappingsHealthCheckVMapper.cls: line 398:20 to 490:5",
+      "Error: line 2946 at 48-93: This override of a private method will fail in v61, see force-app/main/default/classes/AffiliationMappingsHealthCheckVMapper.cls: line 293:20 to 387:5",
+      "Error: line 2967 at 48-88: This override of a private method will fail in v61, see force-app/main/default/classes/AffiliationMappingsHealthCheckVMapper.cls: line 572:20 to 646:5",
+      "Error: line 2974 at 48-97: This override of a private method will fail in v61, see force-app/main/default/classes/AffiliationMappingsHealthCheckVMapper.cls: line 502:20 to 560:5",
+      "Error: line 2981 at 48-91: This override of a private method will fail in v61, see force-app/main/default/classes/AffiliationMappingsHealthCheckVMapper.cls: line 398:20 to 490:5",
+      "Error: line 2988 at 48-93: This override of a private method will fail in v61, see force-app/main/default/classes/AffiliationMappingsHealthCheckVMapper.cls: line 293:20 to 387:5",
     ],
     [
       "force-app/main/default/classes/AffiliationMappingsHealthCheckVMapper.cls",
       "Error: line 161 at 44-83: Private method overrides have inconsistent behaviour, use global, public or protected",
+      "Error: line 293 at 43-88: The overrides of this private method will fail in v61, see AffiliationMappingsHCVMapper_TEST.STUB_AffiliationMappingsHealthCheckVMapperPass (hed), AffiliationMappingsHCVMapper_TEST.STUB_AffiliationMappingsHealthCheckVMapperFail (hed), AffiliationMappingsHCVMapper_TEST.STUB_AffiliationMappingsHealthCheckVMapperSubFail (hed), AffiliationMappingsHCVMapper_TEST.STUB_AffiliationMappingsHealthCheckVMapperSub (hed)",
       "Error: line 293 at 44-88: Private method overrides have inconsistent behaviour, use global, public or protected",
+      "Error: line 398 at 43-86: The overrides of this private method will fail in v61, see AffiliationMappingsHCVMapper_TEST.STUB_AffiliationMappingsHealthCheckVMapperPass (hed), AffiliationMappingsHCVMapper_TEST.STUB_AffiliationMappingsHealthCheckVMapperFail (hed), AffiliationMappingsHCVMapper_TEST.STUB_AffiliationMappingsHealthCheckVMapperSubFail (hed), AffiliationMappingsHCVMapper_TEST.STUB_AffiliationMappingsHealthCheckVMapperSub (hed)",
       "Error: line 398 at 44-86: Private method overrides have inconsistent behaviour, use global, public or protected",
+      "Error: line 502 at 43-92: The overrides of this private method will fail in v61, see AffiliationMappingsHCVMapper_TEST.STUB_AffiliationMappingsHealthCheckVMapperPass (hed), AffiliationMappingsHCVMapper_TEST.STUB_AffiliationMappingsHealthCheckVMapperFail (hed), AffiliationMappingsHCVMapper_TEST.STUB_AffiliationMappingsHealthCheckVMapperSubFail (hed), AffiliationMappingsHCVMapper_TEST.STUB_AffiliationMappingsHealthCheckVMapperSub (hed)",
       "Error: line 502 at 44-92: Private method overrides have inconsistent behaviour, use global, public or protected",
+      "Error: line 572 at 43-83: The overrides of this private method will fail in v61, see AffiliationMappingsHCVMapper_TEST.STUB_AffiliationMappingsHealthCheckVMapperPass (hed), AffiliationMappingsHCVMapper_TEST.STUB_AffiliationMappingsHealthCheckVMapperFail (hed), AffiliationMappingsHCVMapper_TEST.STUB_AffiliationMappingsHealthCheckVMapperSubFail (hed), AffiliationMappingsHCVMapper_TEST.STUB_AffiliationMappingsHealthCheckVMapperSub (hed)",
       "Error: line 572 at 44-83: Private method overrides have inconsistent behaviour, use global, public or protected",
+      "Error: line 658 at 43-95: The overrides of this private method will fail in v61, see AffiliationMappingsHCVMapper_TEST.STUB_AffiliationMappingsHealthCheckVMapperPass (hed), AffiliationMappingsHCVMapper_TEST.STUB_AffiliationMappingsHealthCheckVMapperFail (hed), AffiliationMappingsHCVMapper_TEST.STUB_AffiliationMappingsHealthCheckVMapperSubFail (hed)",
       "Error: line 658 at 44-95: Private method overrides have inconsistent behaviour, use global, public or protected",
+      "Error: line 777 at 43-97: The overrides of this private method will fail in v61, see AffiliationMappingsHCVMapper_TEST.STUB_AffiliationMappingsHealthCheckVMapperPass (hed), AffiliationMappingsHCVMapper_TEST.STUB_AffiliationMappingsHealthCheckVMapperFail (hed), AffiliationMappingsHCVMapper_TEST.STUB_AffiliationMappingsHealthCheckVMapperSubFail (hed)",
       "Error: line 777 at 44-97: Private method overrides have inconsistent behaviour, use global, public or protected",
     ],
     [
@@ -914,27 +1029,67 @@
     ],
     [
       "force-app/main/default/classes/ERR_AsyncErrors.cls",
+      "Error: line 108 at 29-47: The overrides of this private method will fail in v61, see ERR_AsyncErrors_TEST.AsyncErrorsStub (hed)",
       "Error: line 108 at 30-47: Private method overrides have inconsistent behaviour, use global, public or protected",
+      "Error: line 113 at 27-46: The overrides of this private method will fail in v61, see ERR_AsyncErrors_TEST.AsyncErrorsStub (hed)",
       "Error: line 113 at 28-46: Private method overrides have inconsistent behaviour, use global, public or protected",
+      "Error: line 124 at 42-69: The overrides of this private method will fail in v61, see ERR_AsyncErrors_TEST.AsyncErrorsStub (hed)",
       "Error: line 124 at 43-69: Private method overrides have inconsistent behaviour, use global, public or protected",
+      "Error: line 133 at 25-44: The overrides of this private method will fail in v61, see ERR_AsyncErrors_TEST.AsyncErrorsStub (hed)",
       "Error: line 133 at 26-44: Private method overrides have inconsistent behaviour, use global, public or protected",
+      "Error: line 142 at 25-37: The overrides of this private method will fail in v61, see ERR_AsyncErrors_TEST.AsyncErrorsStub (hed)",
       "Error: line 142 at 26-37: Private method overrides have inconsistent behaviour, use global, public or protected",
+      "Error: line 150 at 25-47: The overrides of this private method will fail in v61, see ERR_AsyncErrors_TEST.AsyncErrorsStub (hed)",
       "Error: line 150 at 26-47: Private method overrides have inconsistent behaviour, use global, public or protected",
+      "Error: line 164 at 46-70: The overrides of this private method will fail in v61, see ERR_AsyncErrors_TEST.AsyncErrorsStub (hed)",
       "Error: line 164 at 47-70: Private method overrides have inconsistent behaviour, use global, public or protected",
     ],
     [
+      "force-app/main/default/classes/ERR_AsyncErrors_TEST.cls",
+      "Error: line 260 at 34-52: This override of a private method will fail in v61, see force-app/main/default/classes/ERR_AsyncErrors.cls: line 108:20 to 110:5",
+      "Error: line 263 at 32-51: This override of a private method will fail in v61, see force-app/main/default/classes/ERR_AsyncErrors.cls: line 113:20 to 115:5",
+      "Error: line 266 at 41-68: This override of a private method will fail in v61, see force-app/main/default/classes/ERR_AsyncErrors.cls: line 124:20 to 126:5",
+      "Error: line 269 at 30-49: This override of a private method will fail in v61, see force-app/main/default/classes/ERR_AsyncErrors.cls: line 133:20 to 135:5",
+      "Error: line 272 at 30-42: This override of a private method will fail in v61, see force-app/main/default/classes/ERR_AsyncErrors.cls: line 142:20 to 144:5",
+      "Error: line 275 at 30-52: This override of a private method will fail in v61, see force-app/main/default/classes/ERR_AsyncErrors.cls: line 150:20 to 152:5",
+      "Error: line 278 at 67-91: This override of a private method will fail in v61, see force-app/main/default/classes/ERR_AsyncErrors.cls: line 164:20 to 189:5",
+    ],
+    [
       "force-app/main/default/classes/HealthCheckGroupService.cls",
+      "Error: line 81 at 56-88: The overrides of this private method will fail in v61, see HealthCheckGroupService_TEST.STUB_HealthCheckGroupServiceEDAHealthCheckAPI (hed)",
       "Error: line 81 at 57-88: Private method overrides have inconsistent behaviour, use global, public or protected",
     ],
     [
+      "force-app/main/default/classes/HealthCheckGroupService_TEST.cls",
+      "Error: line 256 at 61-93: This override of a private method will fail in v61, see force-app/main/default/classes/HealthCheckGroupService.cls: line 81:20 to 99:5",
+    ],
+    [
       "force-app/main/default/classes/SRVC_Contact_PreferredEmail.cls",
+      "Error: line 446 at 23-60: The overrides of this private method will fail in v61, see SRVC_Contact_PreferredEmail_TEST.STUB_RunPreferredPhoneAndEmailCleanupBatchNull (hed), SRVC_Contact_PreferredEmail_TEST.STUB_RunPreferredPhoneAndEmailCleanupBatchNotNull (hed)",
       "Error: line 446 at 24-60: Private method overrides have inconsistent behaviour, use global, public or protected",
     ],
     [
+      "force-app/main/default/classes/SRVC_Contact_PreferredEmail_TEST.cls",
+      "Error: line 872 at 28-65: This override of a private method will fail in v61, see force-app/main/default/classes/SRVC_Contact_PreferredEmail.cls: line 446:20 to 449:5",
+      "Error: line 882 at 28-65: This override of a private method will fail in v61, see force-app/main/default/classes/SRVC_Contact_PreferredEmail.cls: line 446:20 to 449:5",
+    ],
+    [
       "force-app/main/default/classes/VersionCleanupBatchJobService.cls",
+      "Error: line 121 at 23-55: The overrides of this private method will fail in v61, see VersionCleanupBatchJobService_TEST.STUB_runCourseConnectionBackfillBatchNull (hed), VersionCleanupBatchJobService_TEST.STUB_runCourseConnectionBackfillBatchNotNull (hed)",
       "Error: line 121 at 24-55: Private method overrides have inconsistent behaviour, use global, public or protected",
+      "Error: line 130 at 23-52: The overrides of this private method will fail in v61, see VersionCleanupBatchJobService_TEST.STUB_runCourseDescriptionCopyBatchNull (hed), VersionCleanupBatchJobService_TEST.STUB_runCourseDescriptionCopyBatchNotNull (hed)",
       "Error: line 130 at 24-52: Private method overrides have inconsistent behaviour, use global, public or protected",
+      "Error: line 83 at 23-55: The overrides of this private method will fail in v61, see VersionCleanupBatchJobService_TEST.STUB_AdminVersionCleanupBatchJobServiceBatchNull (hed), VersionCleanupBatchJobService_TEST.STUB_AdminVersionCleanupBatchJobServiceBatchNotNull (hed)",
       "Error: line 83 at 24-55: Private method overrides have inconsistent behaviour, use global, public or protected",
+    ],
+    [
+      "force-app/main/default/classes/VersionCleanupBatchJobService_TEST.cls",
+      "Error: line 224 at 28-60: This override of a private method will fail in v61, see force-app/main/default/classes/VersionCleanupBatchJobService.cls: line 83:20 to 86:5",
+      "Error: line 234 at 28-60: This override of a private method will fail in v61, see force-app/main/default/classes/VersionCleanupBatchJobService.cls: line 83:20 to 86:5",
+      "Error: line 244 at 28-60: This override of a private method will fail in v61, see force-app/main/default/classes/VersionCleanupBatchJobService.cls: line 121:20 to 124:5",
+      "Error: line 253 at 28-57: This override of a private method will fail in v61, see force-app/main/default/classes/VersionCleanupBatchJobService.cls: line 130:20 to 133:5",
+      "Error: line 263 at 28-60: This override of a private method will fail in v61, see force-app/main/default/classes/VersionCleanupBatchJobService.cls: line 121:20 to 124:5",
+      "Error: line 273 at 28-57: This override of a private method will fail in v61, see force-app/main/default/classes/VersionCleanupBatchJobService.cls: line 130:20 to 133:5",
     ],
     [
       "force-app/main/educationCloudSettings/classes/settingsProduct/EDASettingsProductInformationAPIService.cls",
@@ -942,15 +1097,32 @@
     ],
     [
       "force-app/main/educationCloudSettings/classes/settingsProduct/EDCSettingsProductAPIService.cls",
+      "Error: line 143 at 27-35: The overrides of this private method will fail in v61, see EDCSettingsProductAPIService_TEST.EDCSettingsProductAPIServiceStub (hed), EDCSettingsProductAPIService_TEST.EDCSettingsProductAPIServiceBadResponseStub (hed)",
       "Error: line 143 at 28-35: Private method overrides have inconsistent behaviour, use global, public or protected",
     ],
     [
+      "force-app/main/educationCloudSettings/classes/settingsProduct/EDCSettingsProductAPIService_TEST.cls",
+      "Error: line 307 at 32-40: This override of a private method will fail in v61, see force-app/main/educationCloudSettings/classes/settingsProduct/EDCSettingsProductAPIService.cls: line 143:20 to 149:5",
+      "Error: line 333 at 32-40: This override of a private method will fail in v61, see force-app/main/educationCloudSettings/classes/settingsProduct/EDCSettingsProductAPIService.cls: line 143:20 to 149:5",
+    ],
+    [
       "force-app/main/educationCloudSettings/classes/settingsProduct/EDCSettingsProductVMapper.cls",
+      "Error: line 102 at 55-84: The overrides of this private method will fail in v61, see EDCSettingsProductVMapper_TEST.EDCSettingsProductVMapperNullProductInformationStub (hed)",
       "Error: line 102 at 56-84: Private method overrides have inconsistent behaviour, use global, public or protected",
     ],
     [
+      "force-app/main/educationCloudSettings/classes/settingsProduct/EDCSettingsProductVMapper_TEST.cls",
+      "Error: line 219 at 60-89: This override of a private method will fail in v61, see force-app/main/educationCloudSettings/classes/settingsProduct/EDCSettingsProductVMapper.cls: line 102:20 to 121:5",
+    ],
+    [
       "force-app/main/interoperability/classes/ProductRegistryMapper.cls",
+      "Error: line 132 at 48-76: The overrides of this private method will fail in v61, see ProductRegistryMapper_TEST.ProductRegistryMapperStub (hed), ProductRegistryMapper_TEST.ProductRegistryMapperNullRegistriesStub (hed)",
       "Error: line 132 at 49-76: Private method overrides have inconsistent behaviour, use global, public or protected",
+    ],
+    [
+      "force-app/main/interoperability/classes/ProductRegistryMapper_TEST.cls",
+      "Error: line 282 at 53-81: This override of a private method will fail in v61, see force-app/main/interoperability/classes/ProductRegistryMapper.cls: line 132:20 to 140:5",
+      "Error: line 297 at 53-81: This override of a private method will fail in v61, see force-app/main/interoperability/classes/ProductRegistryMapper.cls: line 132:20 to 140:5",
     ],
     [
       "force-app/main/releaseGating/classes/ReleaseGateAPIService.cls",
@@ -1031,7 +1203,9 @@
     ],
     [
       "NPSP/force-app/infrastructure/apex-common/main/classes/fflib_SObjectSelector.cls",
+      "Error: line 93 at 32-46: The overrides of this private method will fail in v61, see fflib_AppBindingsSelector (npsp), fflib_SObjectSelectorTest.Testfflib_SObjectSelector (npsp), fflib_DynamicSelectorFactoryTest.MySelectorAbstract (npsp)",
       "Error: line 93 at 33-46: Private method overrides have inconsistent behaviour, use global, public or protected",
+      "Error: line 98 at 39-58: The overrides of this private method will fail in v61, see fflib_AppBindingsSelector (npsp), fflib_SObjectSelectorTest.Testfflib_SObjectSelector (npsp), fflib_DynamicSelectorFactoryTest.MySelectorAbstract (npsp)",
       "Error: line 98 at 40-58: Private method overrides have inconsistent behaviour, use global, public or protected",
     ],
     [
@@ -1040,9 +1214,24 @@
       "Warning: line 66 at 2-73: Local variable is hiding class field 'unitOfWork', see NPSP/force-app/infrastructure/apex-common/test/classes/fflib_ApplicationTest.cls: line 159:21 to 164:40",
     ],
     [
+      "NPSP/force-app/infrastructure/apex-common/test/classes/fflib_SObjectSelectorTest.cls",
+      "Error: line 263 at 35-54: This override of a private method will fail in v61, see NPSP/force-app/infrastructure/apex-common/main/classes/fflib_SObjectSelector.cls: line 98 at 13-60",
+      "Error: line 273 at 28-42: This override of a private method will fail in v61, see NPSP/force-app/infrastructure/apex-common/main/classes/fflib_SObjectSelector.cls: line 93 at 13-48",
+    ],
+    [
       "NPSP/force-app/infrastructure/apex-extensions/main/application/dynamic/classes/fflib_AppBindingResolver.cls",
       "Warning: line 185 at 2-54: Local variable is hiding class field 'modules', see NPSP/force-app/infrastructure/apex-extensions/main/application/dynamic/classes/fflib_AppBindingResolver.cls: line 62 at 9-47",
       "Warning: line 206 at 3-58: Local variable is hiding class field 'bindings', see NPSP/force-app/infrastructure/apex-extensions/main/application/dynamic/classes/fflib_AppBindingResolver.cls: line 61 at 11-39",
+    ],
+    [
+      "NPSP/force-app/infrastructure/apex-extensions/main/application/dynamic/classes/fflib_AppBindingsSelector.cls",
+      "Error: line 37 at 34-53: This override of a private method will fail in v61, see NPSP/force-app/infrastructure/apex-common/main/classes/fflib_SObjectSelector.cls: line 98 at 13-60",
+      "Error: line 59 at 27-41: This override of a private method will fail in v61, see NPSP/force-app/infrastructure/apex-common/main/classes/fflib_SObjectSelector.cls: line 93 at 13-48",
+    ],
+    [
+      "NPSP/force-app/infrastructure/apex-extensions/tests/classes/application/fflib_DynamicSelectorFactoryTest.cls",
+      "Error: line 126 at 35-54: This override of a private method will fail in v61, see NPSP/force-app/infrastructure/apex-common/main/classes/fflib_SObjectSelector.cls: line 98 at 13-60",
+      "Error: line 131 at 21-35: This override of a private method will fail in v61, see NPSP/force-app/infrastructure/apex-common/main/classes/fflib_SObjectSelector.cls: line 93 at 13-48",
     ],
     [
       "NPSP/force-app/infrastructure/apex-mocks/main/classes/fflib_ApexMocks.cls",
@@ -1098,13 +1287,30 @@
     ],
     [
       "NPSP/force-app/main/default/classes/ERR_AsyncErrors.cls",
+      "Error: line 117 at 29-47: The overrides of this private method will fail in v61, see ERR_AsyncErrors_TEST.AsyncErrorsStub (npsp)",
       "Error: line 117 at 30-47: Private method overrides have inconsistent behaviour, use global, public or protected",
+      "Error: line 122 at 27-46: The overrides of this private method will fail in v61, see ERR_AsyncErrors_TEST.AsyncErrorsStub (npsp)",
       "Error: line 122 at 28-46: Private method overrides have inconsistent behaviour, use global, public or protected",
+      "Error: line 133 at 38-65: The overrides of this private method will fail in v61, see ERR_AsyncErrors_TEST.AsyncErrorsStub (npsp)",
       "Error: line 133 at 39-65: Private method overrides have inconsistent behaviour, use global, public or protected",
+      "Error: line 142 at 25-44: The overrides of this private method will fail in v61, see ERR_AsyncErrors_TEST.AsyncErrorsStub (npsp)",
       "Error: line 142 at 26-44: Private method overrides have inconsistent behaviour, use global, public or protected",
+      "Error: line 151 at 25-37: The overrides of this private method will fail in v61, see ERR_AsyncErrors_TEST.AsyncErrorsStub (npsp)",
       "Error: line 151 at 26-37: Private method overrides have inconsistent behaviour, use global, public or protected",
+      "Error: line 159 at 25-47: The overrides of this private method will fail in v61, see ERR_AsyncErrors_TEST.AsyncErrorsStub (npsp)",
       "Error: line 159 at 26-47: Private method overrides have inconsistent behaviour, use global, public or protected",
+      "Error: line 173 at 46-70: The overrides of this private method will fail in v61, see ERR_AsyncErrors_TEST.AsyncErrorsStub (npsp)",
       "Error: line 173 at 47-70: Private method overrides have inconsistent behaviour, use global, public or protected",
+    ],
+    [
+      "NPSP/force-app/main/default/classes/ERR_AsyncErrors_TEST.cls",
+      "Error: line 260 at 34-52: This override of a private method will fail in v61, see NPSP/force-app/main/default/classes/ERR_AsyncErrors.cls: line 117:20 to 119:5",
+      "Error: line 263 at 32-51: This override of a private method will fail in v61, see NPSP/force-app/main/default/classes/ERR_AsyncErrors.cls: line 122:20 to 124:5",
+      "Error: line 266 at 43-70: This override of a private method will fail in v61, see NPSP/force-app/main/default/classes/ERR_AsyncErrors.cls: line 133:20 to 135:5",
+      "Error: line 269 at 30-49: This override of a private method will fail in v61, see NPSP/force-app/main/default/classes/ERR_AsyncErrors.cls: line 142:20 to 144:5",
+      "Error: line 272 at 30-42: This override of a private method will fail in v61, see NPSP/force-app/main/default/classes/ERR_AsyncErrors.cls: line 151:20 to 153:5",
+      "Error: line 275 at 30-52: This override of a private method will fail in v61, see NPSP/force-app/main/default/classes/ERR_AsyncErrors.cls: line 159:20 to 161:5",
+      "Error: line 278 at 67-91: This override of a private method will fail in v61, see NPSP/force-app/main/default/classes/ERR_AsyncErrors.cls: line 173:20 to 196:5",
     ],
     [
       "NPSP/force-app/main/default/classes/ElevateBatchCapturer.cls",
@@ -1168,15 +1374,22 @@
     ],
     [
       "NPSP/force-app/main/default/classes/UTIL_OrgTelemetry_BATCH.cls",
+      "Error: line 167 at 25-53: The overrides of this private method will fail in v61, see UTIL_OrgTelemetry_Batch_TEST.MockTelemetryBatch (npsp)",
       "Error: line 167 at 26-53: Private method overrides have inconsistent behaviour, use global, public or protected",
     ],
     [
       "NPSP/force-app/main/default/classes/UTIL_OrgTelemetry_Batch_TEST.cls",
+      "Error: line 246 at 38-66: This override of a private method will fail in v61, see NPSP/force-app/main/default/classes/UTIL_OrgTelemetry_BATCH.cls: line 167:20 to 170:5",
       "Error: line 246 at 39-66: Private method overrides have inconsistent behaviour, use global, public or protected",
     ],
     [
       "NPSP/force-app/main/default/classes/UTIL_RecordTypeSettingsUpdate.cls",
+      "Error: line 214 at 36-60: The overrides of this private method will fail in v61, see UTIL_RecordTypeSettingsUpdate_TEST.NameMappingStub (npsp)",
       "Error: line 214 at 37-60: Private method overrides have inconsistent behaviour, use global, public or protected",
+    ],
+    [
+      "NPSP/force-app/main/default/classes/UTIL_RecordTypeSettingsUpdate_TEST.cls",
+      "Error: line 304 at 32-56: This override of a private method will fail in v61, see NPSP/force-app/main/default/classes/UTIL_RecordTypeSettingsUpdate.cls: line 214:20 to 246:5",
     ],
     [
       "NPSP/force-app/main/default/classes/UTIL_Where.cls",
@@ -1925,12 +2138,6 @@
   "logs": [
     [
       "at4dx/sfdx-source/core/main/classes/framework-application-factory/ApplicationSObjectSelector.cls",
-<<<<<<< HEAD
-      "Error: line 100 at 40-68: Private method overrides have inconsistent behaviour, use global, public or protected",
-      "Error: line 98 at 33-46: Private method overrides have inconsistent behaviour, use global, public or protected",
-    ],
-    [
-=======
       "Error: line 100 at 39-68: The overrides of this private method will fail in v61, see ApplicationFactoryTest.TestContactsSelector, ApplicationFactoryTest.MockAccountsSelector, AbstractSelectorQueryLocatorInjectblTest.TestApplication_SObjectSelector, ApplicationSObjectSelectorTest.TestAccountsSelector, AbstractSelectorMethodInjectableTest.TestApplication_SObjectSelector, ApplicationFactoryTest.TestAccountsSelector",
       "Error: line 100 at 40-68: Private method overrides have inconsistent behaviour, use global, public or protected",
       "Error: line 105 at 45-64: This override of a private method will fail in v61, see fflib-apex-common/sfdx-source/apex-common/main/classes/fflib_SObjectSelector.cls: line 102 at 13-60",
@@ -1950,15 +2157,13 @@
       "Error: line 441 at 42-71: This override of a private method will fail in v61, see at4dx/sfdx-source/core/main/classes/framework-application-factory/ApplicationSObjectSelector.cls: line 100 at 13-70",
     ],
     [
->>>>>>> b451c442
       "at4dx/sfdx-source/core/test/classes/framework-application-factory/ApplicationSObjectSelectorTest.cls",
+      "Error: line 111 at 34-48: This override of a private method will fail in v61, see at4dx/sfdx-source/core/main/classes/framework-application-factory/ApplicationSObjectSelector.cls: line 98 at 13-48",
+      "Error: line 116 at 42-71: This override of a private method will fail in v61, see at4dx/sfdx-source/core/main/classes/framework-application-factory/ApplicationSObjectSelector.cls: line 100 at 13-70",
       "Warning: line 86 at 12-92: Local variable is hiding class field 'params', see at4dx/sfdx-source/core/main/classes/framework-selector-method-injection/AbstractSelectorMethodInjectable.cls: line 5 at 12-48",
     ],
     [
       "at4dx/sfdx-source/core/test/classes/framework-selector-method-injection/AbstractSelectorMethodInjectableTest.cls",
-<<<<<<< HEAD
-      "Warning: line 73 at 12-55: Local variable is hiding class field 'params', see at4dx/sfdx-source/core/main/classes/framework-selector-method-injection/AbstractSelectorMethodInjectable.cls: line 5 at 12-48",
-=======
       "Error: line 86 at 41-70: This override of a private method will fail in v61, see at4dx/sfdx-source/core/main/classes/framework-application-factory/ApplicationSObjectSelector.cls: line 100 at 13-70",
       "Error: line 91 at 28-42: This override of a private method will fail in v61, see at4dx/sfdx-source/core/main/classes/framework-application-factory/ApplicationSObjectSelector.cls: line 98 at 13-48",
       "Warning: line 64 at 12-55: Local variable is hiding class field 'params', see at4dx/sfdx-source/core/main/classes/framework-selector-method-injection/AbstractSelectorMethodInjectable.cls: line 5 at 12-48",
@@ -1968,7 +2173,6 @@
       "Error: line 85 at 41-70: This override of a private method will fail in v61, see at4dx/sfdx-source/core/main/classes/framework-application-factory/ApplicationSObjectSelector.cls: line 100 at 13-70",
       "Error: line 90 at 28-42: This override of a private method will fail in v61, see at4dx/sfdx-source/core/main/classes/framework-application-factory/ApplicationSObjectSelector.cls: line 98 at 13-48",
       "Warning: line 63 at 12-59: Local variable is hiding class field 'params', see at4dx/sfdx-source/core/main/classes/framework-selector-method-injection/AbstractSelectorQueryLocatorInjectable.cls: line 5 at 12-48",
->>>>>>> b451c442
     ],
     [
       "fflib-apex-common/sfdx-source/apex-common/main/classes/fflib_QueryFactory.cls",
@@ -1976,13 +2180,6 @@
     ],
     [
       "fflib-apex-common/sfdx-source/apex-common/main/classes/fflib_SObjectSelector.cls",
-<<<<<<< HEAD
-      "Error: line 93 at 33-46: Private method overrides have inconsistent behaviour, use global, public or protected",
-      "Error: line 98 at 40-58: Private method overrides have inconsistent behaviour, use global, public or protected",
-    ],
-    [
-      "fflib-apex-common/sfdx-source/apex-common/test/classes/fflib_ApplicationTest.cls",
-=======
       "Error: line 102 at 39-58: The overrides of this private method will fail in v61, see fflib_SObjectSelectorTest.UserSelector, fflib_SObjectSelectorTest.Testfflib_SObjectSelectorDefaultSorting, fflib_SObjectSelectorTest.GroupSelector, fflib_SObjectSelectorTest.AccessLevelOpportunitySelector, fflib_ApplicationTest.OpportuntiesSelector, fflib_ApplicationTest.AccountsSelector, fflib_SObjectSelectorTest.AccessLevelAccountSelector, fflib_SObjectSelectorTest.CampaignMemberSelector, fflib_SObjectSelectorTest.Testfflib_UserSObjectSelector, fflib_SObjectSelectorTest.LeadSelector, fflib_SObjectSelectorTest.Testfflib_SObjectSelector",
       "Error: line 102 at 40-58: Private method overrides have inconsistent behaviour, use global, public or protected",
       "Error: line 97 at 32-46: The overrides of this private method will fail in v61, see fflib_SObjectSelectorTest.UserSelector, fflib_SObjectSelectorTest.Testfflib_SObjectSelectorDefaultSorting, fflib_SObjectSelectorTest.GroupSelector, fflib_SObjectSelectorTest.AccessLevelOpportunitySelector, fflib_ApplicationTest.OpportuntiesSelector, fflib_ApplicationTest.AccountsSelector, fflib_SObjectSelectorTest.AccessLevelAccountSelector, fflib_SObjectSelectorTest.CampaignMemberSelector, fflib_SObjectSelectorTest.Testfflib_UserSObjectSelector, fflib_SObjectSelectorTest.LeadSelector, fflib_SObjectSelectorTest.Testfflib_SObjectSelector",
@@ -1994,13 +2191,10 @@
       "Error: line 586 at 28-42: This override of a private method will fail in v61, see fflib-apex-common/sfdx-source/apex-common/main/classes/fflib_SObjectSelector.cls: line 97 at 13-48",
       "Error: line 594 at 35-54: This override of a private method will fail in v61, see fflib-apex-common/sfdx-source/apex-common/main/classes/fflib_SObjectSelector.cls: line 102 at 13-60",
       "Error: line 604 at 28-42: This override of a private method will fail in v61, see fflib-apex-common/sfdx-source/apex-common/main/classes/fflib_SObjectSelector.cls: line 97 at 13-48",
->>>>>>> b451c442
       "Warning: line 382 at 2-73: Local variable is hiding class field 'unitOfWork', see fflib-apex-common/sfdx-source/apex-common/test/classes/fflib_ApplicationTest.cls: line 482:21 to 487:40",
       "Warning: line 416:2 to 419:3: Local variable is hiding class field 'unitOfWork', see fflib-apex-common/sfdx-source/apex-common/test/classes/fflib_ApplicationTest.cls: line 482:21 to 487:40",
     ],
     [
-<<<<<<< HEAD
-=======
       "fflib-apex-common/sfdx-source/apex-common/test/classes/fflib_SObjectSelectorTest.cls",
       "Error: line 481 at 35-54: This override of a private method will fail in v61, see fflib-apex-common/sfdx-source/apex-common/main/classes/fflib_SObjectSelector.cls: line 102 at 13-60",
       "Error: line 491 at 28-42: This override of a private method will fail in v61, see fflib-apex-common/sfdx-source/apex-common/main/classes/fflib_SObjectSelector.cls: line 97 at 13-48",
@@ -2022,7 +2216,6 @@
       "Error: line 827 at 28-42: This override of a private method will fail in v61, see fflib-apex-common/sfdx-source/apex-common/main/classes/fflib_SObjectSelector.cls: line 97 at 13-48",
     ],
     [
->>>>>>> b451c442
       "fflib-apex-mocks/sfdx-source/apex-mocks/main/classes/fflib_ApexMocks.cls",
       "Warning: line 159 at 32-36: 'when' is currently a legal method name but is a reserved identifier in Apex so should be avoided",
     ],
@@ -2075,20 +2268,32 @@
       "Warning: line 45 at 14-17: 'set' is currently a legal method name but is a reserved identifier in Apex so should be avoided",
     ],
     [
+      "dlrs/libs/fflib-common/classes/fflib_ApplicationTest.cls",
+      "Error: line 515 at 37-56: This override of a private method will fail in v61, see dlrs/libs/fflib-common/classes/fflib_SObjectSelector.cls: line 93 at 11-58",
+      "Error: line 519 at 30-44: This override of a private method will fail in v61, see dlrs/libs/fflib-common/classes/fflib_SObjectSelector.cls: line 88 at 11-46",
+      "Error: line 525 at 37-56: This override of a private method will fail in v61, see dlrs/libs/fflib-common/classes/fflib_SObjectSelector.cls: line 93 at 11-58",
+      "Error: line 534 at 30-44: This override of a private method will fail in v61, see dlrs/libs/fflib-common/classes/fflib_SObjectSelector.cls: line 88 at 11-46",
+    ],
+    [
       "dlrs/libs/fflib-common/classes/fflib_QueryFactory.cls",
       "Warning: line 446 at 4-75: Local variable is hiding class field 'relationship', see dlrs/libs/fflib-common/classes/fflib_QueryFactory.cls: line 87 at 10-48",
     ],
     [
       "dlrs/libs/fflib-common/classes/fflib_SObjectSelector.cls",
+      "Error: line 88 at 30-44: The overrides of this private method will fail in v61, see fflib_SObjectSelectorTest.Testfflib_SObjectSelector (dlrs), fflib_ApplicationTest.OpportuntiesSelector (dlrs), fflib_ApplicationTest.AccountsSelector (dlrs)",
       "Error: line 88 at 31-44: Private method overrides have inconsistent behaviour, use global, public or protected",
+      "Error: line 93 at 37-56: The overrides of this private method will fail in v61, see fflib_SObjectSelectorTest.Testfflib_SObjectSelector (dlrs), fflib_ApplicationTest.OpportuntiesSelector (dlrs), fflib_ApplicationTest.AccountsSelector (dlrs)",
       "Error: line 93 at 38-56: Private method overrides have inconsistent behaviour, use global, public or protected",
+    ],
+    [
+      "dlrs/libs/fflib-common/classes/fflib_SObjectSelectorTest.cls",
+      "Error: line 333 at 37-56: This override of a private method will fail in v61, see dlrs/libs/fflib-common/classes/fflib_SObjectSelector.cls: line 93 at 11-58",
+      "Error: line 342 at 30-44: This override of a private method will fail in v61, see dlrs/libs/fflib-common/classes/fflib_SObjectSelector.cls: line 88 at 11-46",
     ],
     [
       "dlrs/libs/metadataservice/classes/MetadataService.cls",
       "Warning: line 37101 at 39-47: 'retrieve' is currently a legal method name but is a reserved identifier in Apex so should be avoided",
     ],
-<<<<<<< HEAD
-=======
     [
       "dlrs/main/classes/ApexClassesSelector.cls",
       "Error: line 31 at 35-54: This override of a private method will fail in v61, see dlrs/libs/fflib-common/classes/fflib_SObjectSelector.cls: line 93 at 11-58",
@@ -2130,7 +2335,6 @@
       "Error: line 28 at 35-54: This override of a private method will fail in v61, see dlrs/libs/fflib-common/classes/fflib_SObjectSelector.cls: line 93 at 11-58",
       "Error: line 48 at 28-42: This override of a private method will fail in v61, see dlrs/libs/fflib-common/classes/fflib_SObjectSelector.cls: line 88 at 11-46",
     ],
->>>>>>> b451c442
   ],
   "status": 4,
 }
@@ -2140,8 +2344,37 @@
 {
   "logs": [
     [
+      "df12/src/classes/OpportunitiesSelector.cls",
+      "Error: line 29 at 34-53: This override of a private method will fail in v61, see df12/src/classes/SObjectSelector.cls: line 36 at 10-57",
+      "Error: line 47 at 27-41: This override of a private method will fail in v61, see df12/src/classes/SObjectSelector.cls: line 38 at 10-45",
+    ],
+    [
+      "df12/src/classes/OpportunityLineItemsSelector.cls",
+      "Error: line 29 at 27-46: This override of a private method will fail in v61, see df12/src/classes/SObjectSelector.cls: line 36 at 10-57",
+      "Error: line 44 at 20-34: This override of a private method will fail in v61, see df12/src/classes/SObjectSelector.cls: line 38 at 10-45",
+    ],
+    [
+      "df12/src/classes/PricebookEntriesSelector.cls",
+      "Error: line 29 at 27-46: This override of a private method will fail in v61, see df12/src/classes/SObjectSelector.cls: line 36 at 10-57",
+      "Error: line 43 at 20-34: This override of a private method will fail in v61, see df12/src/classes/SObjectSelector.cls: line 38 at 10-45",
+    ],
+    [
+      "df12/src/classes/PricebooksSelector.cls",
+      "Error: line 34 at 27-46: This override of a private method will fail in v61, see df12/src/classes/SObjectSelector.cls: line 36 at 10-57",
+      "Error: line 45 at 20-34: This override of a private method will fail in v61, see df12/src/classes/SObjectSelector.cls: line 38 at 10-45",
+    ],
+    [
+      "df12/src/classes/ProductsSelector.cls",
+      "Error: line 29 at 27-46: This override of a private method will fail in v61, see df12/src/classes/SObjectSelector.cls: line 36 at 10-57",
+      "Error: line 41 at 20-34: This override of a private method will fail in v61, see df12/src/classes/SObjectSelector.cls: line 38 at 10-45",
+    ],
+    [
       "df12/src/classes/SObjectSelector.cls",
+      "Error: line 153 at 37-56: This override of a private method will fail in v61, see df12/src/classes/SObjectSelector.cls: line 36 at 10-57",
+      "Error: line 163 at 30-44: This override of a private method will fail in v61, see df12/src/classes/SObjectSelector.cls: line 38 at 10-45",
+      "Error: line 36 at 36-55: The overrides of this private method will fail in v61, see PricebooksSelector, OpportunityLineItemsSelector, PricebookEntriesSelector, OpportunitiesSelector, SObjectSelector.TestSObjectSelector, ProductsSelector",
       "Error: line 36 at 37-55: Private method overrides have inconsistent behaviour, use global, public or protected",
+      "Error: line 38 at 29-43: The overrides of this private method will fail in v61, see PricebooksSelector, OpportunityLineItemsSelector, PricebookEntriesSelector, OpportunitiesSelector, SObjectSelector.TestSObjectSelector, ProductsSelector",
       "Error: line 38 at 30-43: Private method overrides have inconsistent behaviour, use global, public or protected",
     ],
   ],
@@ -2175,13 +2408,41 @@
   "logs": [
     [
       "force-app/main/default/classes/SFDCAccessController.cls",
+      "Error: line 100 at 47-55: This override of a private method will fail in v61, see force-app/main/default/classes/SFDCAccessController.cls: line 759 at 25-72",
+      "Error: line 101 at 30-38: This override of a private method will fail in v61, see force-app/main/default/classes/SFDCAccessController.cls: line 760 at 25-51",
+      "Error: line 102 at 47-55: This override of a private method will fail in v61, see force-app/main/default/classes/SFDCAccessController.cls: line 761 at 25-72",
+      "Error: line 103 at 30-38: This override of a private method will fail in v61, see force-app/main/default/classes/SFDCAccessController.cls: line 762 at 25-51",
+      "Error: line 104 at 49-57: This override of a private method will fail in v61, see force-app/main/default/classes/SFDCAccessController.cls: line 763 at 25-74",
+      "Error: line 757 at 39-46: The overrides of this private method will fail in v61, see SFDCAccessController.AccessControllerWithSharing, SFDCAccessController.AccessControllerWithoutSharing, SFDCAccessController.AccessControllerInheritSharing",
       "Error: line 757 at 40-46: Private method overrides have inconsistent behaviour, use global, public or protected",
+      "Error: line 758 at 30-38: The overrides of this private method will fail in v61, see SFDCAccessController.AccessControllerWithSharing, SFDCAccessController.AccessControllerWithoutSharing, SFDCAccessController.AccessControllerInheritSharing",
       "Error: line 758 at 31-38: Private method overrides have inconsistent behaviour, use global, public or protected",
+      "Error: line 759 at 47-55: The overrides of this private method will fail in v61, see SFDCAccessController.AccessControllerWithSharing, SFDCAccessController.AccessControllerWithoutSharing, SFDCAccessController.AccessControllerInheritSharing",
       "Error: line 759 at 48-55: Private method overrides have inconsistent behaviour, use global, public or protected",
+      "Error: line 760 at 30-38: The overrides of this private method will fail in v61, see SFDCAccessController.AccessControllerWithSharing, SFDCAccessController.AccessControllerWithoutSharing, SFDCAccessController.AccessControllerInheritSharing",
       "Error: line 760 at 31-38: Private method overrides have inconsistent behaviour, use global, public or protected",
+      "Error: line 761 at 47-55: The overrides of this private method will fail in v61, see SFDCAccessController.AccessControllerWithSharing, SFDCAccessController.AccessControllerWithoutSharing, SFDCAccessController.AccessControllerInheritSharing",
       "Error: line 761 at 48-55: Private method overrides have inconsistent behaviour, use global, public or protected",
+      "Error: line 762 at 30-38: The overrides of this private method will fail in v61, see SFDCAccessController.AccessControllerWithSharing, SFDCAccessController.AccessControllerWithoutSharing, SFDCAccessController.AccessControllerInheritSharing",
       "Error: line 762 at 31-38: Private method overrides have inconsistent behaviour, use global, public or protected",
+      "Error: line 763 at 49-57: The overrides of this private method will fail in v61, see SFDCAccessController.AccessControllerWithSharing, SFDCAccessController.AccessControllerWithoutSharing, SFDCAccessController.AccessControllerInheritSharing",
       "Error: line 763 at 50-57: Private method overrides have inconsistent behaviour, use global, public or protected",
+      "Error: line 78 at 39-46: This override of a private method will fail in v61, see force-app/main/default/classes/SFDCAccessController.cls: line 757 at 25-60",
+      "Error: line 79 at 30-38: This override of a private method will fail in v61, see force-app/main/default/classes/SFDCAccessController.cls: line 758 at 25-51",
+      "Error: line 80 at 47-55: This override of a private method will fail in v61, see force-app/main/default/classes/SFDCAccessController.cls: line 759 at 25-72",
+      "Error: line 81 at 30-38: This override of a private method will fail in v61, see force-app/main/default/classes/SFDCAccessController.cls: line 760 at 25-51",
+      "Error: line 82 at 47-55: This override of a private method will fail in v61, see force-app/main/default/classes/SFDCAccessController.cls: line 761 at 25-72",
+      "Error: line 83 at 30-38: This override of a private method will fail in v61, see force-app/main/default/classes/SFDCAccessController.cls: line 762 at 25-51",
+      "Error: line 84 at 49-57: This override of a private method will fail in v61, see force-app/main/default/classes/SFDCAccessController.cls: line 763 at 25-74",
+      "Error: line 88 at 39-46: This override of a private method will fail in v61, see force-app/main/default/classes/SFDCAccessController.cls: line 757 at 25-60",
+      "Error: line 89 at 30-38: This override of a private method will fail in v61, see force-app/main/default/classes/SFDCAccessController.cls: line 758 at 25-51",
+      "Error: line 90 at 47-55: This override of a private method will fail in v61, see force-app/main/default/classes/SFDCAccessController.cls: line 759 at 25-72",
+      "Error: line 91 at 30-38: This override of a private method will fail in v61, see force-app/main/default/classes/SFDCAccessController.cls: line 760 at 25-51",
+      "Error: line 92 at 47-55: This override of a private method will fail in v61, see force-app/main/default/classes/SFDCAccessController.cls: line 761 at 25-72",
+      "Error: line 93 at 30-38: This override of a private method will fail in v61, see force-app/main/default/classes/SFDCAccessController.cls: line 762 at 25-51",
+      "Error: line 94 at 49-57: This override of a private method will fail in v61, see force-app/main/default/classes/SFDCAccessController.cls: line 763 at 25-74",
+      "Error: line 98 at 39-46: This override of a private method will fail in v61, see force-app/main/default/classes/SFDCAccessController.cls: line 757 at 25-60",
+      "Error: line 99 at 30-38: This override of a private method will fail in v61, see force-app/main/default/classes/SFDCAccessController.cls: line 758 at 25-51",
     ],
   ],
   "status": 4,
@@ -2220,13 +2481,6 @@
     ],
     [
       "fflib-apex-common/sfdx-source/apex-common/main/classes/fflib_SObjectSelector.cls",
-<<<<<<< HEAD
-      "Error: line 93 at 33-46: Private method overrides have inconsistent behaviour, use global, public or protected",
-      "Error: line 98 at 40-58: Private method overrides have inconsistent behaviour, use global, public or protected",
-    ],
-    [
-      "fflib-apex-common/sfdx-source/apex-common/test/classes/fflib_ApplicationTest.cls",
-=======
       "Error: line 102 at 39-58: The overrides of this private method will fail in v61, see fflib_SObjectSelectorTest.UserSelector, fflib_SObjectSelectorTest.Testfflib_SObjectSelectorDefaultSorting, fflib_SObjectSelectorTest.GroupSelector, fflib_SObjectSelectorTest.AccessLevelOpportunitySelector, fflib_ApplicationTest.OpportuntiesSelector, fflib_ApplicationTest.AccountsSelector, fflib_SObjectSelectorTest.AccessLevelAccountSelector, fflib_SObjectSelectorTest.CampaignMemberSelector, fflib_SObjectSelectorTest.Testfflib_UserSObjectSelector, fflib_SObjectSelectorTest.LeadSelector, fflib_SObjectSelectorTest.Testfflib_SObjectSelector",
       "Error: line 102 at 40-58: Private method overrides have inconsistent behaviour, use global, public or protected",
       "Error: line 97 at 32-46: The overrides of this private method will fail in v61, see fflib_SObjectSelectorTest.UserSelector, fflib_SObjectSelectorTest.Testfflib_SObjectSelectorDefaultSorting, fflib_SObjectSelectorTest.GroupSelector, fflib_SObjectSelectorTest.AccessLevelOpportunitySelector, fflib_ApplicationTest.OpportuntiesSelector, fflib_ApplicationTest.AccountsSelector, fflib_SObjectSelectorTest.AccessLevelAccountSelector, fflib_SObjectSelectorTest.CampaignMemberSelector, fflib_SObjectSelectorTest.Testfflib_UserSObjectSelector, fflib_SObjectSelectorTest.LeadSelector, fflib_SObjectSelectorTest.Testfflib_SObjectSelector",
@@ -2238,13 +2492,10 @@
       "Error: line 586 at 28-42: This override of a private method will fail in v61, see fflib-apex-common/sfdx-source/apex-common/main/classes/fflib_SObjectSelector.cls: line 97 at 13-48",
       "Error: line 594 at 35-54: This override of a private method will fail in v61, see fflib-apex-common/sfdx-source/apex-common/main/classes/fflib_SObjectSelector.cls: line 102 at 13-60",
       "Error: line 604 at 28-42: This override of a private method will fail in v61, see fflib-apex-common/sfdx-source/apex-common/main/classes/fflib_SObjectSelector.cls: line 97 at 13-48",
->>>>>>> b451c442
       "Warning: line 382 at 2-73: Local variable is hiding class field 'unitOfWork', see fflib-apex-common/sfdx-source/apex-common/test/classes/fflib_ApplicationTest.cls: line 482:21 to 487:40",
       "Warning: line 416:2 to 419:3: Local variable is hiding class field 'unitOfWork', see fflib-apex-common/sfdx-source/apex-common/test/classes/fflib_ApplicationTest.cls: line 482:21 to 487:40",
     ],
     [
-<<<<<<< HEAD
-=======
       "fflib-apex-common/sfdx-source/apex-common/test/classes/fflib_SObjectSelectorTest.cls",
       "Error: line 481 at 35-54: This override of a private method will fail in v61, see fflib-apex-common/sfdx-source/apex-common/main/classes/fflib_SObjectSelector.cls: line 102 at 13-60",
       "Error: line 491 at 28-42: This override of a private method will fail in v61, see fflib-apex-common/sfdx-source/apex-common/main/classes/fflib_SObjectSelector.cls: line 97 at 13-48",
@@ -2266,7 +2517,6 @@
       "Error: line 827 at 28-42: This override of a private method will fail in v61, see fflib-apex-common/sfdx-source/apex-common/main/classes/fflib_SObjectSelector.cls: line 97 at 13-48",
     ],
     [
->>>>>>> b451c442
       "fflib-apex-mocks/sfdx-source/apex-mocks/main/classes/fflib_ApexMocks.cls",
       "Warning: line 159 at 32-36: 'when' is currently a legal method name but is a reserved identifier in Apex so should be avoided",
     ],
@@ -2288,8 +2538,6 @@
 {
   "logs": [
     [
-<<<<<<< HEAD
-=======
       "fflib-apex-common-samplecode/sfdx-source/apex-common-samplecode/main/classes/selectors/AccountsSelector.cls",
       "Error: line 38 at 34-53: This override of a private method will fail in v61, see fflib-apex-common/sfdx-source/apex-common/main/classes/fflib_SObjectSelector.cls: line 102 at 13-60",
       "Error: line 47 at 27-41: This override of a private method will fail in v61, see fflib-apex-common/sfdx-source/apex-common/main/classes/fflib_SObjectSelector.cls: line 97 at 13-48",
@@ -2325,19 +2573,11 @@
       "Error: line 44 at 27-41: This override of a private method will fail in v61, see fflib-apex-common/sfdx-source/apex-common/main/classes/fflib_SObjectSelector.cls: line 97 at 13-48",
     ],
     [
->>>>>>> b451c442
       "fflib-apex-common/sfdx-source/apex-common/main/classes/fflib_QueryFactory.cls",
       "Warning: line 471 at 2-80: Local variable is hiding class field 'relationship', see fflib-apex-common/sfdx-source/apex-common/main/classes/fflib_QueryFactory.cls: line 86 at 9-47",
     ],
     [
       "fflib-apex-common/sfdx-source/apex-common/main/classes/fflib_SObjectSelector.cls",
-<<<<<<< HEAD
-      "Error: line 93 at 33-46: Private method overrides have inconsistent behaviour, use global, public or protected",
-      "Error: line 98 at 40-58: Private method overrides have inconsistent behaviour, use global, public or protected",
-    ],
-    [
-      "fflib-apex-common/sfdx-source/apex-common/test/classes/fflib_ApplicationTest.cls",
-=======
       "Error: line 102 at 39-58: The overrides of this private method will fail in v61, see fflib_SObjectSelectorTest.UserSelector, fflib_SObjectSelectorTest.Testfflib_SObjectSelectorDefaultSorting, fflib_SObjectSelectorTest.GroupSelector, fflib_SObjectSelectorTest.AccessLevelOpportunitySelector, fflib_ApplicationTest.OpportuntiesSelector, fflib_ApplicationTest.AccountsSelector, fflib_SObjectSelectorTest.AccessLevelAccountSelector, fflib_SObjectSelectorTest.CampaignMemberSelector, fflib_SObjectSelectorTest.Testfflib_UserSObjectSelector, fflib_SObjectSelectorTest.LeadSelector, fflib_SObjectSelectorTest.Testfflib_SObjectSelector",
       "Error: line 102 at 40-58: Private method overrides have inconsistent behaviour, use global, public or protected",
       "Error: line 97 at 32-46: The overrides of this private method will fail in v61, see fflib_SObjectSelectorTest.UserSelector, fflib_SObjectSelectorTest.Testfflib_SObjectSelectorDefaultSorting, fflib_SObjectSelectorTest.GroupSelector, fflib_SObjectSelectorTest.AccessLevelOpportunitySelector, fflib_ApplicationTest.OpportuntiesSelector, fflib_ApplicationTest.AccountsSelector, fflib_SObjectSelectorTest.AccessLevelAccountSelector, fflib_SObjectSelectorTest.CampaignMemberSelector, fflib_SObjectSelectorTest.Testfflib_UserSObjectSelector, fflib_SObjectSelectorTest.LeadSelector, fflib_SObjectSelectorTest.Testfflib_SObjectSelector",
@@ -2349,13 +2589,10 @@
       "Error: line 586 at 28-42: This override of a private method will fail in v61, see fflib-apex-common/sfdx-source/apex-common/main/classes/fflib_SObjectSelector.cls: line 97 at 13-48",
       "Error: line 594 at 35-54: This override of a private method will fail in v61, see fflib-apex-common/sfdx-source/apex-common/main/classes/fflib_SObjectSelector.cls: line 102 at 13-60",
       "Error: line 604 at 28-42: This override of a private method will fail in v61, see fflib-apex-common/sfdx-source/apex-common/main/classes/fflib_SObjectSelector.cls: line 97 at 13-48",
->>>>>>> b451c442
       "Warning: line 382 at 2-73: Local variable is hiding class field 'unitOfWork', see fflib-apex-common/sfdx-source/apex-common/test/classes/fflib_ApplicationTest.cls: line 482:21 to 487:40",
       "Warning: line 416:2 to 419:3: Local variable is hiding class field 'unitOfWork', see fflib-apex-common/sfdx-source/apex-common/test/classes/fflib_ApplicationTest.cls: line 482:21 to 487:40",
     ],
     [
-<<<<<<< HEAD
-=======
       "fflib-apex-common/sfdx-source/apex-common/test/classes/fflib_SObjectSelectorTest.cls",
       "Error: line 481 at 35-54: This override of a private method will fail in v61, see fflib-apex-common/sfdx-source/apex-common/main/classes/fflib_SObjectSelector.cls: line 102 at 13-60",
       "Error: line 491 at 28-42: This override of a private method will fail in v61, see fflib-apex-common/sfdx-source/apex-common/main/classes/fflib_SObjectSelector.cls: line 97 at 13-48",
@@ -2377,7 +2614,6 @@
       "Error: line 827 at 28-42: This override of a private method will fail in v61, see fflib-apex-common/sfdx-source/apex-common/main/classes/fflib_SObjectSelector.cls: line 97 at 13-48",
     ],
     [
->>>>>>> b451c442
       "fflib-apex-mocks/sfdx-source/apex-mocks/main/classes/fflib_ApexMocks.cls",
       "Warning: line 159 at 32-36: 'when' is currently a legal method name but is a reserved identifier in Apex so should be avoided",
     ],
@@ -2444,9 +2680,46 @@
 {
   "logs": [
     [
+      "src/classes/CarsSelector.cls",
+      "Error: line 12 at 27-41: This override of a private method will fail in v61, see src/classes/fflib_SObjectSelector.cls: line 72 at 13-48",
+      "Error: line 3 at 34-53: This override of a private method will fail in v61, see src/classes/fflib_SObjectSelector.cls: line 77 at 13-60",
+    ],
+    [
+      "src/classes/ContestantsSelector.cls",
+      "Error: line 28 at 27-41: This override of a private method will fail in v61, see src/classes/fflib_SObjectSelector.cls: line 72 at 13-48",
+      "Error: line 8 at 34-53: This override of a private method will fail in v61, see src/classes/fflib_SObjectSelector.cls: line 77 at 13-60",
+    ],
+    [
+      "src/classes/DriversSelector.cls",
+      "Error: line 19 at 27-41: This override of a private method will fail in v61, see src/classes/fflib_SObjectSelector.cls: line 72 at 13-48",
+      "Error: line 8 at 34-53: This override of a private method will fail in v61, see src/classes/fflib_SObjectSelector.cls: line 77 at 13-60",
+    ],
+    [
+      "src/classes/RaceDataSelector.cls",
+      "Error: line 23 at 27-41: This override of a private method will fail in v61, see src/classes/fflib_SObjectSelector.cls: line 72 at 13-48",
+      "Error: line 8 at 34-53: This override of a private method will fail in v61, see src/classes/fflib_SObjectSelector.cls: line 77 at 13-60",
+    ],
+    [
+      "src/classes/RacesSelector.cls",
+      "Error: line 20 at 34-53: This override of a private method will fail in v61, see src/classes/fflib_SObjectSelector.cls: line 77 at 13-60",
+      "Error: line 34 at 27-41: This override of a private method will fail in v61, see src/classes/fflib_SObjectSelector.cls: line 72 at 13-48",
+    ],
+    [
+      "src/classes/TeamsSelector.cls",
+      "Error: line 12 at 27-41: This override of a private method will fail in v61, see src/classes/fflib_SObjectSelector.cls: line 72 at 13-48",
+      "Error: line 3 at 34-53: This override of a private method will fail in v61, see src/classes/fflib_SObjectSelector.cls: line 77 at 13-60",
+    ],
+    [
       "src/classes/fflib_SObjectSelector.cls",
+      "Error: line 72 at 32-46: The overrides of this private method will fail in v61, see RacesSelector, fflib_SObjectSelectorTest.Testfflib_SObjectSelector, TeamsSelector, ContestantsSelector, DriversSelector, RaceDataSelector, CarsSelector",
       "Error: line 72 at 33-46: Private method overrides have inconsistent behaviour, use global, public or protected",
+      "Error: line 77 at 39-58: The overrides of this private method will fail in v61, see RacesSelector, fflib_SObjectSelectorTest.Testfflib_SObjectSelector, TeamsSelector, ContestantsSelector, DriversSelector, RaceDataSelector, CarsSelector",
       "Error: line 77 at 40-58: Private method overrides have inconsistent behaviour, use global, public or protected",
+    ],
+    [
+      "src/classes/fflib_SObjectSelectorTest.cls",
+      "Error: line 208 at 35-54: This override of a private method will fail in v61, see src/classes/fflib_SObjectSelector.cls: line 77 at 13-60",
+      "Error: line 218 at 28-42: This override of a private method will fail in v61, see src/classes/fflib_SObjectSelector.cls: line 72 at 13-48",
     ],
   ],
   "status": 4,
