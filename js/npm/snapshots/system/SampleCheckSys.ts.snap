// Jest Snapshot v1, https://goo.gl/fbAQLP

exports[`Check samples Sample: ActionPlansV4 1`] = `
{
  "logs": [
    [
      "sfdx-source/LabsActionPlans/main/default/classes/ActionPlanCreationController.cls",
      "Warning: line 768 at 3-93: Local variable is hiding class field 'taskIndex', see sfdx-source/LabsActionPlans/main/default/classes/ActionPlanCreationController.cls: line 29 at 9-26",
    ],
    [
      "sfdx-source/LabsActionPlans/main/default/classes/ActionPlanTemplateCreationController.cls",
      "Warning: line 251 at 3-93: Local variable is hiding class field 'taskIndex', see sfdx-source/LabsActionPlans/main/default/classes/ActionPlanTemplateCreationController.cls: line 24 at 9-26",
    ],
    [
      "sfdx-source/LabsActionPlans/main/default/classes/ActionPlansRedirect.cls",
      "Warning: line 36 at 2-34: Local variable is hiding class field 'recordId', see sfdx-source/LabsActionPlans/main/default/classes/ActionPlansRedirect.cls: line 24 at 9-21",
    ],
    [
      "sfdx-source/LabsActionPlans/main/default/classes/ActionPlansTaskTriggerUtilities.cls",
      "Warning: line 347 at 3-77: Local variable is hiding class field 'dependentApts', see sfdx-source/LabsActionPlans/main/default/classes/ActionPlansTaskTriggerUtilities.cls: line 24 at 16-70",
      "Warning: line 43 at 3-77: Local variable is hiding class field 'dependentApts', see sfdx-source/LabsActionPlans/main/default/classes/ActionPlansTaskTriggerUtilities.cls: line 24 at 16-70",
    ],
    [
      "sfdx-source/LabsActionPlans/main/default/classes/ActionPlansTriggerHandlers.cls",
      "Missing: line 330 at 42-73: Unknown field 'IsClosed' on SObject 'Schema.Event'",
    ],
    [
      "sfdx-source/LabsActionPlans/main/default/classes/ActionPlansUtilities.cls",
      "Warning: line 595 at 3-114: Local variable is hiding class field 'apSettings', see sfdx-source/LabsActionPlans/main/default/classes/ActionPlansUtilities.cls: line 567 at 16-52",
    ],
    [
      "sfdx-source/LabsActionPlans/main/default/tests/ActionPlansObjectTriggersTest.cls",
      "Warning: line 286 at 3-72: Local variable is hiding class field 'aps', see sfdx-source/LabsActionPlans/main/default/tests/ActionPlansObjectTriggersTest.cls: line 23 at 16-45",
      "Warning: line 326 at 3-72: Local variable is hiding class field 'aps', see sfdx-source/LabsActionPlans/main/default/tests/ActionPlansObjectTriggersTest.cls: line 23 at 16-45",
      "Warning: line 372 at 3-73: Local variable is hiding class field 'aps', see sfdx-source/LabsActionPlans/main/default/tests/ActionPlansObjectTriggersTest.cls: line 23 at 16-45",
    ],
    [
      "sfdx-source/LabsActionPlans/main/default/tests/ActionPlansTaskTriggerUtilitiesTest.cls",
      "Warning: line 211 at 2-45: Local variable is hiding class field 'testClosedStatus', see sfdx-source/LabsActionPlans/main/default/tests/ActionPlansTaskTriggerUtilitiesTest.cls: line 24 at 16-40",
      "Warning: line 450 at 2-45: Local variable is hiding class field 'testClosedStatus', see sfdx-source/LabsActionPlans/main/default/tests/ActionPlansTaskTriggerUtilitiesTest.cls: line 24 at 16-40",
      "Warning: line 57 at 2-45: Local variable is hiding class field 'testClosedStatus', see sfdx-source/LabsActionPlans/main/default/tests/ActionPlansTaskTriggerUtilitiesTest.cls: line 24 at 16-40",
    ],
  ],
  "status": 4,
}
`;

exports[`Check samples Sample: Angular 1`] = `
{
  "logs": [
    [
      "AngularJSDemoController.cls",
      "Error: line 1: Type 'AngularJSDemoController' is defined, but meta file is missing for 'AngularJSDemoController.cls'",
    ],
  ],
  "status": 4,
}
`;

exports[`Check samples Sample: Apex-Opensource-Library 1`] = `
{
  "logs": [
    [
      "force-app/commons/core/classes/SObjectCacheTest.cls",
      "Warning: line 109 at 8-87: Local variable is hiding class field 'accounts', see force-app/commons/core/classes/SObjectCacheTest.cls: line 26:11 to 36:6",
      "Warning: line 83:8 to 87:10: Local variable is hiding class field 'accounts', see force-app/commons/core/classes/SObjectCacheTest.cls: line 26:11 to 36:6",
    ],
    [
      "force-app/commons/core/classes/collections/CollectionImpl.cls",
      "Error: line 419 at 18-33: Method 'System.Boolean equals(Object)' from interface 'Object' must be implemented",
    ],
    [
      "force-app/commons/core/classes/collections/CollectionTest.cls",
      "Warning: line 911:8 to 913:18: Local variable is hiding class field 'opportunities', see force-app/commons/core/classes/collections/CollectionTest.cls: line 27:19 to 58:6",
    ],
    [
      "force-app/commons/core/classes/dataStructures/BitSet.cls",
      "Warning: line 47 at 8-46: Local variable is hiding class field 'bits', see force-app/commons/core/classes/dataStructures/BitSet.cls: line 40 at 12-29",
    ],
    [
      "force-app/commons/core/classes/xml/XmlNode.cls",
      "Warning: line 283 at 12-54: Local variable is hiding class field 'document', see force-app/commons/core/classes/xml/XmlNode.cls: line 263 at 26-48",
    ],
    [
      "force-app/commons/selectorLayer/classes/selectors/ShareQuery.cls",
      "Warning: line 70 at 8-45: Local variable is hiding class field 'sobjectType', see force-app/commons/selectorLayer/classes/core/QueryObject.cls: line 38 at 20-44",
    ],
  ],
  "status": 4,
}
`;

exports[`Check samples Sample: Apex-XML-Serializer 1`] = `
{
  "logs": [],
  "status": 0,
}
`;

exports[`Check samples Sample: Apex-for-Xero 1`] = `
{
  "logs": [],
  "status": 0,
}
`;

exports[`Check samples Sample: ApexTestKit 1`] = `
{
  "logs": [
    [
      "apex-test-kit/main/classes/ATKMock.cls",
      "Error: line 1908 at 17-32: Method 'System.SObject sObjectWith(System.Map<Schema.SObjectField, ATK.Matcher>)' from interface 'ATK.MatcherRecorder' must be implemented",
      "Error: line 643 at 12-32: Incompatible types in assignment, from 'ATK.Method' to 'ATKMock.Method'",
    ],
  ],
  "status": 4,
}
`;

exports[`Check samples Sample: ApexTriggerHandler 1`] = `
{
  "logs": [],
  "status": 0,
}
`;

exports[`Check samples Sample: Automated-Testing-for-Force 1`] = `
{
  "logs": [],
  "status": 0,
}
`;

exports[`Check samples Sample: Centralized-Salesforce-Dev-Framework 1`] = `
{
  "logs": [
    [
      "src/classes/DateService.cls",
      "Error: line 291 at 2-14: Unreachable block or statement",
    ],
  ],
  "status": 4,
}
`;

exports[`Check samples Sample: ConnectApiHelper 1`] = `
{
  "logs": [],
  "status": 0,
}
`;

exports[`Check samples Sample: Cumulus 1`] = `
{
  "logs": [
    [
      "Cumulus/force-app/infrastructure/apex-common/main/classes/fflib_QueryFactory.cls",
      "Warning: line 406 at 2-80: Local variable is hiding class field 'relationship', see Cumulus/force-app/infrastructure/apex-common/main/classes/fflib_QueryFactory.cls: line 84 at 9-47",
    ],
    [
      "Cumulus/force-app/infrastructure/apex-common/main/classes/fflib_SObjectDescribe.cls",
      "Warning: line 187 at 3-82: Local variable is hiding class field 'token', see Cumulus/force-app/infrastructure/apex-common/main/classes/fflib_SObjectDescribe.cls: line 41 at 9-34",
    ],
    [
      "Cumulus/force-app/infrastructure/apex-common/test/classes/fflib_ApplicationTest.cls",
      "Warning: line 100:2 to 103:3: Local variable is hiding class field 'unitOfWork', see Cumulus/force-app/infrastructure/apex-common/test/classes/fflib_ApplicationTest.cls: line 159:21 to 164:40",
      "Warning: line 66 at 2-73: Local variable is hiding class field 'unitOfWork', see Cumulus/force-app/infrastructure/apex-common/test/classes/fflib_ApplicationTest.cls: line 159:21 to 164:40",
    ],
    [
      "Cumulus/force-app/infrastructure/apex-extensions/main/application/dynamic/classes/fflib_AppBindingResolver.cls",
      "Warning: line 185 at 2-54: Local variable is hiding class field 'modules', see Cumulus/force-app/infrastructure/apex-extensions/main/application/dynamic/classes/fflib_AppBindingResolver.cls: line 62 at 9-47",
      "Warning: line 206 at 3-58: Local variable is hiding class field 'bindings', see Cumulus/force-app/infrastructure/apex-extensions/main/application/dynamic/classes/fflib_AppBindingResolver.cls: line 61 at 11-39",
    ],
    [
      "Cumulus/force-app/main/default/classes/ADDR_CopyAddrHHObjBTN_TEST.cls",
      "Warning: line 56:8 to 62:9: Local variable is hiding class field 'householdRecord', see Cumulus/force-app/main/default/classes/ADDR_CopyAddrHHObjBTN_TEST.cls: line 39 at 19-55",
      "Warning: line 65:8 to 73:9: Local variable is hiding class field 'contactRecord', see Cumulus/force-app/main/default/classes/ADDR_CopyAddrHHObjBTN_TEST.cls: line 38 at 19-41",
    ],
    [
      "Cumulus/force-app/main/default/classes/ALLO_PaymentSync_TEST.cls",
      "Warning: line 54:8 to 61:9: Local variable is hiding class field 'opportunity', see Cumulus/force-app/main/default/classes/ALLO_PaymentSync_TEST.cls: line 43 at 11-35",
    ],
    [
      "Cumulus/force-app/main/default/classes/BDI_ManageAdvancedMappingCtrl_TEST.cls",
      "Warning: line 209:8 to 213:20: Local variable is hiding class field 'account1', see Cumulus/force-app/main/default/classes/BDI_ManageAdvancedMappingCtrl_TEST.cls: line 59 at 25-54",
      "Warning: line 365:8 to 369:20: Local variable is hiding class field 'account1', see Cumulus/force-app/main/default/classes/BDI_ManageAdvancedMappingCtrl_TEST.cls: line 59 at 25-54",
    ],
    [
      "Cumulus/force-app/main/default/classes/BDI_MigrationMappingUtility.cls",
      "Warning: line 176 at 8-102: Local variable is hiding class field 'dataImportSettings', see Cumulus/force-app/main/default/classes/BDI_MigrationMappingUtility.cls: line 105 at 12-55",
      "Warning: line 178 at 8-76: Local variable is hiding class field 'helper', see Cumulus/force-app/main/default/classes/BDI_MigrationMappingUtility.cls: line 99 at 12-46",
    ],
    [
      "Cumulus/force-app/main/default/classes/BGE_DataImportBatchEntry_CTRL.cls",
      "Warning: line 645 at 12-53: Local variable is hiding class field 'columns', see Cumulus/force-app/main/default/classes/BGE_DataImportBatchEntry_CTRL.cls: line 631 at 28-49",
      "Warning: line 674 at 12-53: Local variable is hiding class field 'columns', see Cumulus/force-app/main/default/classes/BGE_DataImportBatchEntry_CTRL.cls: line 631 at 28-49",
      "Warning: line 844 at 12-33: Local variable is hiding class field 'donorName', see Cumulus/force-app/main/default/classes/BGE_DataImportBatchEntry_CTRL.cls: line 830 at 28-45",
      "Warning: line 864 at 16-56: Local variable is hiding class field 'errors', see Cumulus/force-app/main/default/classes/BGE_DataImportBatchEntry_CTRL.cls: line 835 at 28-48",
    ],
    [
<<<<<<< HEAD
      "Cumulus/force-app/main/default/classes/CON_ContactMerge_TEST.cls",
      "Warning: line 114 at 16-65: Ambiguous method call for 'valueOf' on 'System.String' taking arguments 'any'",
      "Warning: line 1147 at 16-65: Ambiguous method call for 'valueOf' on 'System.String' taking arguments 'any'",
=======
      "Cumulus/force-app/main/default/classes/CMT_FilterRule.cls",
      "Warning: line 205 at 23-33: Method 'System.Boolean isIncluded(System.SObject, npsp.CMT_FilterRule)' implementing System.Boolean isIncluded(System.SObject, npsp.CMT_FilterRule) should use param 'System.SObject' instead of 'System.SObject'",
      "Warning: line 223 at 23-33: Method 'System.Boolean isIncluded(System.SObject, npsp.CMT_FilterRule)' implementing System.Boolean isIncluded(System.SObject, npsp.CMT_FilterRule) should use param 'System.SObject' instead of 'System.SObject'",
      "Warning: line 265 at 23-33: Method 'System.Boolean isIncluded(System.SObject, npsp.CMT_FilterRule)' implementing System.Boolean isIncluded(System.SObject, npsp.CMT_FilterRule) should use param 'System.SObject' instead of 'System.SObject'",
      "Warning: line 317 at 23-33: Method 'System.Boolean isIncluded(System.SObject, npsp.CMT_FilterRule)' implementing System.Boolean isIncluded(System.SObject, npsp.CMT_FilterRule) should use param 'System.SObject' instead of 'System.SObject'",
      "Warning: line 359 at 23-33: Method 'System.Boolean isIncluded(System.SObject, npsp.CMT_FilterRule)' implementing System.Boolean isIncluded(System.SObject, npsp.CMT_FilterRule) should use param 'System.SObject' instead of 'System.SObject'",
      "Warning: line 399 at 23-33: Method 'System.Boolean isIncluded(System.SObject, npsp.CMT_FilterRule)' implementing System.Boolean isIncluded(System.SObject, npsp.CMT_FilterRule) should use param 'System.SObject' instead of 'System.SObject'",
>>>>>>> 3e78181c
    ],
    [
      "Cumulus/force-app/main/default/classes/CRLP_ApiService.cls",
      "Warning: line 247 at 8-58: Local variable is hiding class field 'changedRollupTypes', see Cumulus/force-app/main/default/classes/CRLP_ApiService.cls: line 43 at 12-63",
      "Warning: line 269 at 8-58: Local variable is hiding class field 'changedRollupTypes', see Cumulus/force-app/main/default/classes/CRLP_ApiService.cls: line 43 at 12-63",
    ],
    [
      "Cumulus/force-app/main/default/classes/CRLP_RollupCMT.cls",
      "Warning: line 222 at 12-37: Local variable is hiding class field 'label', see Cumulus/force-app/main/default/classes/CRLP_RollupCMT.cls: line 176 at 15-28",
      "Warning: line 258 at 12-37: Local variable is hiding class field 'label', see Cumulus/force-app/main/default/classes/CRLP_RollupCMT.cls: line 176 at 15-28",
    ],
    [
      "Cumulus/force-app/main/default/classes/ElevateBatchCapturer.cls",
      "Warning: line 124 at 12-84: Local variable is hiding class field 'partitionedElevateBatchIds', see Cumulus/force-app/main/default/classes/ElevateBatchCapturer.cls: line 95 at 16-62",
    ],
    [
      "Cumulus/force-app/main/default/classes/ElevateTokenizedGift.cls",
      "Warning: line 55:8 to 56:57: Local variable is hiding class field 'productMetadata', see Cumulus/force-app/main/default/classes/ElevateTokenizedGift.cls: line 43 at 11-47",
    ],
    [
      "Cumulus/force-app/main/default/classes/GE_GiftEntryController.cls",
      "Warning: line 1256 at 8-64: Local variable is hiding class field 'batches', see Cumulus/force-app/main/default/classes/GE_GiftEntryController.cls: line 842 at 25-52",
      "Warning: line 979:8 to 984:9: Local variable is hiding class field 'templates', see Cumulus/force-app/main/default/classes/GE_GiftEntryController.cls: line 841 at 25-56",
    ],
    [
      "Cumulus/force-app/main/default/classes/GiftBatchService.cls",
      "Warning: line 228:12 to 229:99: Local variable is hiding class field 'batch', see Cumulus/force-app/main/default/classes/GiftBatchService.cls: line 169 at 16-41",
    ],
    [
      "Cumulus/force-app/main/default/classes/PS_CommitmentRequest.cls",
      "Warning: line 687 at 12-80: Local variable is hiding class field 'amount', see Cumulus/force-app/main/default/classes/PS_CommitmentRequest.cls: line 665 at 15-30",
    ],
    [
      "Cumulus/force-app/main/default/classes/RD2_AppView.cls",
      "Warning: line 68 at 8-65: Local variable is hiding class field 'parentSobjectType', see Cumulus/force-app/main/default/classes/RD2_AppView.cls: line 39 at 24-49",
    ],
    [
      "Cumulus/force-app/main/default/classes/RD2_RecurringDonationsOpp_TEST.cls",
      "Warning: line 213 at 8-55: Local variable is hiding class field 'today', see Cumulus/force-app/main/default/classes/RD2_RecurringDonationsOpp_TEST.cls: line 48 at 25-60",
      "Warning: line 402 at 8-55: Local variable is hiding class field 'today', see Cumulus/force-app/main/default/classes/RD2_RecurringDonationsOpp_TEST.cls: line 48 at 25-60",
      "Warning: line 434 at 8-55: Local variable is hiding class field 'today', see Cumulus/force-app/main/default/classes/RD2_RecurringDonationsOpp_TEST.cls: line 48 at 25-60",
      "Warning: line 469 at 8-55: Local variable is hiding class field 'today', see Cumulus/force-app/main/default/classes/RD2_RecurringDonationsOpp_TEST.cls: line 48 at 25-60",
      "Warning: line 511 at 8-55: Local variable is hiding class field 'today', see Cumulus/force-app/main/default/classes/RD2_RecurringDonationsOpp_TEST.cls: line 48 at 25-60",
      "Warning: line 543 at 8-55: Local variable is hiding class field 'today', see Cumulus/force-app/main/default/classes/RD2_RecurringDonationsOpp_TEST.cls: line 48 at 25-60",
    ],
    [
      "Cumulus/force-app/main/default/classes/RD2_StatusMappingSettings_CTRL.cls",
      "Warning: line 338 at 12-60: Local variable is hiding class field 'stateLabel', see Cumulus/force-app/main/default/classes/RD2_StatusMappingSettings_CTRL.cls: line 316 at 28-46",
    ],
    [
      "Cumulus/force-app/main/default/classes/SoftCreditsDTO.cls",
      "Warning: line 44:8 to 45:54: Local variable is hiding class field 'softCredits', see Cumulus/force-app/main/default/classes/SoftCreditsDTO.cls: line 37 at 11-36",
    ],
    [
      "Cumulus/force-app/main/default/classes/UTIL_BatchJobService.cls",
      "Warning: line 357 at 12-30: Local variable is hiding class field 'summary', see Cumulus/force-app/main/default/classes/UTIL_BatchJobService.cls: line 316 at 15-34",
      "Warning: line 414 at 12-57: Local variable is hiding class field 'percentComplete', see Cumulus/force-app/main/default/classes/UTIL_BatchJobService.cls: line 313 at 15-40",
    ],
    [
      "Cumulus/force-app/main/default/classes/UTIL_Where.cls",
      "Warning: line 561 at 12-50: Local variable is hiding class field 'values', see Cumulus/force-app/main/default/classes/UTIL_Where.cls: line 459 at 16-35",
    ],
    [
      "Cumulus/force-app/main/instrumentation/classes/SfdoInstrumentationService.cls",
      "Missing: line 107 at 8-20: No variable or type found for 'SfdoLogUtils' on 'npsp.SfdoInstrumentationService'",
      "Missing: line 118 at 8-20: No variable or type found for 'SfdoLogUtils' on 'npsp.SfdoInstrumentationService'",
      "Missing: line 128 at 8-20: No variable or type found for 'SfdoLogUtils' on 'npsp.SfdoInstrumentationService'",
      "Missing: line 137 at 8-20: No variable or type found for 'SfdoLogUtils' on 'npsp.SfdoInstrumentationService'",
      "Missing: line 63 at 8-20: No variable or type found for 'SfdoLogUtils' on 'npsp.SfdoInstrumentationService'",
      "Missing: line 74 at 8-20: No variable or type found for 'SfdoLogUtils' on 'npsp.SfdoInstrumentationService'",
      "Missing: line 84 at 8-20: No variable or type found for 'SfdoLogUtils' on 'npsp.SfdoInstrumentationService'",
      "Missing: line 93 at 8-20: No variable or type found for 'SfdoLogUtils' on 'npsp.SfdoInstrumentationService'",
    ],
    [
      "Cumulus/force-app/main/service/DonationHistoryService.cls",
      "Missing: line 77 at 15-95: Unknown field or type 'npe01__Payments_Enabled__c' on 'System.SObject'",
    ],
    [
      "Cumulus/force-app/tdtm/classes/TDTM_DMLgt200_TEST.cls",
      "Warning: line 382 at 8-30: Local variable is hiding class field 'insertCnt', see Cumulus/force-app/tdtm/classes/TDTM_DMLgt200_TEST.cls: line 51 at 25-49",
    ],
    [
      "Cumulus/force-app/test/ADDR_Addresses_TEST.cls",
      "Warning: line 139 at 8-89: Local variable is hiding class field 'testContacts', see Cumulus/force-app/test/ADDR_Addresses_TEST.cls: line 53 at 18-45",
      "Warning: line 841 at 8-89: Local variable is hiding class field 'testContacts', see Cumulus/force-app/test/ADDR_Addresses_TEST.cls: line 53 at 18-45",
    ],
  ],
  "status": 4,
}
`;

exports[`Check samples Sample: CustomMetadataLoader 1`] = `
{
  "logs": [
    [
      "custom_md_loader/classes/MetadataMapperCustom.cls",
      "Warning: line 48 at 8-55: Local variable is hiding class field 'srcFieldNames', see custom_md_loader/classes/MetadataMapperDefault.cls: line 17 at 10-37",
    ],
    [
      "custom_md_loader/classes/MetadataMapperSimple.cls",
      "Warning: line 41 at 6-53: Local variable is hiding class field 'srcFieldNames', see custom_md_loader/classes/MetadataMapperDefault.cls: line 17 at 10-37",
    ],
    [
      "custom_md_loader/classes/MetadataWrapperApiLoader.cls",
      "Error: line 27 at 8-15: Unreachable block or statement",
    ],
  ],
  "status": 4,
}
`;

exports[`Check samples Sample: EDA 1`] = `
{
  "logs": [
    [
      "force-app/main/default/classes/AFFL_MultiRecordTypeMapper.cls",
      "Warning: line 361 at 8-71: Local variable is hiding class field 'validAccRecordTypesInMappings', see force-app/main/default/classes/AFFL_MultiRecordTypeMapper.cls: line 65 at 11-54",
    ],
    [
      "force-app/main/default/classes/CCON_ConnectionBackfill_BATCH.cls",
      "Warning: line 62 at 8-83: Local variable is hiding class field 'connsToUpdate', see force-app/main/default/classes/CCON_ConnectionBackfill_BATCH.cls: line 46 at 12-53",
    ],
    [
      "force-app/main/releaseGating/classes/ReleaseGateAPIService.cls",
      "Warning: line 217 at 8-68: Local variable is hiding class field 'callableInstance', see force-app/main/releaseGating/classes/ReleaseGateAPIService.cls: line 52 at 12-38",
    ],
  ],
  "status": 0,
}
`;

exports[`Check samples Sample: EnhancedLightningGrid 1`] = `
{
  "logs": [
    [
      "classes/sdgPathParser.cls",
      "Warning: line 22 at 8-26: Local variable is hiding class field 'newpath', see classes/sdgPathParser.cls: line 10 at 12-54",
    ],
  ],
  "status": 0,
}
`;

exports[`Check samples Sample: FindNearby 1`] = `
{
  "logs": [
    [
      "FindNearby/src/classes/AGeoCode.cls",
      "Warning: line 56 at 8-28: Local variable is hiding class field 'Address', see FindNearby/src/classes/AGeoCode.cls: line 2 at 11-26",
    ],
    [
      "FindNearby/src/classes/CGeoCode.cls",
      "Warning: line 49 at 8-28: Local variable is hiding class field 'Address', see FindNearby/src/classes/CGeoCode.cls: line 2 at 11-26",
    ],
    [
      "FindNearby/src/classes/TestFindNearbyMap.cls",
      "Missing: line 6 at 32-50: Unknown field or type 'FindNearbyMap' on 'Page'",
      "Missing: line 89 at 32-50: Unknown field or type 'FindNearbyMap' on 'Page'",
    ],
    [
      "FindNearby/src/pages/FindNearbyMap.page",
      "Syntax: line 1061: extraneous input '<' expecting {<EOF>, COMMENT, WS_NL}",
      "Syntax: line 186 at 3: extraneous input '<' expecting {<EOF>, COMMENT, WS_NL}",
      "Syntax: line 187: extraneous input '<' expecting {<EOF>, COMMENT, WS_NL}",
      "Syntax: line 188 at 4: extraneous input '<' expecting {<EOF>, COMMENT, WS_NL}",
      "Syntax: line 189 at 8: extraneous input '<' expecting {<EOF>, COMMENT, WS_NL}",
      "Syntax: line 190 at 12: extraneous input '<' expecting {<EOF>, COMMENT, WS_NL}",
      "Syntax: line 191 at 8: extraneous input '<' expecting {<EOF>, COMMENT, WS_NL}",
      "Syntax: line 192 at 8: extraneous input '<' expecting {<EOF>, COMMENT, WS_NL}",
      "Syntax: line 193 at 12: extraneous input '<' expecting {<EOF>, COMMENT, WS_NL}",
      "Syntax: line 194 at 8: extraneous input '<' expecting {<EOF>, COMMENT, WS_NL}",
      "Syntax: line 195 at 8: extraneous input '<' expecting {<EOF>, COMMENT, WS_NL}",
      "Syntax: line 196 at 12: extraneous input '<' expecting {<EOF>, COMMENT, WS_NL}",
      "Syntax: line 197 at 12: extraneous input '<' expecting {<EOF>, COMMENT, WS_NL}",
      "Syntax: line 197 at 46: extraneous input '<' expecting {<EOF>, COMMENT, WS_NL}",
      "Syntax: line 199 at 8: extraneous input '<' expecting {<EOF>, COMMENT, WS_NL}",
      "Syntax: line 200 at 4: extraneous input '<' expecting {<EOF>, COMMENT, WS_NL}",
      "Syntax: line 201: extraneous input '<' expecting {<EOF>, COMMENT, WS_NL}",
      "Syntax: line 202: extraneous input '<script' expecting {<EOF>, COMMENT, WS_NL}",
      "Syntax: line 780: extraneous input '<script' expecting {<EOF>, COMMENT, WS_NL}",
    ],
  ],
  "status": 4,
}
`;

exports[`Check samples Sample: Force.com-Helper-Classes 1`] = `
{
  "logs": [
    [
      "src/classes/Async.cls",
      "Error: line 1: Type 'Async' is defined, but meta file is missing for 'src/classes/Async.cls'",
    ],
    [
      "src/classes/Async_Test.cls",
      "Error: line 1: Type 'Async_Test' is defined, but meta file is missing for 'src/classes/Async_Test.cls'",
    ],
    [
      "src/classes/InvokeUpdateTriggerBatch.cls",
      "Error: line 1: Type 'InvokeUpdateTriggerBatch' is defined, but meta file is missing for 'src/classes/InvokeUpdateTriggerBatch.cls'",
    ],
    [
      "src/classes/InvokeUpdateTriggerBatch_Test.cls",
      "Error: line 1: Type 'InvokeUpdateTriggerBatch_Test' is defined, but meta file is missing for 'src/classes/InvokeUpdateTriggerBatch_Test.cls'",
    ],
    [
      "src/classes/SearchHelper.cls",
      "Error: line 1: Type 'SearchHelper' is defined, but meta file is missing for 'src/classes/SearchHelper.cls'",
    ],
    [
      "src/classes/SearchHelper_Test.cls",
      "Error: line 1: Type 'SearchHelper_Test' is defined, but meta file is missing for 'src/classes/SearchHelper_Test.cls'",
    ],
    [
      "src/classes/StateFormatter.cls",
      "Error: line 1: Type 'StateFormatter' is defined, but meta file is missing for 'src/classes/StateFormatter.cls'",
    ],
    [
      "src/classes/StateFormatter_Test.cls",
      "Error: line 1: Type 'StateFormatter_Test' is defined, but meta file is missing for 'src/classes/StateFormatter_Test.cls'",
    ],
    [
      "src/classes/SuperMap.cls",
      "Error: line 1: Type 'SuperMap' is defined, but meta file is missing for 'src/classes/SuperMap.cls'",
    ],
    [
      "src/classes/SuperMap_Test.cls",
      "Error: line 1: Type 'SuperMap_Test' is defined, but meta file is missing for 'src/classes/SuperMap_Test.cls'",
    ],
  ],
  "status": 4,
}
`;

exports[`Check samples Sample: Force.com-Toolkit-for-Facebook 1`] = `
{
  "logs": [],
  "status": 0,
}
`;

exports[`Check samples Sample: ForceDotComSprintWall 1`] = `
{
  "logs": [],
  "status": 0,
}
`;

exports[`Check samples Sample: Forceea-data-factory 1`] = `
{
  "logs": [
    [
      "dx/force-app/main/default/classes/FObject.cls",
      "Warning: line 2079 at 8-81: Local variable is hiding class field 'variables', see dx/force-app/main/default/classes/FObject.cls: line 257 at 11-89",
      "Warning: line 2260 at 8-26: Local variable is hiding class field 'errors', see dx/force-app/main/default/classes/FObject.cls: line 191 at 12-51",
      "Warning: line 2294 at 8-26: Local variable is hiding class field 'errors', see dx/force-app/main/default/classes/FObject.cls: line 191 at 12-51",
      "Warning: line 2337 at 8-26: Local variable is hiding class field 'errors', see dx/force-app/main/default/classes/FObject.cls: line 191 at 12-51",
      "Warning: line 4192 at 8-59: Local variable is hiding class field 'permutationValues', see dx/force-app/main/default/classes/FObject.cls: line 227 at 11-75",
      "Warning: line 4583 at 8-50: Local variable is hiding class field 'fields', see dx/force-app/main/default/classes/FObject.cls: line 195 at 11-52",
    ],
    [
      "dx/force-app/main/default/classes/ForceeaService.cls",
      "Warning: line 493 at 8-77: Local variable is hiding class field 'info', see dx/force-app/main/default/classes/ForceeaService.cls: line 63 at 24-45",
      "Warning: line 589 at 16-68: Local variable is hiding class field 'info', see dx/force-app/main/default/classes/ForceeaService.cls: line 63 at 24-45",
    ],
  ],
  "status": 0,
}
`;

exports[`Check samples Sample: FormulaShare-DX 1`] = `
{
  "logs": [
    [
      "fs-core/main/default/classes/FormulaShareRuleAncestor.cls",
      "Warning: line 53 at 16-102: Local variable is hiding class field 'type', see fs-core/main/default/classes/FormulaShareRule.cls: line 49 at 24-36",
      "Warning: line 64 at 8-94: Local variable is hiding class field 'type', see fs-core/main/default/classes/FormulaShareRule.cls: line 49 at 24-36",
    ],
    [
      "fs-core/main/default/classes/FormulaShareRuleBottomObject.cls",
      "Warning: line 52 at 8-101: Local variable is hiding class field 'type', see fs-core/main/default/classes/FormulaShareRule.cls: line 49 at 24-36",
    ],
    [
      "fs-core/main/default/classes/FormulaShareRuleFactory.cls",
      "Warning: line 108 at 8-66: Local variable is hiding class field 'prefix', see fs-core/main/default/classes/FormulaShareRuleFactory.cls: line 13 at 19-78",
      "Warning: line 202 at 8-66: Local variable is hiding class field 'prefix', see fs-core/main/default/classes/FormulaShareRuleFactory.cls: line 13 at 19-78",
      "Warning: line 227 at 8-66: Local variable is hiding class field 'prefix', see fs-core/main/default/classes/FormulaShareRuleFactory.cls: line 13 at 19-78",
      "Warning: line 279 at 8-66: Local variable is hiding class field 'prefix', see fs-core/main/default/classes/FormulaShareRuleFactory.cls: line 13 at 19-78",
      "Warning: line 340 at 8-66: Local variable is hiding class field 'prefix', see fs-core/main/default/classes/FormulaShareRuleFactory.cls: line 13 at 19-78",
      "Warning: line 392 at 8-66: Local variable is hiding class field 'prefix', see fs-core/main/default/classes/FormulaShareRuleFactory.cls: line 13 at 19-78",
      "Warning: line 66 at 8-66: Local variable is hiding class field 'prefix', see fs-core/main/default/classes/FormulaShareRuleFactory.cls: line 13 at 19-78",
      "Warning: line 80 at 8-66: Local variable is hiding class field 'prefix', see fs-core/main/default/classes/FormulaShareRuleFactory.cls: line 13 at 19-78",
      "Warning: line 94 at 8-66: Local variable is hiding class field 'prefix', see fs-core/main/default/classes/FormulaShareRuleFactory.cls: line 13 at 19-78",
    ],
    [
      "fs-core/main/default/classes/FormulaShareRuleInlaw.cls",
      "Warning: line 45 at 8-101: Local variable is hiding class field 'type', see fs-core/main/default/classes/FormulaShareRule.cls: line 49 at 24-36",
    ],
    [
      "fs-core/main/default/classes/FormulaShareRuleSibling.cls",
      "Warning: line 53 at 12-98: Local variable is hiding class field 'type', see fs-core/main/default/classes/FormulaShareRule.cls: line 49 at 24-36",
      "Warning: line 90 at 12-105: Local variable is hiding class field 'type', see fs-core/main/default/classes/FormulaShareRule.cls: line 49 at 24-36",
    ],
    [
      "fs-core/main/default/classes/FormulaShareService.cls",
      "Warning: line 140 at 3-104: Local variable is hiding class field 'settings', see fs-core/main/default/classes/FormulaShareService.cls: line 48 at 8-44",
      "Warning: line 41 at 2-98: Local variable is hiding class field 'rules', see fs-core/main/default/classes/FormulaShareService.cls: line 64 at 22-82",
      "Warning: line 716 at 3-71: Local variable is hiding class field 'type', see fs-core/main/default/classes/FormulaShareService.cls: line 63 at 22-46",
    ],
    [
      "fs-core/main/libs/apex-common/classes/fflib_QueryFactory.cls",
      "Warning: line 406 at 2-80: Local variable is hiding class field 'relationship', see fs-core/main/libs/apex-common/classes/fflib_QueryFactory.cls: line 84 at 9-47",
    ],
    [
      "fs-core/main/libs/apex-common/classes/fflib_SObjectDescribe.cls",
      "Warning: line 189 at 3-82: Local variable is hiding class field 'token', see fs-core/main/libs/apex-common/classes/fflib_SObjectDescribe.cls: line 41 at 9-34",
    ],
    [
      "fs-core/main/libs/apex-common/classes/test/classes/fflib_ApplicationTest.cls",
      "Warning: line 382 at 2-73: Local variable is hiding class field 'unitOfWork', see fs-core/main/libs/apex-common/classes/test/classes/fflib_ApplicationTest.cls: line 482:21 to 487:40",
      "Warning: line 416:2 to 419:3: Local variable is hiding class field 'unitOfWork', see fs-core/main/libs/apex-common/classes/test/classes/fflib_ApplicationTest.cls: line 482:21 to 487:40",
    ],
    [
      "fs-core/main/libs/fflib-apex-mocks/classes/fflib_AnswerTest.cls",
      "Error: line 329 at 3-15: Unreachable block or statement",
    ],
  ],
  "status": 4,
}
`;

exports[`Check samples Sample: HEDAP 1`] = `
{
  "logs": [
    [
      "force-app/main/default/classes/AFFL_MultiRecordTypeMapper.cls",
      "Warning: line 361 at 8-71: Local variable is hiding class field 'validAccRecordTypesInMappings', see force-app/main/default/classes/AFFL_MultiRecordTypeMapper.cls: line 65 at 11-54",
    ],
    [
      "force-app/main/default/classes/CCON_ConnectionBackfill_BATCH.cls",
      "Warning: line 62 at 8-83: Local variable is hiding class field 'connsToUpdate', see force-app/main/default/classes/CCON_ConnectionBackfill_BATCH.cls: line 46 at 12-53",
    ],
    [
      "force-app/main/releaseGating/classes/ReleaseGateAPIService.cls",
      "Warning: line 217 at 8-68: Local variable is hiding class field 'callableInstance', see force-app/main/releaseGating/classes/ReleaseGateAPIService.cls: line 52 at 12-38",
    ],
  ],
  "status": 0,
}
`;

exports[`Check samples Sample: HyperBatch 1`] = `
{
  "logs": [],
  "status": 0,
}
`;

exports[`Check samples Sample: Interactions-for-Student-Recruitment 1`] = `
{
  "logs": [
    [
      "Interactions-for-Student-Recruitment/src/classes/INT_OpportunityContactRoleHandler.cls",
      "Missing: line 11 at 19-48: No type declaration found for 'DmlWrapper'",
      "Missing: line 11 at 36-46: No type declaration found for 'DmlWrapper'",
      "Missing: line 7 at 31-34: No type declaration found for 'DmlWrapper'",
    ],
  ],
  "status": 4,
}
`;

exports[`Check samples Sample: Lightweight-Trigger-Framework 1`] = `
{
  "logs": [],
  "status": 0,
}
`;

exports[`Check samples Sample: Milestones-PM 1`] = `
{
  "logs": [
    [
      "src/classes/Milestone1_Summary2.cls",
      "Error: line 98 at 20-32: Unreachable block or statement",
    ],
    [
      "src/classes/Milestone1_XML_Export_Utility.cls",
      "Warning: line 51 at 8-37: Local variable is hiding class field 'project', see src/classes/Milestone1_XML_Export_Utility.cls: line 31 at 12-42",
    ],
  ],
  "status": 4,
}
`;

exports[`Check samples Sample: Multi-File-Uploader-Force 1`] = `
{
  "logs": [],
  "status": 0,
}
`;

exports[`Check samples Sample: MyTriggers 1`] = `
{
  "logs": [
    [
      "MyTriggers/framework/classes/MyTriggers.cls",
      "Warning: line 176 at 29-53: Only one visibility modifier from 'global', 'public' & 'private' should be used on methods",
      "Warning: line 176 at 29-53: Only one visibility modifier from 'global', 'public' & 'private' should be used on methods",
    ],
    [
      "MyTriggers/framework/objects/MyTriggerSetting__mdt/MyTriggerSetting__mdt.object-meta.xml",
      "Warning: line 1: SObject appears to be re-defining an SObject that already exists, remove the 'label' field if it is extending an existing SObject,'MyTriggers/framework/objects/MyTriggerSetting__mdt'",
    ],
  ],
  "status": 0,
}
`;

exports[`Check samples Sample: NPSP 1`] = `
{
  "logs": [
    [
      "NPSP/force-app/infrastructure/apex-common/main/classes/fflib_QueryFactory.cls",
      "Warning: line 406 at 2-80: Local variable is hiding class field 'relationship', see NPSP/force-app/infrastructure/apex-common/main/classes/fflib_QueryFactory.cls: line 84 at 9-47",
    ],
    [
      "NPSP/force-app/infrastructure/apex-common/main/classes/fflib_SObjectDescribe.cls",
      "Warning: line 187 at 3-82: Local variable is hiding class field 'token', see NPSP/force-app/infrastructure/apex-common/main/classes/fflib_SObjectDescribe.cls: line 41 at 9-34",
    ],
    [
      "NPSP/force-app/infrastructure/apex-common/test/classes/fflib_ApplicationTest.cls",
      "Warning: line 100:2 to 103:3: Local variable is hiding class field 'unitOfWork', see NPSP/force-app/infrastructure/apex-common/test/classes/fflib_ApplicationTest.cls: line 159:21 to 164:40",
      "Warning: line 66 at 2-73: Local variable is hiding class field 'unitOfWork', see NPSP/force-app/infrastructure/apex-common/test/classes/fflib_ApplicationTest.cls: line 159:21 to 164:40",
    ],
    [
      "NPSP/force-app/infrastructure/apex-extensions/main/application/dynamic/classes/fflib_AppBindingResolver.cls",
      "Warning: line 185 at 2-54: Local variable is hiding class field 'modules', see NPSP/force-app/infrastructure/apex-extensions/main/application/dynamic/classes/fflib_AppBindingResolver.cls: line 62 at 9-47",
      "Warning: line 206 at 3-58: Local variable is hiding class field 'bindings', see NPSP/force-app/infrastructure/apex-extensions/main/application/dynamic/classes/fflib_AppBindingResolver.cls: line 61 at 11-39",
    ],
    [
      "NPSP/force-app/main/default/classes/ADDR_CopyAddrHHObjBTN_TEST.cls",
      "Warning: line 56:8 to 62:9: Local variable is hiding class field 'householdRecord', see NPSP/force-app/main/default/classes/ADDR_CopyAddrHHObjBTN_TEST.cls: line 39 at 19-55",
      "Warning: line 65:8 to 73:9: Local variable is hiding class field 'contactRecord', see NPSP/force-app/main/default/classes/ADDR_CopyAddrHHObjBTN_TEST.cls: line 38 at 19-41",
    ],
    [
      "NPSP/force-app/main/default/classes/ALLO_PaymentSync_TEST.cls",
      "Warning: line 54:8 to 61:9: Local variable is hiding class field 'opportunity', see NPSP/force-app/main/default/classes/ALLO_PaymentSync_TEST.cls: line 43 at 11-35",
    ],
    [
      "NPSP/force-app/main/default/classes/BDI_ManageAdvancedMappingCtrl_TEST.cls",
      "Warning: line 209:8 to 213:20: Local variable is hiding class field 'account1', see NPSP/force-app/main/default/classes/BDI_ManageAdvancedMappingCtrl_TEST.cls: line 59 at 25-54",
      "Warning: line 365:8 to 369:20: Local variable is hiding class field 'account1', see NPSP/force-app/main/default/classes/BDI_ManageAdvancedMappingCtrl_TEST.cls: line 59 at 25-54",
    ],
    [
      "NPSP/force-app/main/default/classes/BDI_MigrationMappingUtility.cls",
      "Warning: line 176 at 8-102: Local variable is hiding class field 'dataImportSettings', see NPSP/force-app/main/default/classes/BDI_MigrationMappingUtility.cls: line 105 at 12-55",
      "Warning: line 178 at 8-76: Local variable is hiding class field 'helper', see NPSP/force-app/main/default/classes/BDI_MigrationMappingUtility.cls: line 99 at 12-46",
    ],
    [
      "NPSP/force-app/main/default/classes/BGE_DataImportBatchEntry_CTRL.cls",
      "Warning: line 645 at 12-53: Local variable is hiding class field 'columns', see NPSP/force-app/main/default/classes/BGE_DataImportBatchEntry_CTRL.cls: line 631 at 28-49",
      "Warning: line 674 at 12-53: Local variable is hiding class field 'columns', see NPSP/force-app/main/default/classes/BGE_DataImportBatchEntry_CTRL.cls: line 631 at 28-49",
      "Warning: line 844 at 12-33: Local variable is hiding class field 'donorName', see NPSP/force-app/main/default/classes/BGE_DataImportBatchEntry_CTRL.cls: line 830 at 28-45",
      "Warning: line 864 at 16-56: Local variable is hiding class field 'errors', see NPSP/force-app/main/default/classes/BGE_DataImportBatchEntry_CTRL.cls: line 835 at 28-48",
    ],
    [
<<<<<<< HEAD
      "NPSP/force-app/main/default/classes/CON_ContactMerge_TEST.cls",
      "Warning: line 114 at 16-65: Ambiguous method call for 'valueOf' on 'System.String' taking arguments 'any'",
      "Warning: line 1147 at 16-65: Ambiguous method call for 'valueOf' on 'System.String' taking arguments 'any'",
=======
      "NPSP/force-app/main/default/classes/CMT_FilterRule.cls",
      "Warning: line 205 at 23-33: Method 'System.Boolean isIncluded(System.SObject, npsp.CMT_FilterRule)' implementing System.Boolean isIncluded(System.SObject, npsp.CMT_FilterRule) should use param 'System.SObject' instead of 'System.SObject'",
      "Warning: line 223 at 23-33: Method 'System.Boolean isIncluded(System.SObject, npsp.CMT_FilterRule)' implementing System.Boolean isIncluded(System.SObject, npsp.CMT_FilterRule) should use param 'System.SObject' instead of 'System.SObject'",
      "Warning: line 265 at 23-33: Method 'System.Boolean isIncluded(System.SObject, npsp.CMT_FilterRule)' implementing System.Boolean isIncluded(System.SObject, npsp.CMT_FilterRule) should use param 'System.SObject' instead of 'System.SObject'",
      "Warning: line 317 at 23-33: Method 'System.Boolean isIncluded(System.SObject, npsp.CMT_FilterRule)' implementing System.Boolean isIncluded(System.SObject, npsp.CMT_FilterRule) should use param 'System.SObject' instead of 'System.SObject'",
      "Warning: line 359 at 23-33: Method 'System.Boolean isIncluded(System.SObject, npsp.CMT_FilterRule)' implementing System.Boolean isIncluded(System.SObject, npsp.CMT_FilterRule) should use param 'System.SObject' instead of 'System.SObject'",
      "Warning: line 399 at 23-33: Method 'System.Boolean isIncluded(System.SObject, npsp.CMT_FilterRule)' implementing System.Boolean isIncluded(System.SObject, npsp.CMT_FilterRule) should use param 'System.SObject' instead of 'System.SObject'",
>>>>>>> 3e78181c
    ],
    [
      "NPSP/force-app/main/default/classes/CRLP_ApiService.cls",
      "Warning: line 247 at 8-58: Local variable is hiding class field 'changedRollupTypes', see NPSP/force-app/main/default/classes/CRLP_ApiService.cls: line 43 at 12-63",
      "Warning: line 269 at 8-58: Local variable is hiding class field 'changedRollupTypes', see NPSP/force-app/main/default/classes/CRLP_ApiService.cls: line 43 at 12-63",
    ],
    [
      "NPSP/force-app/main/default/classes/CRLP_RollupCMT.cls",
      "Warning: line 222 at 12-37: Local variable is hiding class field 'label', see NPSP/force-app/main/default/classes/CRLP_RollupCMT.cls: line 176 at 15-28",
      "Warning: line 258 at 12-37: Local variable is hiding class field 'label', see NPSP/force-app/main/default/classes/CRLP_RollupCMT.cls: line 176 at 15-28",
    ],
    [
      "NPSP/force-app/main/default/classes/ElevateBatchCapturer.cls",
      "Warning: line 124 at 12-84: Local variable is hiding class field 'partitionedElevateBatchIds', see NPSP/force-app/main/default/classes/ElevateBatchCapturer.cls: line 95 at 16-62",
    ],
    [
      "NPSP/force-app/main/default/classes/ElevateTokenizedGift.cls",
      "Warning: line 55:8 to 56:57: Local variable is hiding class field 'productMetadata', see NPSP/force-app/main/default/classes/ElevateTokenizedGift.cls: line 43 at 11-47",
    ],
    [
      "NPSP/force-app/main/default/classes/GE_GiftEntryController.cls",
      "Warning: line 1256 at 8-64: Local variable is hiding class field 'batches', see NPSP/force-app/main/default/classes/GE_GiftEntryController.cls: line 842 at 25-52",
      "Warning: line 979:8 to 984:9: Local variable is hiding class field 'templates', see NPSP/force-app/main/default/classes/GE_GiftEntryController.cls: line 841 at 25-56",
    ],
    [
      "NPSP/force-app/main/default/classes/GiftBatchService.cls",
      "Warning: line 228:12 to 229:99: Local variable is hiding class field 'batch', see NPSP/force-app/main/default/classes/GiftBatchService.cls: line 169 at 16-41",
    ],
    [
      "NPSP/force-app/main/default/classes/PS_CommitmentRequest.cls",
      "Warning: line 687 at 12-80: Local variable is hiding class field 'amount', see NPSP/force-app/main/default/classes/PS_CommitmentRequest.cls: line 665 at 15-30",
    ],
    [
      "NPSP/force-app/main/default/classes/RD2_AppView.cls",
      "Warning: line 68 at 8-65: Local variable is hiding class field 'parentSobjectType', see NPSP/force-app/main/default/classes/RD2_AppView.cls: line 39 at 24-49",
    ],
    [
      "NPSP/force-app/main/default/classes/RD2_RecurringDonationsOpp_TEST.cls",
      "Warning: line 213 at 8-55: Local variable is hiding class field 'today', see NPSP/force-app/main/default/classes/RD2_RecurringDonationsOpp_TEST.cls: line 48 at 25-60",
      "Warning: line 402 at 8-55: Local variable is hiding class field 'today', see NPSP/force-app/main/default/classes/RD2_RecurringDonationsOpp_TEST.cls: line 48 at 25-60",
      "Warning: line 434 at 8-55: Local variable is hiding class field 'today', see NPSP/force-app/main/default/classes/RD2_RecurringDonationsOpp_TEST.cls: line 48 at 25-60",
      "Warning: line 469 at 8-55: Local variable is hiding class field 'today', see NPSP/force-app/main/default/classes/RD2_RecurringDonationsOpp_TEST.cls: line 48 at 25-60",
      "Warning: line 511 at 8-55: Local variable is hiding class field 'today', see NPSP/force-app/main/default/classes/RD2_RecurringDonationsOpp_TEST.cls: line 48 at 25-60",
      "Warning: line 543 at 8-55: Local variable is hiding class field 'today', see NPSP/force-app/main/default/classes/RD2_RecurringDonationsOpp_TEST.cls: line 48 at 25-60",
    ],
    [
      "NPSP/force-app/main/default/classes/RD2_StatusMappingSettings_CTRL.cls",
      "Warning: line 338 at 12-60: Local variable is hiding class field 'stateLabel', see NPSP/force-app/main/default/classes/RD2_StatusMappingSettings_CTRL.cls: line 316 at 28-46",
    ],
    [
      "NPSP/force-app/main/default/classes/SoftCreditsDTO.cls",
      "Warning: line 44:8 to 45:54: Local variable is hiding class field 'softCredits', see NPSP/force-app/main/default/classes/SoftCreditsDTO.cls: line 37 at 11-36",
    ],
    [
      "NPSP/force-app/main/default/classes/UTIL_BatchJobService.cls",
      "Warning: line 357 at 12-30: Local variable is hiding class field 'summary', see NPSP/force-app/main/default/classes/UTIL_BatchJobService.cls: line 316 at 15-34",
      "Warning: line 414 at 12-57: Local variable is hiding class field 'percentComplete', see NPSP/force-app/main/default/classes/UTIL_BatchJobService.cls: line 313 at 15-40",
    ],
    [
      "NPSP/force-app/main/default/classes/UTIL_Where.cls",
      "Warning: line 561 at 12-50: Local variable is hiding class field 'values', see NPSP/force-app/main/default/classes/UTIL_Where.cls: line 459 at 16-35",
    ],
    [
      "NPSP/force-app/main/instrumentation/classes/SfdoInstrumentationService.cls",
      "Missing: line 107 at 8-20: No variable or type found for 'SfdoLogUtils' on 'npsp.SfdoInstrumentationService'",
      "Missing: line 118 at 8-20: No variable or type found for 'SfdoLogUtils' on 'npsp.SfdoInstrumentationService'",
      "Missing: line 128 at 8-20: No variable or type found for 'SfdoLogUtils' on 'npsp.SfdoInstrumentationService'",
      "Missing: line 137 at 8-20: No variable or type found for 'SfdoLogUtils' on 'npsp.SfdoInstrumentationService'",
      "Missing: line 63 at 8-20: No variable or type found for 'SfdoLogUtils' on 'npsp.SfdoInstrumentationService'",
      "Missing: line 74 at 8-20: No variable or type found for 'SfdoLogUtils' on 'npsp.SfdoInstrumentationService'",
      "Missing: line 84 at 8-20: No variable or type found for 'SfdoLogUtils' on 'npsp.SfdoInstrumentationService'",
      "Missing: line 93 at 8-20: No variable or type found for 'SfdoLogUtils' on 'npsp.SfdoInstrumentationService'",
    ],
    [
      "NPSP/force-app/main/service/DonationHistoryService.cls",
      "Missing: line 77 at 15-95: Unknown field or type 'npe01__Payments_Enabled__c' on 'System.SObject'",
    ],
    [
      "NPSP/force-app/tdtm/classes/TDTM_DMLgt200_TEST.cls",
      "Warning: line 382 at 8-30: Local variable is hiding class field 'insertCnt', see NPSP/force-app/tdtm/classes/TDTM_DMLgt200_TEST.cls: line 51 at 25-49",
    ],
    [
      "NPSP/force-app/test/ADDR_Addresses_TEST.cls",
      "Warning: line 139 at 8-89: Local variable is hiding class field 'testContacts', see NPSP/force-app/test/ADDR_Addresses_TEST.cls: line 53 at 18-45",
      "Warning: line 841 at 8-89: Local variable is hiding class field 'testContacts', see NPSP/force-app/test/ADDR_Addresses_TEST.cls: line 53 at 18-45",
    ],
  ],
  "status": 4,
}
`;

exports[`Check samples Sample: NebulaLogger 1`] = `
{
  "logs": [
    [
      "nebula-logger/core/main/configuration/classes/LoggerCache.cls",
      "Error: line 20:114 to 22:5: Constructor not defined: LoggerCache.PlatformCachePartitionDelegate.<constructor>(cache.OrgPartition)",
      "Error: line 23:109 to 25:5: Constructor not defined: LoggerCache.PlatformCachePartitionDelegate.<constructor>(cache.SessionPartition)",
    ],
    [
      "nebula-logger/core/main/log-management/classes/LogBatchPurgeController_Tests.cls",
      "Error: line 105 at 16-73: Exact equality/inequality requires is not supported on non-reference types 'System.String'",
      "Error: line 112 at 16-72: Exact equality/inequality requires is not supported on non-reference types 'System.String'",
      "Error: line 135 at 16-73: Exact equality/inequality requires is not supported on non-reference types 'System.String'",
      "Error: line 142 at 16-72: Exact equality/inequality requires is not supported on non-reference types 'System.String'",
      "Error: line 166 at 16-73: Exact equality/inequality requires is not supported on non-reference types 'System.String'",
      "Error: line 173 at 16-72: Exact equality/inequality requires is not supported on non-reference types 'System.String'",
      "Error: line 197 at 16-73: Exact equality/inequality requires is not supported on non-reference types 'System.String'",
      "Error: line 204 at 16-72: Exact equality/inequality requires is not supported on non-reference types 'System.String'",
      "Error: line 227 at 16-73: Exact equality/inequality requires is not supported on non-reference types 'System.String'",
      "Error: line 234 at 16-72: Exact equality/inequality requires is not supported on non-reference types 'System.String'",
      "Error: line 257 at 16-73: Exact equality/inequality requires is not supported on non-reference types 'System.String'",
      "Error: line 264 at 16-72: Exact equality/inequality requires is not supported on non-reference types 'System.String'",
      "Error: line 287 at 16-73: Exact equality/inequality requires is not supported on non-reference types 'System.String'",
      "Error: line 294 at 16-72: Exact equality/inequality requires is not supported on non-reference types 'System.String'",
      "Error: line 50 at 16-73: Exact equality/inequality requires is not supported on non-reference types 'System.String'",
      "Error: line 57 at 16-72: Exact equality/inequality requires is not supported on non-reference types 'System.String'",
      "Error: line 82 at 16-73: Exact equality/inequality requires is not supported on non-reference types 'System.String'",
      "Error: line 85 at 16-72: Exact equality/inequality requires is not supported on non-reference types 'System.String'",
    ],
    [
      "nebula-logger/core/main/log-management/classes/LogEntryEventHandler.cls",
      "Missing: line 237 at 31-54: Unknown field 'EventUuid' on SObject 'Schema.LogEntryEvent__e'",
    ],
    [
      "nebula-logger/core/main/log-management/classes/LogHandler.cls",
      "Warning: line 248 at 8-89: Local variable is hiding class field 'loggerScenariosById', see nebula-logger/core/main/log-management/classes/LogHandler.cls: line 18 at 12-59",
    ],
    [
      "nebula-logger/core/main/log-management/classes/LoggerSettingsController.cls",
      "Missing: line 297 at 18-43: Unknown field 'SetupOwner' on SObject 'Schema.LoggerSettings__c'",
      "Missing: line 305 at 33-58: Unknown field 'SetupOwner' on SObject 'Schema.LoggerSettings__c'",
      "Missing: line 62 at 50-75: Unknown field 'SetupOwner' on SObject 'Schema.LoggerSettings__c'",
    ],
    [
      "nebula-logger/core/main/logger-engine/classes/Logger.cls",
      "Warning: line 2682 at 12-62: Local variable is hiding class field 'userSettings', see nebula-logger/core/main/logger-engine/classes/Logger.cls: line 36 at 19-50",
    ],
    [
      "nebula-logger/core/tests/configuration/classes/LoggerParameter_Tests.cls",
      "Missing: line 214 at 33-102: Unknown field or type 'Value__c' on 'System.SObject'",
    ],
    [
      "nebula-logger/core/tests/log-management/classes/LogEntryEventHandler_Tests.cls",
      "Missing: line 362 at 37-68: Unknown field 'EventUuid' on SObject 'Schema.LogEntryEvent__e'",
      "Missing: line 367 at 89-120: Unknown field 'EventUuid' on SObject 'Schema.LogEntryEvent__e'",
      "Missing: line 379 at 71-102: Unknown field 'EventUuid' on SObject 'Schema.LogEntryEvent__e'",
      "Missing: line 578 at 37-60: Unknown field 'EventUuid' on SObject 'Schema.LogEntryEvent__e'",
      "Missing: line 615 at 37-60: Unknown field 'EventUuid' on SObject 'Schema.LogEntryEvent__e'",
      "Missing: line 971 at 12-45: Unknown field 'EventUuid' on SObject 'Schema.LogEntryEvent__e'",
    ],
    [
      "nebula-logger/plugins/big-object-archiving/plugin/classes/LogEntryArchiveBuilder.cls",
      "Missing: line 318 at 40-77: Unknown field 'SObjectType' on SObject 'Schema.LogEntryArchive__b'",
      "Missing: line 61 at 27-55: Unknown field 'EventUuid' on SObject 'Schema.LogEntryEvent__e'",
    ],
    [
      "nebula-logger/plugins/big-object-archiving/plugin/classes/LogEntryArchiveBuilder_Tests.cls",
      "Missing: line 119 at 28-47: Unknown field 'EventUuid' on SObject 'Schema.LogEntryEvent__e'",
      "Missing: line 15 at 89-122: Unknown field 'EventUuid' on SObject 'Schema.LogEntryEvent__e'",
      "Missing: line 31 at 89-122: Unknown field 'EventUuid' on SObject 'Schema.LogEntryEvent__e'",
      "Missing: line 46 at 89-122: Unknown field 'EventUuid' on SObject 'Schema.LogEntryEvent__e'",
    ],
    [
      "nebula-logger/plugins/log-retention-rules/plugin/classes/LogRetentionFilter.cls",
      "Warning: line 106 at 12-127: Local variable is hiding class field 'conditionsLogic', see nebula-logger/plugins/log-retention-rules/plugin/classes/LogRetentionFilter.cls: line 47 at 16-39",
      "Warning: line 414 at 16-78: Local variable is hiding class field 'fieldDescribe', see nebula-logger/plugins/log-retention-rules/plugin/classes/LogRetentionFilter.cls: line 394 at 16-57",
    ],
    [
      "nebula-logger/recipes/classes/Account_Queueable_Logger_Example.cls",
      "Warning: line 50 at 12-137: Local variable is hiding class field 'parentLogTransactionId', see nebula-logger/recipes/classes/Account_Queueable_Logger_Example.cls: line 12 at 12-42",
    ],
    [
      "sfdx-project.json",
      "Warning: line 28 at 16: Package dependency for 'Nebula Logger - Core@4.7.2-parent-log-transaction-id-bugfix' ignored as metadata is not available for analysis.",
      "Warning: line 40 at 16: Package dependency for 'Nebula Logger - Core@4.7.1-plugin-framework-overhaul' ignored as metadata is not available for analysis.",
      "Warning: line 53 at 16: Package dependency for 'Nebula Logger - Core@4.7.1-plugin-framework-overhaul' ignored as metadata is not available for analysis.",
      "Warning: line 66 at 16: Package dependency for 'Nebula Logger - Core@4.6.12-log-scenario-rules' ignored as metadata is not available for analysis.",
      "Warning: line 79 at 16: Package dependency for 'Nebula Logger - Core@4.7.1-plugin-framework-overhaul' ignored as metadata is not available for analysis.",
    ],
  ],
  "status": 4,
}
`;

exports[`Check samples Sample: ObjectMerge 1`] = `
{
  "logs": [
    [
      "src/classes/ObjectMergeHandleUsers.cls",
      "Warning: line 158 at 8-62: Local variable is hiding class field 'userIdsToDeactivate', see src/classes/ObjectMergeHandleUsers.cls: line 35 at 12-40",
      "Warning: line 41 at 8-39: Local variable is hiding class field 'pairIds', see src/classes/ObjectMergeHandleUsers.cls: line 34 at 12-28",
      "Warning: line 58 at 12-55: Local variable is hiding class field 'userIdsToDeactivate', see src/classes/ObjectMergeHandleUsers.cls: line 35 at 12-40",
      "Warning: line 80 at 16-58: Local variable is hiding class field 'ownerIdMap', see src/classes/ObjectMergeHandleUsers.cls: line 36 at 12-35",
    ],
    [
      "src/classes/ObjectMergeUtility.cls",
      "Warning: line 229 at 16-60: Local variable is hiding class field 'fieldNames', see src/classes/ObjectMergeUtility.cls: line 215 at 16-34",
      "Warning: line 230 at 16-53: Local variable is hiding class field 'ids', see src/classes/ObjectMergeUtility.cls: line 216 at 16-27",
    ],
  ],
  "status": 0,
}
`;

exports[`Check samples Sample: Query.apex 1`] = `
{
  "logs": [
    [
      "src/classes/Query.cls",
      "Warning: line 2206 at 8-25: Local variable is hiding class field 'count', see src/classes/Query.cls: line 1736 at 18-41",
    ],
  ],
  "status": 0,
}
`;

exports[`Check samples Sample: R-apex 1`] = `
{
  "logs": [
    [
      "force-app/main/default/classes/R.cls",
      "Warning: line 10182 at 12-43: Local variable is hiding class field 'first', see force-app/main/default/classes/R.cls: line 4322 at 18-47",
      "Warning: line 10373 at 12-90: Local variable is hiding class field 'length', see force-app/main/default/classes/Func.cls: line 109 at 12-32",
      "Warning: line 10447 at 12-42: Local variable is hiding class field 'size', see force-app/main/default/classes/R.cls: line 3701 at 18-39",
      "Warning: line 10481 at 12-44: Local variable is hiding class field 'length', see force-app/main/default/classes/Func.cls: line 109 at 12-32",
      "Warning: line 7976 at 12-43: Local variable is hiding class field 'first', see force-app/main/default/classes/R.cls: line 4322 at 18-47",
      "Warning: line 7977 at 12-31: Local variable is hiding class field 'last', see force-app/main/default/classes/R.cls: line 4341 at 18-45",
      "Warning: line 7980 at 16-43: Local variable is hiding class field 'size', see force-app/main/default/classes/R.cls: line 3701 at 18-39",
      "Warning: line 7994 at 16-47: Local variable is hiding class field 'size', see force-app/main/default/classes/R.cls: line 3701 at 18-39",
      "Warning: line 8011 at 12-43: Local variable is hiding class field 'first', see force-app/main/default/classes/R.cls: line 4322 at 18-47",
      "Warning: line 8012 at 12-42: Local variable is hiding class field 'last', see force-app/main/default/classes/R.cls: line 4341 at 18-45",
      "Warning: line 8015 at 16-43: Local variable is hiding class field 'size', see force-app/main/default/classes/R.cls: line 3701 at 18-39",
      "Warning: line 8030 at 16-47: Local variable is hiding class field 'size', see force-app/main/default/classes/R.cls: line 3701 at 18-39",
      "Warning: line 8241 at 12-42: Local variable is hiding class field 'comparator', see force-app/main/default/classes/R.cls: line 3437 at 18-57",
    ],
  ],
  "status": 0,
}
`;

exports[`Check samples Sample: SFDCRules 1`] = `
{
  "logs": [],
  "status": 0,
}
`;

exports[`Check samples Sample: SObjectFabricator 1`] = `
{
  "logs": [],
  "status": 0,
}
`;

exports[`Check samples Sample: Salesforce-Lookup-Rollup-Summaries 1`] = `
{
  "logs": [],
  "status": 0,
}
`;

exports[`Check samples Sample: Salesforce-Test-Factory 1`] = `
{
  "logs": [],
  "status": 0,
}
`;

exports[`Check samples Sample: SalesforceDurableStreamingDemo 1`] = `
{
  "logs": [],
  "status": 0,
}
`;

exports[`Check samples Sample: SimpleLightningComponents 1`] = `
{
  "logs": [],
  "status": 0,
}
`;

exports[`Check samples Sample: SmartFactory-for-Force 1`] = `
{
  "logs": [],
  "status": 0,
}
`;

exports[`Check samples Sample: TestDataFactory 1`] = `
{
  "logs": [],
  "status": 0,
}
`;

exports[`Check samples Sample: TriggerX 1`] = `
{
  "logs": [],
  "status": 0,
}
`;

exports[`Check samples Sample: Visualforce-Multiselect-Picklist 1`] = `
{
  "logs": [],
  "status": 0,
}
`;

exports[`Check samples Sample: Volunteers-for-Salesforce 1`] = `
{
  "logs": [
    [
      "src/classes/UTIL_JobProgress_CTRL.cls",
      "Warning: line 231 at 12-37: Local variable is hiding class field 'percentCompleted', see src/classes/UTIL_JobProgress_CTRL.cls: line 194 at 15-37",
    ],
    [
      "src/objects/Campaign.object",
      "Error: line 101: Related field 'Volunteer_Job__c.Number_of_Shifts__c' required by Schema.Campaign is not defined",
    ],
  ],
  "status": 4,
}
`;

exports[`Check samples Sample: Zippex 1`] = `
{
  "logs": [
    [
      "classes/Puff.cls",
      "Warning: line 594 at 8-49: Local variable is hiding class field 'lencnt', see classes/Puff.cls: line 460 at 12-54",
      "Warning: line 595 at 8-49: Local variable is hiding class field 'lensym', see classes/Puff.cls: line 460 at 12-87",
      "Warning: line 596 at 8-50: Local variable is hiding class field 'distcnt', see classes/Puff.cls: line 461 at 12-55",
      "Warning: line 597 at 8-50: Local variable is hiding class field 'distsym', see classes/Puff.cls: line 461 at 12-89",
      "Warning: line 598 at 8-39: Local variable is hiding class field 'lencode', see classes/Puff.cls: line 462 at 12-44",
      "Warning: line 599 at 8-40: Local variable is hiding class field 'distcode', see classes/Puff.cls: line 462 at 12-70",
    ],
  ],
  "status": 0,
}
`;

exports[`Check samples Sample: amoss 1`] = `
{
  "logs": [
    [
      "force-app/amoss_main/default/classes/Amoss_Instance.cls",
      "Warning: line 4662 at 12-132: Local variable is hiding class field 'message', see force-app/amoss_main/default/classes/Amoss_Instance.cls: line 4601 at 16-31",
    ],
  ],
  "status": 0,
}
`;

exports[`Check samples Sample: apex-dml-manager 1`] = `
{
  "logs": [],
  "status": 0,
}
`;

exports[`Check samples Sample: apex-domainbuilder 1`] = `
{
  "logs": [],
  "status": 0,
}
`;

exports[`Check samples Sample: apex-lambda 1`] = `
{
  "logs": [],
  "status": 0,
}
`;

exports[`Check samples Sample: apex-mdapi 1`] = `
{
  "logs": [],
  "status": 0,
}
`;

exports[`Check samples Sample: apex-query-builder 1`] = `
{
  "logs": [
    [
      "src/classes/QueryBuilder.cls",
      "Warning: line 1481 at 8-33: Local variable is hiding class field 'result', see src/classes/QueryBuilder.cls: line 61 at 12-33",
      "Warning: line 1547 at 8-33: Local variable is hiding class field 'result', see src/classes/QueryBuilder.cls: line 61 at 12-33",
      "Warning: line 1586 at 12-66: Local variable is hiding class field 'result', see src/classes/QueryBuilder.cls: line 61 at 12-33",
      "Warning: line 1632 at 8-44: Local variable is hiding class field 'result', see src/classes/QueryBuilder.cls: line 61 at 12-33",
      "Warning: line 1665 at 8-38: Local variable is hiding class field 'result', see src/classes/QueryBuilder.cls: line 61 at 12-33",
      "Warning: line 1684 at 8-48: Local variable is hiding class field 'result', see src/classes/QueryBuilder.cls: line 61 at 12-33",
      "Warning: line 1699 at 8-48: Local variable is hiding class field 'result', see src/classes/QueryBuilder.cls: line 61 at 12-33",
      "Warning: line 1721 at 8-64: Local variable is hiding class field 'result', see src/classes/QueryBuilder.cls: line 61 at 12-33",
      "Warning: line 780 at 8-46: Local variable is hiding class field 'result', see src/classes/QueryBuilder.cls: line 61 at 12-33",
    ],
  ],
  "status": 0,
}
`;

exports[`Check samples Sample: apex-recipes 1`] = `
{
  "logs": [
    [
      "force-app/tests/Shared Code/OrgShape_Tests.cls",
      "Warning: line 182 at 8-42: Local variable is hiding class field 'orgShape', see force-app/tests/Shared Code/OrgShape_Tests.cls: line 3 at 19-37",
    ],
  ],
  "status": 0,
}
`;

exports[`Check samples Sample: apex-rest-route 1`] = `
{
  "logs": [
    [
      "force-app/main/default/classes/RestRouteTestRoutes.cls",
      "Warning: line 40 at 12-48: Local variable is hiding class field 'companies', see force-app/main/default/classes/RestRouteTestRoutes.cls: line 176 at 17-127",
    ],
  ],
  "status": 0,
}
`;

exports[`Check samples Sample: apex-rollup 1`] = `
{
  "logs": [
    [
      "extra-tests/classes/RollupEvaluatorTests.cls",
      "Syntax: line 1003 at 1: extraneous input '<EOF>' expecting {'abstract', 'after', 'before', 'break', 'continue', 'delete', 'do', 'final', 'for', 'get', 'global', 'if', 'inherited', 'insert', 'instanceof', 'merge', 'new', 'null', 'override', 'private', 'protected', 'public', 'return', 'system.runas', 'set', 'sharing', 'static', 'super', 'switch', 'testmethod', 'this', 'throw', 'transient', 'trigger', 'try', 'undelete', 'update', 'upsert', 'virtual', 'void', 'webservice', 'when', 'while', 'with', 'without', 'list', 'map', 'select', 'count', 'from', 'as', 'using', 'scope', 'where', 'order', 'by', 'limit', 'and', 'or', 'not', 'avg', 'count_distinct', 'min', 'max', 'sum', 'typeof', 'end', 'then', 'like', 'in', 'includes', 'excludes', 'asc', 'desc', 'nulls', 'first', 'last', 'group', 'all', 'rows', 'view', 'having', 'rollup', 'tolabel', 'offset', 'data', 'category', 'at', 'above', 'below', 'above_or_below', 'security_enforced', 'reference', 'cube', 'format', 'tracking', 'viewstat', 'custom', 'standard', 'distance', 'geolocation', 'calendar_month', 'calendar_quarter', 'calendar_year', 'day_in_month', 'day_in_week', 'day_in_year', 'day_only', 'fiscal_month', 'fiscal_quarter', 'fiscal_year', 'hour_in_day', 'week_in_month', 'week_in_year', 'converttimezone', 'yesterday', 'today', 'tomorrow', 'last_week', 'this_week', 'next_week', 'last_month', 'this_month', 'next_month', 'last_90_days', 'next_90_days', 'last_n_days', 'next_n_days', 'n_days_ago', 'next_n_weeks', 'last_n_weeks', 'n_weeks_ago', 'next_n_months', 'last_n_months', 'n_months_ago', 'this_quarter', 'last_quarter', 'next_quarter', 'next_n_quarters', 'last_n_quarters', 'n_quarters_ago', 'this_year', 'last_year', 'next_year', 'next_n_years', 'last_n_years', 'n_years_ago', 'this_fiscal_quarter', 'last_fiscal_quarter', 'next_fiscal_quarter', 'next_n_fiscal_quarters', 'last_n_fiscal_quarters', 'n_fiscal_quarters_ago', 'this_fiscal_year', 'last_fiscal_year', 'next_fiscal_year', 'next_n_fiscal_years', 'last_n_fiscal_years', 'n_fiscal_years_ago', IntegralCurrencyLiteral, 'find', 'email', 'name', 'phone', 'sidebar', 'fields', 'metadata', 'pricebookid', 'network', 'snippet', 'target_length', 'division', 'returning', 'listview', FindLiteral, IntegerLiteral, LongLiteral, NumberLiteral, BooleanLiteral, StringLiteral, '(', '{', '}', '[', '!', '~', '++', '--', '+', '-', '@', Identifier}",
      "Syntax: line 1006 at 67: extraneous input ')' expecting '{'",
      "Syntax: line 1010 at 1: extraneous input '<EOF>' expecting {'abstract', 'after', 'before', 'break', 'continue', 'delete', 'do', 'final', 'for', 'get', 'global', 'if', 'inherited', 'insert', 'instanceof', 'merge', 'new', 'null', 'override', 'private', 'protected', 'public', 'return', 'system.runas', 'set', 'sharing', 'static', 'super', 'switch', 'testmethod', 'this', 'throw', 'transient', 'trigger', 'try', 'undelete', 'update', 'upsert', 'virtual', 'void', 'webservice', 'when', 'while', 'with', 'without', 'list', 'map', 'select', 'count', 'from', 'as', 'using', 'scope', 'where', 'order', 'by', 'limit', 'and', 'or', 'not', 'avg', 'count_distinct', 'min', 'max', 'sum', 'typeof', 'end', 'then', 'like', 'in', 'includes', 'excludes', 'asc', 'desc', 'nulls', 'first', 'last', 'group', 'all', 'rows', 'view', 'having', 'rollup', 'tolabel', 'offset', 'data', 'category', 'at', 'above', 'below', 'above_or_below', 'security_enforced', 'reference', 'cube', 'format', 'tracking', 'viewstat', 'custom', 'standard', 'distance', 'geolocation', 'calendar_month', 'calendar_quarter', 'calendar_year', 'day_in_month', 'day_in_week', 'day_in_year', 'day_only', 'fiscal_month', 'fiscal_quarter', 'fiscal_year', 'hour_in_day', 'week_in_month', 'week_in_year', 'converttimezone', 'yesterday', 'today', 'tomorrow', 'last_week', 'this_week', 'next_week', 'last_month', 'this_month', 'next_month', 'last_90_days', 'next_90_days', 'last_n_days', 'next_n_days', 'n_days_ago', 'next_n_weeks', 'last_n_weeks', 'n_weeks_ago', 'next_n_months', 'last_n_months', 'n_months_ago', 'this_quarter', 'last_quarter', 'next_quarter', 'next_n_quarters', 'last_n_quarters', 'n_quarters_ago', 'this_year', 'last_year', 'next_year', 'next_n_years', 'last_n_years', 'n_years_ago', 'this_fiscal_quarter', 'last_fiscal_quarter', 'next_fiscal_quarter', 'next_n_fiscal_quarters', 'last_n_fiscal_quarters', 'n_fiscal_quarters_ago', 'this_fiscal_year', 'last_fiscal_year', 'next_fiscal_year', 'next_n_fiscal_years', 'last_n_fiscal_years', 'n_fiscal_years_ago', IntegralCurrencyLiteral, 'find', 'email', 'name', 'phone', 'sidebar', 'fields', 'metadata', 'pricebookid', 'network', 'snippet', 'target_length', 'division', 'returning', 'listview', FindLiteral, IntegerLiteral, LongLiteral, NumberLiteral, BooleanLiteral, StringLiteral, '(', '{', '}', '[', '!', '~', '++', '--', '+', '-', '@', Identifier}",
      "Syntax: line 1013 at 62: extraneous input ')' expecting '{'",
      "Syntax: line 1020 at 1: extraneous input '<EOF>' expecting {'abstract', 'after', 'before', 'break', 'continue', 'delete', 'do', 'final', 'for', 'get', 'global', 'if', 'inherited', 'insert', 'instanceof', 'merge', 'new', 'null', 'override', 'private', 'protected', 'public', 'return', 'system.runas', 'set', 'sharing', 'static', 'super', 'switch', 'testmethod', 'this', 'throw', 'transient', 'trigger', 'try', 'undelete', 'update', 'upsert', 'virtual', 'void', 'webservice', 'when', 'while', 'with', 'without', 'list', 'map', 'select', 'count', 'from', 'as', 'using', 'scope', 'where', 'order', 'by', 'limit', 'and', 'or', 'not', 'avg', 'count_distinct', 'min', 'max', 'sum', 'typeof', 'end', 'then', 'like', 'in', 'includes', 'excludes', 'asc', 'desc', 'nulls', 'first', 'last', 'group', 'all', 'rows', 'view', 'having', 'rollup', 'tolabel', 'offset', 'data', 'category', 'at', 'above', 'below', 'above_or_below', 'security_enforced', 'reference', 'cube', 'format', 'tracking', 'viewstat', 'custom', 'standard', 'distance', 'geolocation', 'calendar_month', 'calendar_quarter', 'calendar_year', 'day_in_month', 'day_in_week', 'day_in_year', 'day_only', 'fiscal_month', 'fiscal_quarter', 'fiscal_year', 'hour_in_day', 'week_in_month', 'week_in_year', 'converttimezone', 'yesterday', 'today', 'tomorrow', 'last_week', 'this_week', 'next_week', 'last_month', 'this_month', 'next_month', 'last_90_days', 'next_90_days', 'last_n_days', 'next_n_days', 'n_days_ago', 'next_n_weeks', 'last_n_weeks', 'n_weeks_ago', 'next_n_months', 'last_n_months', 'n_months_ago', 'this_quarter', 'last_quarter', 'next_quarter', 'next_n_quarters', 'last_n_quarters', 'n_quarters_ago', 'this_year', 'last_year', 'next_year', 'next_n_years', 'last_n_years', 'n_years_ago', 'this_fiscal_quarter', 'last_fiscal_quarter', 'next_fiscal_quarter', 'next_n_fiscal_quarters', 'last_n_fiscal_quarters', 'n_fiscal_quarters_ago', 'this_fiscal_year', 'last_fiscal_year', 'next_fiscal_year', 'next_n_fiscal_years', 'last_n_fiscal_years', 'n_fiscal_years_ago', IntegralCurrencyLiteral, 'find', 'email', 'name', 'phone', 'sidebar', 'fields', 'metadata', 'pricebookid', 'network', 'snippet', 'target_length', 'division', 'returning', 'listview', FindLiteral, IntegerLiteral, LongLiteral, NumberLiteral, BooleanLiteral, StringLiteral, '(', '{', '}', '[', '!', '~', '++', '--', '+', '-', '@', Identifier}",
      "Syntax: line 1023 at 49: extraneous input ')' expecting '{'",
      "Syntax: line 1029 at 1: extraneous input '<EOF>' expecting {'abstract', 'after', 'before', 'break', 'continue', 'delete', 'do', 'final', 'for', 'get', 'global', 'if', 'inherited', 'insert', 'instanceof', 'merge', 'new', 'null', 'override', 'private', 'protected', 'public', 'return', 'system.runas', 'set', 'sharing', 'static', 'super', 'switch', 'testmethod', 'this', 'throw', 'transient', 'trigger', 'try', 'undelete', 'update', 'upsert', 'virtual', 'void', 'webservice', 'when', 'while', 'with', 'without', 'list', 'map', 'select', 'count', 'from', 'as', 'using', 'scope', 'where', 'order', 'by', 'limit', 'and', 'or', 'not', 'avg', 'count_distinct', 'min', 'max', 'sum', 'typeof', 'end', 'then', 'like', 'in', 'includes', 'excludes', 'asc', 'desc', 'nulls', 'first', 'last', 'group', 'all', 'rows', 'view', 'having', 'rollup', 'tolabel', 'offset', 'data', 'category', 'at', 'above', 'below', 'above_or_below', 'security_enforced', 'reference', 'cube', 'format', 'tracking', 'viewstat', 'custom', 'standard', 'distance', 'geolocation', 'calendar_month', 'calendar_quarter', 'calendar_year', 'day_in_month', 'day_in_week', 'day_in_year', 'day_only', 'fiscal_month', 'fiscal_quarter', 'fiscal_year', 'hour_in_day', 'week_in_month', 'week_in_year', 'converttimezone', 'yesterday', 'today', 'tomorrow', 'last_week', 'this_week', 'next_week', 'last_month', 'this_month', 'next_month', 'last_90_days', 'next_90_days', 'last_n_days', 'next_n_days', 'n_days_ago', 'next_n_weeks', 'last_n_weeks', 'n_weeks_ago', 'next_n_months', 'last_n_months', 'n_months_ago', 'this_quarter', 'last_quarter', 'next_quarter', 'next_n_quarters', 'last_n_quarters', 'n_quarters_ago', 'this_year', 'last_year', 'next_year', 'next_n_years', 'last_n_years', 'n_years_ago', 'this_fiscal_quarter', 'last_fiscal_quarter', 'next_fiscal_quarter', 'next_n_fiscal_quarters', 'last_n_fiscal_quarters', 'n_fiscal_quarters_ago', 'this_fiscal_year', 'last_fiscal_year', 'next_fiscal_year', 'next_n_fiscal_years', 'last_n_fiscal_years', 'n_fiscal_years_ago', IntegralCurrencyLiteral, 'find', 'email', 'name', 'phone', 'sidebar', 'fields', 'metadata', 'pricebookid', 'network', 'snippet', 'target_length', 'division', 'returning', 'listview', FindLiteral, IntegerLiteral, LongLiteral, NumberLiteral, BooleanLiteral, StringLiteral, '(', '{', '}', '[', '!', '~', '++', '--', '+', '-', '@', Identifier}",
      "Syntax: line 1032 at 50: extraneous input ')' expecting '{'",
      "Syntax: line 1037 at 1: extraneous input '<EOF>' expecting {'abstract', 'after', 'before', 'break', 'continue', 'delete', 'do', 'final', 'for', 'get', 'global', 'if', 'inherited', 'insert', 'instanceof', 'merge', 'new', 'null', 'override', 'private', 'protected', 'public', 'return', 'system.runas', 'set', 'sharing', 'static', 'super', 'switch', 'testmethod', 'this', 'throw', 'transient', 'trigger', 'try', 'undelete', 'update', 'upsert', 'virtual', 'void', 'webservice', 'when', 'while', 'with', 'without', 'list', 'map', 'select', 'count', 'from', 'as', 'using', 'scope', 'where', 'order', 'by', 'limit', 'and', 'or', 'not', 'avg', 'count_distinct', 'min', 'max', 'sum', 'typeof', 'end', 'then', 'like', 'in', 'includes', 'excludes', 'asc', 'desc', 'nulls', 'first', 'last', 'group', 'all', 'rows', 'view', 'having', 'rollup', 'tolabel', 'offset', 'data', 'category', 'at', 'above', 'below', 'above_or_below', 'security_enforced', 'reference', 'cube', 'format', 'tracking', 'viewstat', 'custom', 'standard', 'distance', 'geolocation', 'calendar_month', 'calendar_quarter', 'calendar_year', 'day_in_month', 'day_in_week', 'day_in_year', 'day_only', 'fiscal_month', 'fiscal_quarter', 'fiscal_year', 'hour_in_day', 'week_in_month', 'week_in_year', 'converttimezone', 'yesterday', 'today', 'tomorrow', 'last_week', 'this_week', 'next_week', 'last_month', 'this_month', 'next_month', 'last_90_days', 'next_90_days', 'last_n_days', 'next_n_days', 'n_days_ago', 'next_n_weeks', 'last_n_weeks', 'n_weeks_ago', 'next_n_months', 'last_n_months', 'n_months_ago', 'this_quarter', 'last_quarter', 'next_quarter', 'next_n_quarters', 'last_n_quarters', 'n_quarters_ago', 'this_year', 'last_year', 'next_year', 'next_n_years', 'last_n_years', 'n_years_ago', 'this_fiscal_quarter', 'last_fiscal_quarter', 'next_fiscal_quarter', 'next_n_fiscal_quarters', 'last_n_fiscal_quarters', 'n_fiscal_quarters_ago', 'this_fiscal_year', 'last_fiscal_year', 'next_fiscal_year', 'next_n_fiscal_years', 'last_n_fiscal_years', 'n_fiscal_years_ago', IntegralCurrencyLiteral, 'find', 'email', 'name', 'phone', 'sidebar', 'fields', 'metadata', 'pricebookid', 'network', 'snippet', 'target_length', 'division', 'returning', 'listview', FindLiteral, IntegerLiteral, LongLiteral, NumberLiteral, BooleanLiteral, StringLiteral, '(', '{', '}', '[', '!', '~', '++', '--', '+', '-', '@', Identifier}",
      "Syntax: line 1040 at 51: extraneous input ')' expecting '{'",
      "Syntax: line 1046 at 1: extraneous input '<EOF>' expecting {'abstract', 'after', 'before', 'break', 'continue', 'delete', 'do', 'final', 'for', 'get', 'global', 'if', 'inherited', 'insert', 'instanceof', 'merge', 'new', 'null', 'override', 'private', 'protected', 'public', 'return', 'system.runas', 'set', 'sharing', 'static', 'super', 'switch', 'testmethod', 'this', 'throw', 'transient', 'trigger', 'try', 'undelete', 'update', 'upsert', 'virtual', 'void', 'webservice', 'when', 'while', 'with', 'without', 'list', 'map', 'select', 'count', 'from', 'as', 'using', 'scope', 'where', 'order', 'by', 'limit', 'and', 'or', 'not', 'avg', 'count_distinct', 'min', 'max', 'sum', 'typeof', 'end', 'then', 'like', 'in', 'includes', 'excludes', 'asc', 'desc', 'nulls', 'first', 'last', 'group', 'all', 'rows', 'view', 'having', 'rollup', 'tolabel', 'offset', 'data', 'category', 'at', 'above', 'below', 'above_or_below', 'security_enforced', 'reference', 'cube', 'format', 'tracking', 'viewstat', 'custom', 'standard', 'distance', 'geolocation', 'calendar_month', 'calendar_quarter', 'calendar_year', 'day_in_month', 'day_in_week', 'day_in_year', 'day_only', 'fiscal_month', 'fiscal_quarter', 'fiscal_year', 'hour_in_day', 'week_in_month', 'week_in_year', 'converttimezone', 'yesterday', 'today', 'tomorrow', 'last_week', 'this_week', 'next_week', 'last_month', 'this_month', 'next_month', 'last_90_days', 'next_90_days', 'last_n_days', 'next_n_days', 'n_days_ago', 'next_n_weeks', 'last_n_weeks', 'n_weeks_ago', 'next_n_months', 'last_n_months', 'n_months_ago', 'this_quarter', 'last_quarter', 'next_quarter', 'next_n_quarters', 'last_n_quarters', 'n_quarters_ago', 'this_year', 'last_year', 'next_year', 'next_n_years', 'last_n_years', 'n_years_ago', 'this_fiscal_quarter', 'last_fiscal_quarter', 'next_fiscal_quarter', 'next_n_fiscal_quarters', 'last_n_fiscal_quarters', 'n_fiscal_quarters_ago', 'this_fiscal_year', 'last_fiscal_year', 'next_fiscal_year', 'next_n_fiscal_years', 'last_n_fiscal_years', 'n_fiscal_years_ago', IntegralCurrencyLiteral, 'find', 'email', 'name', 'phone', 'sidebar', 'fields', 'metadata', 'pricebookid', 'network', 'snippet', 'target_length', 'division', 'returning', 'listview', FindLiteral, IntegerLiteral, LongLiteral, NumberLiteral, BooleanLiteral, StringLiteral, '(', '{', '}', '[', '!', '~', '++', '--', '+', '-', '@', Identifier}",
      "Syntax: line 1049 at 59: extraneous input ')' expecting '{'",
      "Syntax: line 1054 at 1: extraneous input '<EOF>' expecting {'abstract', 'after', 'before', 'break', 'continue', 'delete', 'do', 'final', 'for', 'get', 'global', 'if', 'inherited', 'insert', 'instanceof', 'merge', 'new', 'null', 'override', 'private', 'protected', 'public', 'return', 'system.runas', 'set', 'sharing', 'static', 'super', 'switch', 'testmethod', 'this', 'throw', 'transient', 'trigger', 'try', 'undelete', 'update', 'upsert', 'virtual', 'void', 'webservice', 'when', 'while', 'with', 'without', 'list', 'map', 'select', 'count', 'from', 'as', 'using', 'scope', 'where', 'order', 'by', 'limit', 'and', 'or', 'not', 'avg', 'count_distinct', 'min', 'max', 'sum', 'typeof', 'end', 'then', 'like', 'in', 'includes', 'excludes', 'asc', 'desc', 'nulls', 'first', 'last', 'group', 'all', 'rows', 'view', 'having', 'rollup', 'tolabel', 'offset', 'data', 'category', 'at', 'above', 'below', 'above_or_below', 'security_enforced', 'reference', 'cube', 'format', 'tracking', 'viewstat', 'custom', 'standard', 'distance', 'geolocation', 'calendar_month', 'calendar_quarter', 'calendar_year', 'day_in_month', 'day_in_week', 'day_in_year', 'day_only', 'fiscal_month', 'fiscal_quarter', 'fiscal_year', 'hour_in_day', 'week_in_month', 'week_in_year', 'converttimezone', 'yesterday', 'today', 'tomorrow', 'last_week', 'this_week', 'next_week', 'last_month', 'this_month', 'next_month', 'last_90_days', 'next_90_days', 'last_n_days', 'next_n_days', 'n_days_ago', 'next_n_weeks', 'last_n_weeks', 'n_weeks_ago', 'next_n_months', 'last_n_months', 'n_months_ago', 'this_quarter', 'last_quarter', 'next_quarter', 'next_n_quarters', 'last_n_quarters', 'n_quarters_ago', 'this_year', 'last_year', 'next_year', 'next_n_years', 'last_n_years', 'n_years_ago', 'this_fiscal_quarter', 'last_fiscal_quarter', 'next_fiscal_quarter', 'next_n_fiscal_quarters', 'last_n_fiscal_quarters', 'n_fiscal_quarters_ago', 'this_fiscal_year', 'last_fiscal_year', 'next_fiscal_year', 'next_n_fiscal_years', 'last_n_fiscal_years', 'n_fiscal_years_ago', IntegralCurrencyLiteral, 'find', 'email', 'name', 'phone', 'sidebar', 'fields', 'metadata', 'pricebookid', 'network', 'snippet', 'target_length', 'division', 'returning', 'listview', FindLiteral, IntegerLiteral, LongLiteral, NumberLiteral, BooleanLiteral, StringLiteral, '(', '{', '}', '[', '!', '~', '++', '--', '+', '-', '@', Identifier}",
      "Syntax: line 1057 at 84: extraneous input ')' expecting '{'",
      "Syntax: line 1061 at 1: extraneous input '<EOF>' expecting {'abstract', 'after', 'before', 'break', 'continue', 'delete', 'do', 'final', 'for', 'get', 'global', 'if', 'inherited', 'insert', 'instanceof', 'merge', 'new', 'null', 'override', 'private', 'protected', 'public', 'return', 'system.runas', 'set', 'sharing', 'static', 'super', 'switch', 'testmethod', 'this', 'throw', 'transient', 'trigger', 'try', 'undelete', 'update', 'upsert', 'virtual', 'void', 'webservice', 'when', 'while', 'with', 'without', 'list', 'map', 'select', 'count', 'from', 'as', 'using', 'scope', 'where', 'order', 'by', 'limit', 'and', 'or', 'not', 'avg', 'count_distinct', 'min', 'max', 'sum', 'typeof', 'end', 'then', 'like', 'in', 'includes', 'excludes', 'asc', 'desc', 'nulls', 'first', 'last', 'group', 'all', 'rows', 'view', 'having', 'rollup', 'tolabel', 'offset', 'data', 'category', 'at', 'above', 'below', 'above_or_below', 'security_enforced', 'reference', 'cube', 'format', 'tracking', 'viewstat', 'custom', 'standard', 'distance', 'geolocation', 'calendar_month', 'calendar_quarter', 'calendar_year', 'day_in_month', 'day_in_week', 'day_in_year', 'day_only', 'fiscal_month', 'fiscal_quarter', 'fiscal_year', 'hour_in_day', 'week_in_month', 'week_in_year', 'converttimezone', 'yesterday', 'today', 'tomorrow', 'last_week', 'this_week', 'next_week', 'last_month', 'this_month', 'next_month', 'last_90_days', 'next_90_days', 'last_n_days', 'next_n_days', 'n_days_ago', 'next_n_weeks', 'last_n_weeks', 'n_weeks_ago', 'next_n_months', 'last_n_months', 'n_months_ago', 'this_quarter', 'last_quarter', 'next_quarter', 'next_n_quarters', 'last_n_quarters', 'n_quarters_ago', 'this_year', 'last_year', 'next_year', 'next_n_years', 'last_n_years', 'n_years_ago', 'this_fiscal_quarter', 'last_fiscal_quarter', 'next_fiscal_quarter', 'next_n_fiscal_quarters', 'last_n_fiscal_quarters', 'n_fiscal_quarters_ago', 'this_fiscal_year', 'last_fiscal_year', 'next_fiscal_year', 'next_n_fiscal_years', 'last_n_fiscal_years', 'n_fiscal_years_ago', IntegralCurrencyLiteral, 'find', 'email', 'name', 'phone', 'sidebar', 'fields', 'metadata', 'pricebookid', 'network', 'snippet', 'target_length', 'division', 'returning', 'listview', FindLiteral, IntegerLiteral, LongLiteral, NumberLiteral, BooleanLiteral, StringLiteral, '(', '{', '}', '[', '!', '~', '++', '--', '+', '-', '@', Identifier}",
      "Syntax: line 1064 at 68: extraneous input ')' expecting '{'",
      "Syntax: line 1068 at 1: extraneous input '<EOF>' expecting {'abstract', 'after', 'before', 'break', 'continue', 'delete', 'do', 'final', 'for', 'get', 'global', 'if', 'inherited', 'insert', 'instanceof', 'merge', 'new', 'null', 'override', 'private', 'protected', 'public', 'return', 'system.runas', 'set', 'sharing', 'static', 'super', 'switch', 'testmethod', 'this', 'throw', 'transient', 'trigger', 'try', 'undelete', 'update', 'upsert', 'virtual', 'void', 'webservice', 'when', 'while', 'with', 'without', 'list', 'map', 'select', 'count', 'from', 'as', 'using', 'scope', 'where', 'order', 'by', 'limit', 'and', 'or', 'not', 'avg', 'count_distinct', 'min', 'max', 'sum', 'typeof', 'end', 'then', 'like', 'in', 'includes', 'excludes', 'asc', 'desc', 'nulls', 'first', 'last', 'group', 'all', 'rows', 'view', 'having', 'rollup', 'tolabel', 'offset', 'data', 'category', 'at', 'above', 'below', 'above_or_below', 'security_enforced', 'reference', 'cube', 'format', 'tracking', 'viewstat', 'custom', 'standard', 'distance', 'geolocation', 'calendar_month', 'calendar_quarter', 'calendar_year', 'day_in_month', 'day_in_week', 'day_in_year', 'day_only', 'fiscal_month', 'fiscal_quarter', 'fiscal_year', 'hour_in_day', 'week_in_month', 'week_in_year', 'converttimezone', 'yesterday', 'today', 'tomorrow', 'last_week', 'this_week', 'next_week', 'last_month', 'this_month', 'next_month', 'last_90_days', 'next_90_days', 'last_n_days', 'next_n_days', 'n_days_ago', 'next_n_weeks', 'last_n_weeks', 'n_weeks_ago', 'next_n_months', 'last_n_months', 'n_months_ago', 'this_quarter', 'last_quarter', 'next_quarter', 'next_n_quarters', 'last_n_quarters', 'n_quarters_ago', 'this_year', 'last_year', 'next_year', 'next_n_years', 'last_n_years', 'n_years_ago', 'this_fiscal_quarter', 'last_fiscal_quarter', 'next_fiscal_quarter', 'next_n_fiscal_quarters', 'last_n_fiscal_quarters', 'n_fiscal_quarters_ago', 'this_fiscal_year', 'last_fiscal_year', 'next_fiscal_year', 'next_n_fiscal_years', 'last_n_fiscal_years', 'n_fiscal_years_ago', IntegralCurrencyLiteral, 'find', 'email', 'name', 'phone', 'sidebar', 'fields', 'metadata', 'pricebookid', 'network', 'snippet', 'target_length', 'division', 'returning', 'listview', FindLiteral, IntegerLiteral, LongLiteral, NumberLiteral, BooleanLiteral, StringLiteral, '(', '{', '}', '[', '!', '~', '++', '--', '+', '-', '@', Identifier}",
      "Syntax: line 1071 at 35: extraneous input ')' expecting '{'",
      "Syntax: line 1090 at 1: extraneous input '<EOF>' expecting {'abstract', 'after', 'before', 'break', 'continue', 'delete', 'do', 'final', 'for', 'get', 'global', 'if', 'inherited', 'insert', 'instanceof', 'merge', 'new', 'null', 'override', 'private', 'protected', 'public', 'return', 'system.runas', 'set', 'sharing', 'static', 'super', 'switch', 'testmethod', 'this', 'throw', 'transient', 'trigger', 'try', 'undelete', 'update', 'upsert', 'virtual', 'void', 'webservice', 'when', 'while', 'with', 'without', 'list', 'map', 'select', 'count', 'from', 'as', 'using', 'scope', 'where', 'order', 'by', 'limit', 'and', 'or', 'not', 'avg', 'count_distinct', 'min', 'max', 'sum', 'typeof', 'end', 'then', 'like', 'in', 'includes', 'excludes', 'asc', 'desc', 'nulls', 'first', 'last', 'group', 'all', 'rows', 'view', 'having', 'rollup', 'tolabel', 'offset', 'data', 'category', 'at', 'above', 'below', 'above_or_below', 'security_enforced', 'reference', 'cube', 'format', 'tracking', 'viewstat', 'custom', 'standard', 'distance', 'geolocation', 'calendar_month', 'calendar_quarter', 'calendar_year', 'day_in_month', 'day_in_week', 'day_in_year', 'day_only', 'fiscal_month', 'fiscal_quarter', 'fiscal_year', 'hour_in_day', 'week_in_month', 'week_in_year', 'converttimezone', 'yesterday', 'today', 'tomorrow', 'last_week', 'this_week', 'next_week', 'last_month', 'this_month', 'next_month', 'last_90_days', 'next_90_days', 'last_n_days', 'next_n_days', 'n_days_ago', 'next_n_weeks', 'last_n_weeks', 'n_weeks_ago', 'next_n_months', 'last_n_months', 'n_months_ago', 'this_quarter', 'last_quarter', 'next_quarter', 'next_n_quarters', 'last_n_quarters', 'n_quarters_ago', 'this_year', 'last_year', 'next_year', 'next_n_years', 'last_n_years', 'n_years_ago', 'this_fiscal_quarter', 'last_fiscal_quarter', 'next_fiscal_quarter', 'next_n_fiscal_quarters', 'last_n_fiscal_quarters', 'n_fiscal_quarters_ago', 'this_fiscal_year', 'last_fiscal_year', 'next_fiscal_year', 'next_n_fiscal_years', 'last_n_fiscal_years', 'n_fiscal_years_ago', IntegralCurrencyLiteral, 'find', 'email', 'name', 'phone', 'sidebar', 'fields', 'metadata', 'pricebookid', 'network', 'snippet', 'target_length', 'division', 'returning', 'listview', FindLiteral, IntegerLiteral, LongLiteral, NumberLiteral, BooleanLiteral, StringLiteral, '(', '{', '}', '[', '!', '~', '++', '--', '+', '-', '@', Identifier}",
      "Syntax: line 1093 at 50: extraneous input ')' expecting '{'",
      "Syntax: line 1100 at 1: extraneous input '<EOF>' expecting {'abstract', 'after', 'before', 'break', 'continue', 'delete', 'do', 'final', 'for', 'get', 'global', 'if', 'inherited', 'insert', 'instanceof', 'merge', 'new', 'null', 'override', 'private', 'protected', 'public', 'return', 'system.runas', 'set', 'sharing', 'static', 'super', 'switch', 'testmethod', 'this', 'throw', 'transient', 'trigger', 'try', 'undelete', 'update', 'upsert', 'virtual', 'void', 'webservice', 'when', 'while', 'with', 'without', 'list', 'map', 'select', 'count', 'from', 'as', 'using', 'scope', 'where', 'order', 'by', 'limit', 'and', 'or', 'not', 'avg', 'count_distinct', 'min', 'max', 'sum', 'typeof', 'end', 'then', 'like', 'in', 'includes', 'excludes', 'asc', 'desc', 'nulls', 'first', 'last', 'group', 'all', 'rows', 'view', 'having', 'rollup', 'tolabel', 'offset', 'data', 'category', 'at', 'above', 'below', 'above_or_below', 'security_enforced', 'reference', 'cube', 'format', 'tracking', 'viewstat', 'custom', 'standard', 'distance', 'geolocation', 'calendar_month', 'calendar_quarter', 'calendar_year', 'day_in_month', 'day_in_week', 'day_in_year', 'day_only', 'fiscal_month', 'fiscal_quarter', 'fiscal_year', 'hour_in_day', 'week_in_month', 'week_in_year', 'converttimezone', 'yesterday', 'today', 'tomorrow', 'last_week', 'this_week', 'next_week', 'last_month', 'this_month', 'next_month', 'last_90_days', 'next_90_days', 'last_n_days', 'next_n_days', 'n_days_ago', 'next_n_weeks', 'last_n_weeks', 'n_weeks_ago', 'next_n_months', 'last_n_months', 'n_months_ago', 'this_quarter', 'last_quarter', 'next_quarter', 'next_n_quarters', 'last_n_quarters', 'n_quarters_ago', 'this_year', 'last_year', 'next_year', 'next_n_years', 'last_n_years', 'n_years_ago', 'this_fiscal_quarter', 'last_fiscal_quarter', 'next_fiscal_quarter', 'next_n_fiscal_quarters', 'last_n_fiscal_quarters', 'n_fiscal_quarters_ago', 'this_fiscal_year', 'last_fiscal_year', 'next_fiscal_year', 'next_n_fiscal_years', 'last_n_fiscal_years', 'n_fiscal_years_ago', IntegralCurrencyLiteral, 'find', 'email', 'name', 'phone', 'sidebar', 'fields', 'metadata', 'pricebookid', 'network', 'snippet', 'target_length', 'division', 'returning', 'listview', FindLiteral, IntegerLiteral, LongLiteral, NumberLiteral, BooleanLiteral, StringLiteral, '(', '{', '}', '[', '!', '~', '++', '--', '+', '-', '@', Identifier}",
      "Syntax: line 1103 at 61: extraneous input ')' expecting '{'",
      "Syntax: line 1111 at 1: extraneous input '<EOF>' expecting {'abstract', 'after', 'before', 'break', 'continue', 'delete', 'do', 'final', 'for', 'get', 'global', 'if', 'inherited', 'insert', 'instanceof', 'merge', 'new', 'null', 'override', 'private', 'protected', 'public', 'return', 'system.runas', 'set', 'sharing', 'static', 'super', 'switch', 'testmethod', 'this', 'throw', 'transient', 'trigger', 'try', 'undelete', 'update', 'upsert', 'virtual', 'void', 'webservice', 'when', 'while', 'with', 'without', 'list', 'map', 'select', 'count', 'from', 'as', 'using', 'scope', 'where', 'order', 'by', 'limit', 'and', 'or', 'not', 'avg', 'count_distinct', 'min', 'max', 'sum', 'typeof', 'end', 'then', 'like', 'in', 'includes', 'excludes', 'asc', 'desc', 'nulls', 'first', 'last', 'group', 'all', 'rows', 'view', 'having', 'rollup', 'tolabel', 'offset', 'data', 'category', 'at', 'above', 'below', 'above_or_below', 'security_enforced', 'reference', 'cube', 'format', 'tracking', 'viewstat', 'custom', 'standard', 'distance', 'geolocation', 'calendar_month', 'calendar_quarter', 'calendar_year', 'day_in_month', 'day_in_week', 'day_in_year', 'day_only', 'fiscal_month', 'fiscal_quarter', 'fiscal_year', 'hour_in_day', 'week_in_month', 'week_in_year', 'converttimezone', 'yesterday', 'today', 'tomorrow', 'last_week', 'this_week', 'next_week', 'last_month', 'this_month', 'next_month', 'last_90_days', 'next_90_days', 'last_n_days', 'next_n_days', 'n_days_ago', 'next_n_weeks', 'last_n_weeks', 'n_weeks_ago', 'next_n_months', 'last_n_months', 'n_months_ago', 'this_quarter', 'last_quarter', 'next_quarter', 'next_n_quarters', 'last_n_quarters', 'n_quarters_ago', 'this_year', 'last_year', 'next_year', 'next_n_years', 'last_n_years', 'n_years_ago', 'this_fiscal_quarter', 'last_fiscal_quarter', 'next_fiscal_quarter', 'next_n_fiscal_quarters', 'last_n_fiscal_quarters', 'n_fiscal_quarters_ago', 'this_fiscal_year', 'last_fiscal_year', 'next_fiscal_year', 'next_n_fiscal_years', 'last_n_fiscal_years', 'n_fiscal_years_ago', IntegralCurrencyLiteral, 'find', 'email', 'name', 'phone', 'sidebar', 'fields', 'metadata', 'pricebookid', 'network', 'snippet', 'target_length', 'division', 'returning', 'listview', FindLiteral, IntegerLiteral, LongLiteral, NumberLiteral, BooleanLiteral, StringLiteral, '(', '{', '}', '[', '!', '~', '++', '--', '+', '-', '@', Identifier}",
      "Syntax: line 1114 at 64: extraneous input ')' expecting '{'",
      "Syntax: line 1121 at 1: extraneous input '<EOF>' expecting {'abstract', 'after', 'before', 'break', 'continue', 'delete', 'do', 'final', 'for', 'get', 'global', 'if', 'inherited', 'insert', 'instanceof', 'merge', 'new', 'null', 'override', 'private', 'protected', 'public', 'return', 'system.runas', 'set', 'sharing', 'static', 'super', 'switch', 'testmethod', 'this', 'throw', 'transient', 'trigger', 'try', 'undelete', 'update', 'upsert', 'virtual', 'void', 'webservice', 'when', 'while', 'with', 'without', 'list', 'map', 'select', 'count', 'from', 'as', 'using', 'scope', 'where', 'order', 'by', 'limit', 'and', 'or', 'not', 'avg', 'count_distinct', 'min', 'max', 'sum', 'typeof', 'end', 'then', 'like', 'in', 'includes', 'excludes', 'asc', 'desc', 'nulls', 'first', 'last', 'group', 'all', 'rows', 'view', 'having', 'rollup', 'tolabel', 'offset', 'data', 'category', 'at', 'above', 'below', 'above_or_below', 'security_enforced', 'reference', 'cube', 'format', 'tracking', 'viewstat', 'custom', 'standard', 'distance', 'geolocation', 'calendar_month', 'calendar_quarter', 'calendar_year', 'day_in_month', 'day_in_week', 'day_in_year', 'day_only', 'fiscal_month', 'fiscal_quarter', 'fiscal_year', 'hour_in_day', 'week_in_month', 'week_in_year', 'converttimezone', 'yesterday', 'today', 'tomorrow', 'last_week', 'this_week', 'next_week', 'last_month', 'this_month', 'next_month', 'last_90_days', 'next_90_days', 'last_n_days', 'next_n_days', 'n_days_ago', 'next_n_weeks', 'last_n_weeks', 'n_weeks_ago', 'next_n_months', 'last_n_months', 'n_months_ago', 'this_quarter', 'last_quarter', 'next_quarter', 'next_n_quarters', 'last_n_quarters', 'n_quarters_ago', 'this_year', 'last_year', 'next_year', 'next_n_years', 'last_n_years', 'n_years_ago', 'this_fiscal_quarter', 'last_fiscal_quarter', 'next_fiscal_quarter', 'next_n_fiscal_quarters', 'last_n_fiscal_quarters', 'n_fiscal_quarters_ago', 'this_fiscal_year', 'last_fiscal_year', 'next_fiscal_year', 'next_n_fiscal_years', 'last_n_fiscal_years', 'n_fiscal_years_ago', IntegralCurrencyLiteral, 'find', 'email', 'name', 'phone', 'sidebar', 'fields', 'metadata', 'pricebookid', 'network', 'snippet', 'target_length', 'division', 'returning', 'listview', FindLiteral, IntegerLiteral, LongLiteral, NumberLiteral, BooleanLiteral, StringLiteral, '(', '{', '}', '[', '!', '~', '++', '--', '+', '-', '@', Identifier}",
      "Syntax: line 534 at 1: extraneous input '<EOF>' expecting {'abstract', 'after', 'before', 'break', 'continue', 'delete', 'do', 'final', 'for', 'get', 'global', 'if', 'inherited', 'insert', 'instanceof', 'merge', 'new', 'null', 'override', 'private', 'protected', 'public', 'return', 'system.runas', 'set', 'sharing', 'static', 'super', 'switch', 'testmethod', 'this', 'throw', 'transient', 'trigger', 'try', 'undelete', 'update', 'upsert', 'virtual', 'void', 'webservice', 'when', 'while', 'with', 'without', 'list', 'map', 'select', 'count', 'from', 'as', 'using', 'scope', 'where', 'order', 'by', 'limit', 'and', 'or', 'not', 'avg', 'count_distinct', 'min', 'max', 'sum', 'typeof', 'end', 'then', 'like', 'in', 'includes', 'excludes', 'asc', 'desc', 'nulls', 'first', 'last', 'group', 'all', 'rows', 'view', 'having', 'rollup', 'tolabel', 'offset', 'data', 'category', 'at', 'above', 'below', 'above_or_below', 'security_enforced', 'reference', 'cube', 'format', 'tracking', 'viewstat', 'custom', 'standard', 'distance', 'geolocation', 'calendar_month', 'calendar_quarter', 'calendar_year', 'day_in_month', 'day_in_week', 'day_in_year', 'day_only', 'fiscal_month', 'fiscal_quarter', 'fiscal_year', 'hour_in_day', 'week_in_month', 'week_in_year', 'converttimezone', 'yesterday', 'today', 'tomorrow', 'last_week', 'this_week', 'next_week', 'last_month', 'this_month', 'next_month', 'last_90_days', 'next_90_days', 'last_n_days', 'next_n_days', 'n_days_ago', 'next_n_weeks', 'last_n_weeks', 'n_weeks_ago', 'next_n_months', 'last_n_months', 'n_months_ago', 'this_quarter', 'last_quarter', 'next_quarter', 'next_n_quarters', 'last_n_quarters', 'n_quarters_ago', 'this_year', 'last_year', 'next_year', 'next_n_years', 'last_n_years', 'n_years_ago', 'this_fiscal_quarter', 'last_fiscal_quarter', 'next_fiscal_quarter', 'next_n_fiscal_quarters', 'last_n_fiscal_quarters', 'n_fiscal_quarters_ago', 'this_fiscal_year', 'last_fiscal_year', 'next_fiscal_year', 'next_n_fiscal_years', 'last_n_fiscal_years', 'n_fiscal_years_ago', IntegralCurrencyLiteral, 'find', 'email', 'name', 'phone', 'sidebar', 'fields', 'metadata', 'pricebookid', 'network', 'snippet', 'target_length', 'division', 'returning', 'listview', FindLiteral, IntegerLiteral, LongLiteral, NumberLiteral, BooleanLiteral, StringLiteral, '(', '{', '}', '[', '!', '~', '++', '--', '+', '-', '@', Identifier}",
      "Syntax: line 537 at 71: extraneous input ')' expecting '{'",
      "Syntax: line 546 at 1: extraneous input '<EOF>' expecting {'abstract', 'after', 'before', 'break', 'continue', 'delete', 'do', 'final', 'for', 'get', 'global', 'if', 'inherited', 'insert', 'instanceof', 'merge', 'new', 'null', 'override', 'private', 'protected', 'public', 'return', 'system.runas', 'set', 'sharing', 'static', 'super', 'switch', 'testmethod', 'this', 'throw', 'transient', 'trigger', 'try', 'undelete', 'update', 'upsert', 'virtual', 'void', 'webservice', 'when', 'while', 'with', 'without', 'list', 'map', 'select', 'count', 'from', 'as', 'using', 'scope', 'where', 'order', 'by', 'limit', 'and', 'or', 'not', 'avg', 'count_distinct', 'min', 'max', 'sum', 'typeof', 'end', 'then', 'like', 'in', 'includes', 'excludes', 'asc', 'desc', 'nulls', 'first', 'last', 'group', 'all', 'rows', 'view', 'having', 'rollup', 'tolabel', 'offset', 'data', 'category', 'at', 'above', 'below', 'above_or_below', 'security_enforced', 'reference', 'cube', 'format', 'tracking', 'viewstat', 'custom', 'standard', 'distance', 'geolocation', 'calendar_month', 'calendar_quarter', 'calendar_year', 'day_in_month', 'day_in_week', 'day_in_year', 'day_only', 'fiscal_month', 'fiscal_quarter', 'fiscal_year', 'hour_in_day', 'week_in_month', 'week_in_year', 'converttimezone', 'yesterday', 'today', 'tomorrow', 'last_week', 'this_week', 'next_week', 'last_month', 'this_month', 'next_month', 'last_90_days', 'next_90_days', 'last_n_days', 'next_n_days', 'n_days_ago', 'next_n_weeks', 'last_n_weeks', 'n_weeks_ago', 'next_n_months', 'last_n_months', 'n_months_ago', 'this_quarter', 'last_quarter', 'next_quarter', 'next_n_quarters', 'last_n_quarters', 'n_quarters_ago', 'this_year', 'last_year', 'next_year', 'next_n_years', 'last_n_years', 'n_years_ago', 'this_fiscal_quarter', 'last_fiscal_quarter', 'next_fiscal_quarter', 'next_n_fiscal_quarters', 'last_n_fiscal_quarters', 'n_fiscal_quarters_ago', 'this_fiscal_year', 'last_fiscal_year', 'next_fiscal_year', 'next_n_fiscal_years', 'last_n_fiscal_years', 'n_fiscal_years_ago', IntegralCurrencyLiteral, 'find', 'email', 'name', 'phone', 'sidebar', 'fields', 'metadata', 'pricebookid', 'network', 'snippet', 'target_length', 'division', 'returning', 'listview', FindLiteral, IntegerLiteral, LongLiteral, NumberLiteral, BooleanLiteral, StringLiteral, '(', '{', '}', '[', '!', '~', '++', '--', '+', '-', '@', Identifier}",
      "Syntax: line 549 at 90: extraneous input ')' expecting '{'",
      "Syntax: line 570 at 1: extraneous input '<EOF>' expecting {'abstract', 'after', 'before', 'break', 'continue', 'delete', 'do', 'final', 'for', 'get', 'global', 'if', 'inherited', 'insert', 'instanceof', 'merge', 'new', 'null', 'override', 'private', 'protected', 'public', 'return', 'system.runas', 'set', 'sharing', 'static', 'super', 'switch', 'testmethod', 'this', 'throw', 'transient', 'trigger', 'try', 'undelete', 'update', 'upsert', 'virtual', 'void', 'webservice', 'when', 'while', 'with', 'without', 'list', 'map', 'select', 'count', 'from', 'as', 'using', 'scope', 'where', 'order', 'by', 'limit', 'and', 'or', 'not', 'avg', 'count_distinct', 'min', 'max', 'sum', 'typeof', 'end', 'then', 'like', 'in', 'includes', 'excludes', 'asc', 'desc', 'nulls', 'first', 'last', 'group', 'all', 'rows', 'view', 'having', 'rollup', 'tolabel', 'offset', 'data', 'category', 'at', 'above', 'below', 'above_or_below', 'security_enforced', 'reference', 'cube', 'format', 'tracking', 'viewstat', 'custom', 'standard', 'distance', 'geolocation', 'calendar_month', 'calendar_quarter', 'calendar_year', 'day_in_month', 'day_in_week', 'day_in_year', 'day_only', 'fiscal_month', 'fiscal_quarter', 'fiscal_year', 'hour_in_day', 'week_in_month', 'week_in_year', 'converttimezone', 'yesterday', 'today', 'tomorrow', 'last_week', 'this_week', 'next_week', 'last_month', 'this_month', 'next_month', 'last_90_days', 'next_90_days', 'last_n_days', 'next_n_days', 'n_days_ago', 'next_n_weeks', 'last_n_weeks', 'n_weeks_ago', 'next_n_months', 'last_n_months', 'n_months_ago', 'this_quarter', 'last_quarter', 'next_quarter', 'next_n_quarters', 'last_n_quarters', 'n_quarters_ago', 'this_year', 'last_year', 'next_year', 'next_n_years', 'last_n_years', 'n_years_ago', 'this_fiscal_quarter', 'last_fiscal_quarter', 'next_fiscal_quarter', 'next_n_fiscal_quarters', 'last_n_fiscal_quarters', 'n_fiscal_quarters_ago', 'this_fiscal_year', 'last_fiscal_year', 'next_fiscal_year', 'next_n_fiscal_years', 'last_n_fiscal_years', 'n_fiscal_years_ago', IntegralCurrencyLiteral, 'find', 'email', 'name', 'phone', 'sidebar', 'fields', 'metadata', 'pricebookid', 'network', 'snippet', 'target_length', 'division', 'returning', 'listview', FindLiteral, IntegerLiteral, LongLiteral, NumberLiteral, BooleanLiteral, StringLiteral, '(', '{', '}', '[', '!', '~', '++', '--', '+', '-', '@', Identifier}",
      "Syntax: line 573 at 64: extraneous input ')' expecting '{'",
      "Syntax: line 586 at 1: extraneous input '<EOF>' expecting {'abstract', 'after', 'before', 'break', 'continue', 'delete', 'do', 'final', 'for', 'get', 'global', 'if', 'inherited', 'insert', 'instanceof', 'merge', 'new', 'null', 'override', 'private', 'protected', 'public', 'return', 'system.runas', 'set', 'sharing', 'static', 'super', 'switch', 'testmethod', 'this', 'throw', 'transient', 'trigger', 'try', 'undelete', 'update', 'upsert', 'virtual', 'void', 'webservice', 'when', 'while', 'with', 'without', 'list', 'map', 'select', 'count', 'from', 'as', 'using', 'scope', 'where', 'order', 'by', 'limit', 'and', 'or', 'not', 'avg', 'count_distinct', 'min', 'max', 'sum', 'typeof', 'end', 'then', 'like', 'in', 'includes', 'excludes', 'asc', 'desc', 'nulls', 'first', 'last', 'group', 'all', 'rows', 'view', 'having', 'rollup', 'tolabel', 'offset', 'data', 'category', 'at', 'above', 'below', 'above_or_below', 'security_enforced', 'reference', 'cube', 'format', 'tracking', 'viewstat', 'custom', 'standard', 'distance', 'geolocation', 'calendar_month', 'calendar_quarter', 'calendar_year', 'day_in_month', 'day_in_week', 'day_in_year', 'day_only', 'fiscal_month', 'fiscal_quarter', 'fiscal_year', 'hour_in_day', 'week_in_month', 'week_in_year', 'converttimezone', 'yesterday', 'today', 'tomorrow', 'last_week', 'this_week', 'next_week', 'last_month', 'this_month', 'next_month', 'last_90_days', 'next_90_days', 'last_n_days', 'next_n_days', 'n_days_ago', 'next_n_weeks', 'last_n_weeks', 'n_weeks_ago', 'next_n_months', 'last_n_months', 'n_months_ago', 'this_quarter', 'last_quarter', 'next_quarter', 'next_n_quarters', 'last_n_quarters', 'n_quarters_ago', 'this_year', 'last_year', 'next_year', 'next_n_years', 'last_n_years', 'n_years_ago', 'this_fiscal_quarter', 'last_fiscal_quarter', 'next_fiscal_quarter', 'next_n_fiscal_quarters', 'last_n_fiscal_quarters', 'n_fiscal_quarters_ago', 'this_fiscal_year', 'last_fiscal_year', 'next_fiscal_year', 'next_n_fiscal_years', 'last_n_fiscal_years', 'n_fiscal_years_ago', IntegralCurrencyLiteral, 'find', 'email', 'name', 'phone', 'sidebar', 'fields', 'metadata', 'pricebookid', 'network', 'snippet', 'target_length', 'division', 'returning', 'listview', FindLiteral, IntegerLiteral, LongLiteral, NumberLiteral, BooleanLiteral, StringLiteral, '(', '{', '}', '[', '!', '~', '++', '--', '+', '-', '@', Identifier}",
      "Syntax: line 589 at 74: extraneous input ')' expecting '{'",
      "Syntax: line 603 at 1: extraneous input '<EOF>' expecting {'abstract', 'after', 'before', 'break', 'continue', 'delete', 'do', 'final', 'for', 'get', 'global', 'if', 'inherited', 'insert', 'instanceof', 'merge', 'new', 'null', 'override', 'private', 'protected', 'public', 'return', 'system.runas', 'set', 'sharing', 'static', 'super', 'switch', 'testmethod', 'this', 'throw', 'transient', 'trigger', 'try', 'undelete', 'update', 'upsert', 'virtual', 'void', 'webservice', 'when', 'while', 'with', 'without', 'list', 'map', 'select', 'count', 'from', 'as', 'using', 'scope', 'where', 'order', 'by', 'limit', 'and', 'or', 'not', 'avg', 'count_distinct', 'min', 'max', 'sum', 'typeof', 'end', 'then', 'like', 'in', 'includes', 'excludes', 'asc', 'desc', 'nulls', 'first', 'last', 'group', 'all', 'rows', 'view', 'having', 'rollup', 'tolabel', 'offset', 'data', 'category', 'at', 'above', 'below', 'above_or_below', 'security_enforced', 'reference', 'cube', 'format', 'tracking', 'viewstat', 'custom', 'standard', 'distance', 'geolocation', 'calendar_month', 'calendar_quarter', 'calendar_year', 'day_in_month', 'day_in_week', 'day_in_year', 'day_only', 'fiscal_month', 'fiscal_quarter', 'fiscal_year', 'hour_in_day', 'week_in_month', 'week_in_year', 'converttimezone', 'yesterday', 'today', 'tomorrow', 'last_week', 'this_week', 'next_week', 'last_month', 'this_month', 'next_month', 'last_90_days', 'next_90_days', 'last_n_days', 'next_n_days', 'n_days_ago', 'next_n_weeks', 'last_n_weeks', 'n_weeks_ago', 'next_n_months', 'last_n_months', 'n_months_ago', 'this_quarter', 'last_quarter', 'next_quarter', 'next_n_quarters', 'last_n_quarters', 'n_quarters_ago', 'this_year', 'last_year', 'next_year', 'next_n_years', 'last_n_years', 'n_years_ago', 'this_fiscal_quarter', 'last_fiscal_quarter', 'next_fiscal_quarter', 'next_n_fiscal_quarters', 'last_n_fiscal_quarters', 'n_fiscal_quarters_ago', 'this_fiscal_year', 'last_fiscal_year', 'next_fiscal_year', 'next_n_fiscal_years', 'last_n_fiscal_years', 'n_fiscal_years_ago', IntegralCurrencyLiteral, 'find', 'email', 'name', 'phone', 'sidebar', 'fields', 'metadata', 'pricebookid', 'network', 'snippet', 'target_length', 'division', 'returning', 'listview', FindLiteral, IntegerLiteral, LongLiteral, NumberLiteral, BooleanLiteral, StringLiteral, '(', '{', '}', '[', '!', '~', '++', '--', '+', '-', '@', Identifier}",
      "Syntax: line 606 at 45: extraneous input ')' expecting '{'",
      "Syntax: line 625 at 1: extraneous input '<EOF>' expecting {'abstract', 'after', 'before', 'break', 'continue', 'delete', 'do', 'final', 'for', 'get', 'global', 'if', 'inherited', 'insert', 'instanceof', 'merge', 'new', 'null', 'override', 'private', 'protected', 'public', 'return', 'system.runas', 'set', 'sharing', 'static', 'super', 'switch', 'testmethod', 'this', 'throw', 'transient', 'trigger', 'try', 'undelete', 'update', 'upsert', 'virtual', 'void', 'webservice', 'when', 'while', 'with', 'without', 'list', 'map', 'select', 'count', 'from', 'as', 'using', 'scope', 'where', 'order', 'by', 'limit', 'and', 'or', 'not', 'avg', 'count_distinct', 'min', 'max', 'sum', 'typeof', 'end', 'then', 'like', 'in', 'includes', 'excludes', 'asc', 'desc', 'nulls', 'first', 'last', 'group', 'all', 'rows', 'view', 'having', 'rollup', 'tolabel', 'offset', 'data', 'category', 'at', 'above', 'below', 'above_or_below', 'security_enforced', 'reference', 'cube', 'format', 'tracking', 'viewstat', 'custom', 'standard', 'distance', 'geolocation', 'calendar_month', 'calendar_quarter', 'calendar_year', 'day_in_month', 'day_in_week', 'day_in_year', 'day_only', 'fiscal_month', 'fiscal_quarter', 'fiscal_year', 'hour_in_day', 'week_in_month', 'week_in_year', 'converttimezone', 'yesterday', 'today', 'tomorrow', 'last_week', 'this_week', 'next_week', 'last_month', 'this_month', 'next_month', 'last_90_days', 'next_90_days', 'last_n_days', 'next_n_days', 'n_days_ago', 'next_n_weeks', 'last_n_weeks', 'n_weeks_ago', 'next_n_months', 'last_n_months', 'n_months_ago', 'this_quarter', 'last_quarter', 'next_quarter', 'next_n_quarters', 'last_n_quarters', 'n_quarters_ago', 'this_year', 'last_year', 'next_year', 'next_n_years', 'last_n_years', 'n_years_ago', 'this_fiscal_quarter', 'last_fiscal_quarter', 'next_fiscal_quarter', 'next_n_fiscal_quarters', 'last_n_fiscal_quarters', 'n_fiscal_quarters_ago', 'this_fiscal_year', 'last_fiscal_year', 'next_fiscal_year', 'next_n_fiscal_years', 'last_n_fiscal_years', 'n_fiscal_years_ago', IntegralCurrencyLiteral, 'find', 'email', 'name', 'phone', 'sidebar', 'fields', 'metadata', 'pricebookid', 'network', 'snippet', 'target_length', 'division', 'returning', 'listview', FindLiteral, IntegerLiteral, LongLiteral, NumberLiteral, BooleanLiteral, StringLiteral, '(', '{', '}', '[', '!', '~', '++', '--', '+', '-', '@', Identifier}",
      "Syntax: line 628 at 80: extraneous input ')' expecting '{'",
      "Syntax: line 646 at 1: extraneous input '<EOF>' expecting {'abstract', 'after', 'before', 'break', 'continue', 'delete', 'do', 'final', 'for', 'get', 'global', 'if', 'inherited', 'insert', 'instanceof', 'merge', 'new', 'null', 'override', 'private', 'protected', 'public', 'return', 'system.runas', 'set', 'sharing', 'static', 'super', 'switch', 'testmethod', 'this', 'throw', 'transient', 'trigger', 'try', 'undelete', 'update', 'upsert', 'virtual', 'void', 'webservice', 'when', 'while', 'with', 'without', 'list', 'map', 'select', 'count', 'from', 'as', 'using', 'scope', 'where', 'order', 'by', 'limit', 'and', 'or', 'not', 'avg', 'count_distinct', 'min', 'max', 'sum', 'typeof', 'end', 'then', 'like', 'in', 'includes', 'excludes', 'asc', 'desc', 'nulls', 'first', 'last', 'group', 'all', 'rows', 'view', 'having', 'rollup', 'tolabel', 'offset', 'data', 'category', 'at', 'above', 'below', 'above_or_below', 'security_enforced', 'reference', 'cube', 'format', 'tracking', 'viewstat', 'custom', 'standard', 'distance', 'geolocation', 'calendar_month', 'calendar_quarter', 'calendar_year', 'day_in_month', 'day_in_week', 'day_in_year', 'day_only', 'fiscal_month', 'fiscal_quarter', 'fiscal_year', 'hour_in_day', 'week_in_month', 'week_in_year', 'converttimezone', 'yesterday', 'today', 'tomorrow', 'last_week', 'this_week', 'next_week', 'last_month', 'this_month', 'next_month', 'last_90_days', 'next_90_days', 'last_n_days', 'next_n_days', 'n_days_ago', 'next_n_weeks', 'last_n_weeks', 'n_weeks_ago', 'next_n_months', 'last_n_months', 'n_months_ago', 'this_quarter', 'last_quarter', 'next_quarter', 'next_n_quarters', 'last_n_quarters', 'n_quarters_ago', 'this_year', 'last_year', 'next_year', 'next_n_years', 'last_n_years', 'n_years_ago', 'this_fiscal_quarter', 'last_fiscal_quarter', 'next_fiscal_quarter', 'next_n_fiscal_quarters', 'last_n_fiscal_quarters', 'n_fiscal_quarters_ago', 'this_fiscal_year', 'last_fiscal_year', 'next_fiscal_year', 'next_n_fiscal_years', 'last_n_fiscal_years', 'n_fiscal_years_ago', IntegralCurrencyLiteral, 'find', 'email', 'name', 'phone', 'sidebar', 'fields', 'metadata', 'pricebookid', 'network', 'snippet', 'target_length', 'division', 'returning', 'listview', FindLiteral, IntegerLiteral, LongLiteral, NumberLiteral, BooleanLiteral, StringLiteral, '(', '{', '}', '[', '!', '~', '++', '--', '+', '-', '@', Identifier}",
      "Syntax: line 649 at 97: extraneous input ')' expecting '{'",
      "Syntax: line 674 at 1: extraneous input '<EOF>' expecting {'abstract', 'after', 'before', 'break', 'continue', 'delete', 'do', 'final', 'for', 'get', 'global', 'if', 'inherited', 'insert', 'instanceof', 'merge', 'new', 'null', 'override', 'private', 'protected', 'public', 'return', 'system.runas', 'set', 'sharing', 'static', 'super', 'switch', 'testmethod', 'this', 'throw', 'transient', 'trigger', 'try', 'undelete', 'update', 'upsert', 'virtual', 'void', 'webservice', 'when', 'while', 'with', 'without', 'list', 'map', 'select', 'count', 'from', 'as', 'using', 'scope', 'where', 'order', 'by', 'limit', 'and', 'or', 'not', 'avg', 'count_distinct', 'min', 'max', 'sum', 'typeof', 'end', 'then', 'like', 'in', 'includes', 'excludes', 'asc', 'desc', 'nulls', 'first', 'last', 'group', 'all', 'rows', 'view', 'having', 'rollup', 'tolabel', 'offset', 'data', 'category', 'at', 'above', 'below', 'above_or_below', 'security_enforced', 'reference', 'cube', 'format', 'tracking', 'viewstat', 'custom', 'standard', 'distance', 'geolocation', 'calendar_month', 'calendar_quarter', 'calendar_year', 'day_in_month', 'day_in_week', 'day_in_year', 'day_only', 'fiscal_month', 'fiscal_quarter', 'fiscal_year', 'hour_in_day', 'week_in_month', 'week_in_year', 'converttimezone', 'yesterday', 'today', 'tomorrow', 'last_week', 'this_week', 'next_week', 'last_month', 'this_month', 'next_month', 'last_90_days', 'next_90_days', 'last_n_days', 'next_n_days', 'n_days_ago', 'next_n_weeks', 'last_n_weeks', 'n_weeks_ago', 'next_n_months', 'last_n_months', 'n_months_ago', 'this_quarter', 'last_quarter', 'next_quarter', 'next_n_quarters', 'last_n_quarters', 'n_quarters_ago', 'this_year', 'last_year', 'next_year', 'next_n_years', 'last_n_years', 'n_years_ago', 'this_fiscal_quarter', 'last_fiscal_quarter', 'next_fiscal_quarter', 'next_n_fiscal_quarters', 'last_n_fiscal_quarters', 'n_fiscal_quarters_ago', 'this_fiscal_year', 'last_fiscal_year', 'next_fiscal_year', 'next_n_fiscal_years', 'last_n_fiscal_years', 'n_fiscal_years_ago', IntegralCurrencyLiteral, 'find', 'email', 'name', 'phone', 'sidebar', 'fields', 'metadata', 'pricebookid', 'network', 'snippet', 'target_length', 'division', 'returning', 'listview', FindLiteral, IntegerLiteral, LongLiteral, NumberLiteral, BooleanLiteral, StringLiteral, '(', '{', '}', '[', '!', '~', '++', '--', '+', '-', '@', Identifier}",
      "Syntax: line 677 at 77: extraneous input ')' expecting '{'",
      "Syntax: line 682 at 1: extraneous input '<EOF>' expecting {'abstract', 'after', 'before', 'break', 'continue', 'delete', 'do', 'final', 'for', 'get', 'global', 'if', 'inherited', 'insert', 'instanceof', 'merge', 'new', 'null', 'override', 'private', 'protected', 'public', 'return', 'system.runas', 'set', 'sharing', 'static', 'super', 'switch', 'testmethod', 'this', 'throw', 'transient', 'trigger', 'try', 'undelete', 'update', 'upsert', 'virtual', 'void', 'webservice', 'when', 'while', 'with', 'without', 'list', 'map', 'select', 'count', 'from', 'as', 'using', 'scope', 'where', 'order', 'by', 'limit', 'and', 'or', 'not', 'avg', 'count_distinct', 'min', 'max', 'sum', 'typeof', 'end', 'then', 'like', 'in', 'includes', 'excludes', 'asc', 'desc', 'nulls', 'first', 'last', 'group', 'all', 'rows', 'view', 'having', 'rollup', 'tolabel', 'offset', 'data', 'category', 'at', 'above', 'below', 'above_or_below', 'security_enforced', 'reference', 'cube', 'format', 'tracking', 'viewstat', 'custom', 'standard', 'distance', 'geolocation', 'calendar_month', 'calendar_quarter', 'calendar_year', 'day_in_month', 'day_in_week', 'day_in_year', 'day_only', 'fiscal_month', 'fiscal_quarter', 'fiscal_year', 'hour_in_day', 'week_in_month', 'week_in_year', 'converttimezone', 'yesterday', 'today', 'tomorrow', 'last_week', 'this_week', 'next_week', 'last_month', 'this_month', 'next_month', 'last_90_days', 'next_90_days', 'last_n_days', 'next_n_days', 'n_days_ago', 'next_n_weeks', 'last_n_weeks', 'n_weeks_ago', 'next_n_months', 'last_n_months', 'n_months_ago', 'this_quarter', 'last_quarter', 'next_quarter', 'next_n_quarters', 'last_n_quarters', 'n_quarters_ago', 'this_year', 'last_year', 'next_year', 'next_n_years', 'last_n_years', 'n_years_ago', 'this_fiscal_quarter', 'last_fiscal_quarter', 'next_fiscal_quarter', 'next_n_fiscal_quarters', 'last_n_fiscal_quarters', 'n_fiscal_quarters_ago', 'this_fiscal_year', 'last_fiscal_year', 'next_fiscal_year', 'next_n_fiscal_years', 'last_n_fiscal_years', 'n_fiscal_years_ago', IntegralCurrencyLiteral, 'find', 'email', 'name', 'phone', 'sidebar', 'fields', 'metadata', 'pricebookid', 'network', 'snippet', 'target_length', 'division', 'returning', 'listview', FindLiteral, IntegerLiteral, LongLiteral, NumberLiteral, BooleanLiteral, StringLiteral, '(', '{', '}', '[', '!', '~', '++', '--', '+', '-', '@', Identifier}",
      "Syntax: line 685 at 64: extraneous input ')' expecting '{'",
      "Syntax: line 690 at 1: extraneous input '<EOF>' expecting {'abstract', 'after', 'before', 'break', 'continue', 'delete', 'do', 'final', 'for', 'get', 'global', 'if', 'inherited', 'insert', 'instanceof', 'merge', 'new', 'null', 'override', 'private', 'protected', 'public', 'return', 'system.runas', 'set', 'sharing', 'static', 'super', 'switch', 'testmethod', 'this', 'throw', 'transient', 'trigger', 'try', 'undelete', 'update', 'upsert', 'virtual', 'void', 'webservice', 'when', 'while', 'with', 'without', 'list', 'map', 'select', 'count', 'from', 'as', 'using', 'scope', 'where', 'order', 'by', 'limit', 'and', 'or', 'not', 'avg', 'count_distinct', 'min', 'max', 'sum', 'typeof', 'end', 'then', 'like', 'in', 'includes', 'excludes', 'asc', 'desc', 'nulls', 'first', 'last', 'group', 'all', 'rows', 'view', 'having', 'rollup', 'tolabel', 'offset', 'data', 'category', 'at', 'above', 'below', 'above_or_below', 'security_enforced', 'reference', 'cube', 'format', 'tracking', 'viewstat', 'custom', 'standard', 'distance', 'geolocation', 'calendar_month', 'calendar_quarter', 'calendar_year', 'day_in_month', 'day_in_week', 'day_in_year', 'day_only', 'fiscal_month', 'fiscal_quarter', 'fiscal_year', 'hour_in_day', 'week_in_month', 'week_in_year', 'converttimezone', 'yesterday', 'today', 'tomorrow', 'last_week', 'this_week', 'next_week', 'last_month', 'this_month', 'next_month', 'last_90_days', 'next_90_days', 'last_n_days', 'next_n_days', 'n_days_ago', 'next_n_weeks', 'last_n_weeks', 'n_weeks_ago', 'next_n_months', 'last_n_months', 'n_months_ago', 'this_quarter', 'last_quarter', 'next_quarter', 'next_n_quarters', 'last_n_quarters', 'n_quarters_ago', 'this_year', 'last_year', 'next_year', 'next_n_years', 'last_n_years', 'n_years_ago', 'this_fiscal_quarter', 'last_fiscal_quarter', 'next_fiscal_quarter', 'next_n_fiscal_quarters', 'last_n_fiscal_quarters', 'n_fiscal_quarters_ago', 'this_fiscal_year', 'last_fiscal_year', 'next_fiscal_year', 'next_n_fiscal_years', 'last_n_fiscal_years', 'n_fiscal_years_ago', IntegralCurrencyLiteral, 'find', 'email', 'name', 'phone', 'sidebar', 'fields', 'metadata', 'pricebookid', 'network', 'snippet', 'target_length', 'division', 'returning', 'listview', FindLiteral, IntegerLiteral, LongLiteral, NumberLiteral, BooleanLiteral, StringLiteral, '(', '{', '}', '[', '!', '~', '++', '--', '+', '-', '@', Identifier}",
      "Syntax: line 693 at 47: extraneous input ')' expecting '{'",
      "Syntax: line 697 at 1: extraneous input '<EOF>' expecting {'abstract', 'after', 'before', 'break', 'continue', 'delete', 'do', 'final', 'for', 'get', 'global', 'if', 'inherited', 'insert', 'instanceof', 'merge', 'new', 'null', 'override', 'private', 'protected', 'public', 'return', 'system.runas', 'set', 'sharing', 'static', 'super', 'switch', 'testmethod', 'this', 'throw', 'transient', 'trigger', 'try', 'undelete', 'update', 'upsert', 'virtual', 'void', 'webservice', 'when', 'while', 'with', 'without', 'list', 'map', 'select', 'count', 'from', 'as', 'using', 'scope', 'where', 'order', 'by', 'limit', 'and', 'or', 'not', 'avg', 'count_distinct', 'min', 'max', 'sum', 'typeof', 'end', 'then', 'like', 'in', 'includes', 'excludes', 'asc', 'desc', 'nulls', 'first', 'last', 'group', 'all', 'rows', 'view', 'having', 'rollup', 'tolabel', 'offset', 'data', 'category', 'at', 'above', 'below', 'above_or_below', 'security_enforced', 'reference', 'cube', 'format', 'tracking', 'viewstat', 'custom', 'standard', 'distance', 'geolocation', 'calendar_month', 'calendar_quarter', 'calendar_year', 'day_in_month', 'day_in_week', 'day_in_year', 'day_only', 'fiscal_month', 'fiscal_quarter', 'fiscal_year', 'hour_in_day', 'week_in_month', 'week_in_year', 'converttimezone', 'yesterday', 'today', 'tomorrow', 'last_week', 'this_week', 'next_week', 'last_month', 'this_month', 'next_month', 'last_90_days', 'next_90_days', 'last_n_days', 'next_n_days', 'n_days_ago', 'next_n_weeks', 'last_n_weeks', 'n_weeks_ago', 'next_n_months', 'last_n_months', 'n_months_ago', 'this_quarter', 'last_quarter', 'next_quarter', 'next_n_quarters', 'last_n_quarters', 'n_quarters_ago', 'this_year', 'last_year', 'next_year', 'next_n_years', 'last_n_years', 'n_years_ago', 'this_fiscal_quarter', 'last_fiscal_quarter', 'next_fiscal_quarter', 'next_n_fiscal_quarters', 'last_n_fiscal_quarters', 'n_fiscal_quarters_ago', 'this_fiscal_year', 'last_fiscal_year', 'next_fiscal_year', 'next_n_fiscal_years', 'last_n_fiscal_years', 'n_fiscal_years_ago', IntegralCurrencyLiteral, 'find', 'email', 'name', 'phone', 'sidebar', 'fields', 'metadata', 'pricebookid', 'network', 'snippet', 'target_length', 'division', 'returning', 'listview', FindLiteral, IntegerLiteral, LongLiteral, NumberLiteral, BooleanLiteral, StringLiteral, '(', '{', '}', '[', '!', '~', '++', '--', '+', '-', '@', Identifier}",
      "Syntax: line 701 at 68: extraneous input ')' expecting '{'",
      "Syntax: line 703 at 1: extraneous input '<EOF>' expecting {'abstract', 'after', 'before', 'break', 'continue', 'delete', 'do', 'final', 'for', 'get', 'global', 'if', 'inherited', 'insert', 'instanceof', 'merge', 'new', 'null', 'override', 'private', 'protected', 'public', 'return', 'system.runas', 'set', 'sharing', 'static', 'super', 'switch', 'testmethod', 'this', 'throw', 'transient', 'trigger', 'try', 'undelete', 'update', 'upsert', 'virtual', 'void', 'webservice', 'when', 'while', 'with', 'without', 'list', 'map', 'select', 'count', 'from', 'as', 'using', 'scope', 'where', 'order', 'by', 'limit', 'and', 'or', 'not', 'avg', 'count_distinct', 'min', 'max', 'sum', 'typeof', 'end', 'then', 'like', 'in', 'includes', 'excludes', 'asc', 'desc', 'nulls', 'first', 'last', 'group', 'all', 'rows', 'view', 'having', 'rollup', 'tolabel', 'offset', 'data', 'category', 'at', 'above', 'below', 'above_or_below', 'security_enforced', 'reference', 'cube', 'format', 'tracking', 'viewstat', 'custom', 'standard', 'distance', 'geolocation', 'calendar_month', 'calendar_quarter', 'calendar_year', 'day_in_month', 'day_in_week', 'day_in_year', 'day_only', 'fiscal_month', 'fiscal_quarter', 'fiscal_year', 'hour_in_day', 'week_in_month', 'week_in_year', 'converttimezone', 'yesterday', 'today', 'tomorrow', 'last_week', 'this_week', 'next_week', 'last_month', 'this_month', 'next_month', 'last_90_days', 'next_90_days', 'last_n_days', 'next_n_days', 'n_days_ago', 'next_n_weeks', 'last_n_weeks', 'n_weeks_ago', 'next_n_months', 'last_n_months', 'n_months_ago', 'this_quarter', 'last_quarter', 'next_quarter', 'next_n_quarters', 'last_n_quarters', 'n_quarters_ago', 'this_year', 'last_year', 'next_year', 'next_n_years', 'last_n_years', 'n_years_ago', 'this_fiscal_quarter', 'last_fiscal_quarter', 'next_fiscal_quarter', 'next_n_fiscal_quarters', 'last_n_fiscal_quarters', 'n_fiscal_quarters_ago', 'this_fiscal_year', 'last_fiscal_year', 'next_fiscal_year', 'next_n_fiscal_years', 'last_n_fiscal_years', 'n_fiscal_years_ago', IntegralCurrencyLiteral, 'find', 'email', 'name', 'phone', 'sidebar', 'fields', 'metadata', 'pricebookid', 'network', 'snippet', 'target_length', 'division', 'returning', 'listview', FindLiteral, IntegerLiteral, LongLiteral, NumberLiteral, BooleanLiteral, StringLiteral, '(', '{', '}', '[', '!', '~', '++', '--', '+', '-', '@', Identifier}",
      "Syntax: line 707 at 69: extraneous input ')' expecting '{'",
      "Syntax: line 709 at 1: extraneous input '<EOF>' expecting {'abstract', 'after', 'before', 'break', 'continue', 'delete', 'do', 'final', 'for', 'get', 'global', 'if', 'inherited', 'insert', 'instanceof', 'merge', 'new', 'null', 'override', 'private', 'protected', 'public', 'return', 'system.runas', 'set', 'sharing', 'static', 'super', 'switch', 'testmethod', 'this', 'throw', 'transient', 'trigger', 'try', 'undelete', 'update', 'upsert', 'virtual', 'void', 'webservice', 'when', 'while', 'with', 'without', 'list', 'map', 'select', 'count', 'from', 'as', 'using', 'scope', 'where', 'order', 'by', 'limit', 'and', 'or', 'not', 'avg', 'count_distinct', 'min', 'max', 'sum', 'typeof', 'end', 'then', 'like', 'in', 'includes', 'excludes', 'asc', 'desc', 'nulls', 'first', 'last', 'group', 'all', 'rows', 'view', 'having', 'rollup', 'tolabel', 'offset', 'data', 'category', 'at', 'above', 'below', 'above_or_below', 'security_enforced', 'reference', 'cube', 'format', 'tracking', 'viewstat', 'custom', 'standard', 'distance', 'geolocation', 'calendar_month', 'calendar_quarter', 'calendar_year', 'day_in_month', 'day_in_week', 'day_in_year', 'day_only', 'fiscal_month', 'fiscal_quarter', 'fiscal_year', 'hour_in_day', 'week_in_month', 'week_in_year', 'converttimezone', 'yesterday', 'today', 'tomorrow', 'last_week', 'this_week', 'next_week', 'last_month', 'this_month', 'next_month', 'last_90_days', 'next_90_days', 'last_n_days', 'next_n_days', 'n_days_ago', 'next_n_weeks', 'last_n_weeks', 'n_weeks_ago', 'next_n_months', 'last_n_months', 'n_months_ago', 'this_quarter', 'last_quarter', 'next_quarter', 'next_n_quarters', 'last_n_quarters', 'n_quarters_ago', 'this_year', 'last_year', 'next_year', 'next_n_years', 'last_n_years', 'n_years_ago', 'this_fiscal_quarter', 'last_fiscal_quarter', 'next_fiscal_quarter', 'next_n_fiscal_quarters', 'last_n_fiscal_quarters', 'n_fiscal_quarters_ago', 'this_fiscal_year', 'last_fiscal_year', 'next_fiscal_year', 'next_n_fiscal_years', 'last_n_fiscal_years', 'n_fiscal_years_ago', IntegralCurrencyLiteral, 'find', 'email', 'name', 'phone', 'sidebar', 'fields', 'metadata', 'pricebookid', 'network', 'snippet', 'target_length', 'division', 'returning', 'listview', FindLiteral, IntegerLiteral, LongLiteral, NumberLiteral, BooleanLiteral, StringLiteral, '(', '{', '}', '[', '!', '~', '++', '--', '+', '-', '@', Identifier}",
      "Syntax: line 713 at 66: extraneous input ')' expecting '{'",
      "Syntax: line 715 at 1: extraneous input '<EOF>' expecting {'abstract', 'after', 'before', 'break', 'continue', 'delete', 'do', 'final', 'for', 'get', 'global', 'if', 'inherited', 'insert', 'instanceof', 'merge', 'new', 'null', 'override', 'private', 'protected', 'public', 'return', 'system.runas', 'set', 'sharing', 'static', 'super', 'switch', 'testmethod', 'this', 'throw', 'transient', 'trigger', 'try', 'undelete', 'update', 'upsert', 'virtual', 'void', 'webservice', 'when', 'while', 'with', 'without', 'list', 'map', 'select', 'count', 'from', 'as', 'using', 'scope', 'where', 'order', 'by', 'limit', 'and', 'or', 'not', 'avg', 'count_distinct', 'min', 'max', 'sum', 'typeof', 'end', 'then', 'like', 'in', 'includes', 'excludes', 'asc', 'desc', 'nulls', 'first', 'last', 'group', 'all', 'rows', 'view', 'having', 'rollup', 'tolabel', 'offset', 'data', 'category', 'at', 'above', 'below', 'above_or_below', 'security_enforced', 'reference', 'cube', 'format', 'tracking', 'viewstat', 'custom', 'standard', 'distance', 'geolocation', 'calendar_month', 'calendar_quarter', 'calendar_year', 'day_in_month', 'day_in_week', 'day_in_year', 'day_only', 'fiscal_month', 'fiscal_quarter', 'fiscal_year', 'hour_in_day', 'week_in_month', 'week_in_year', 'converttimezone', 'yesterday', 'today', 'tomorrow', 'last_week', 'this_week', 'next_week', 'last_month', 'this_month', 'next_month', 'last_90_days', 'next_90_days', 'last_n_days', 'next_n_days', 'n_days_ago', 'next_n_weeks', 'last_n_weeks', 'n_weeks_ago', 'next_n_months', 'last_n_months', 'n_months_ago', 'this_quarter', 'last_quarter', 'next_quarter', 'next_n_quarters', 'last_n_quarters', 'n_quarters_ago', 'this_year', 'last_year', 'next_year', 'next_n_years', 'last_n_years', 'n_years_ago', 'this_fiscal_quarter', 'last_fiscal_quarter', 'next_fiscal_quarter', 'next_n_fiscal_quarters', 'last_n_fiscal_quarters', 'n_fiscal_quarters_ago', 'this_fiscal_year', 'last_fiscal_year', 'next_fiscal_year', 'next_n_fiscal_years', 'last_n_fiscal_years', 'n_fiscal_years_ago', IntegralCurrencyLiteral, 'find', 'email', 'name', 'phone', 'sidebar', 'fields', 'metadata', 'pricebookid', 'network', 'snippet', 'target_length', 'division', 'returning', 'listview', FindLiteral, IntegerLiteral, LongLiteral, NumberLiteral, BooleanLiteral, StringLiteral, '(', '{', '}', '[', '!', '~', '++', '--', '+', '-', '@', Identifier}",
      "Syntax: line 717 at 109: extraneous input ')' expecting '{'",
      "Syntax: line 729 at 1: extraneous input '<EOF>' expecting {'abstract', 'after', 'before', 'break', 'continue', 'delete', 'do', 'final', 'for', 'get', 'global', 'if', 'inherited', 'insert', 'instanceof', 'merge', 'new', 'null', 'override', 'private', 'protected', 'public', 'return', 'system.runas', 'set', 'sharing', 'static', 'super', 'switch', 'testmethod', 'this', 'throw', 'transient', 'trigger', 'try', 'undelete', 'update', 'upsert', 'virtual', 'void', 'webservice', 'when', 'while', 'with', 'without', 'list', 'map', 'select', 'count', 'from', 'as', 'using', 'scope', 'where', 'order', 'by', 'limit', 'and', 'or', 'not', 'avg', 'count_distinct', 'min', 'max', 'sum', 'typeof', 'end', 'then', 'like', 'in', 'includes', 'excludes', 'asc', 'desc', 'nulls', 'first', 'last', 'group', 'all', 'rows', 'view', 'having', 'rollup', 'tolabel', 'offset', 'data', 'category', 'at', 'above', 'below', 'above_or_below', 'security_enforced', 'reference', 'cube', 'format', 'tracking', 'viewstat', 'custom', 'standard', 'distance', 'geolocation', 'calendar_month', 'calendar_quarter', 'calendar_year', 'day_in_month', 'day_in_week', 'day_in_year', 'day_only', 'fiscal_month', 'fiscal_quarter', 'fiscal_year', 'hour_in_day', 'week_in_month', 'week_in_year', 'converttimezone', 'yesterday', 'today', 'tomorrow', 'last_week', 'this_week', 'next_week', 'last_month', 'this_month', 'next_month', 'last_90_days', 'next_90_days', 'last_n_days', 'next_n_days', 'n_days_ago', 'next_n_weeks', 'last_n_weeks', 'n_weeks_ago', 'next_n_months', 'last_n_months', 'n_months_ago', 'this_quarter', 'last_quarter', 'next_quarter', 'next_n_quarters', 'last_n_quarters', 'n_quarters_ago', 'this_year', 'last_year', 'next_year', 'next_n_years', 'last_n_years', 'n_years_ago', 'this_fiscal_quarter', 'last_fiscal_quarter', 'next_fiscal_quarter', 'next_n_fiscal_quarters', 'last_n_fiscal_quarters', 'n_fiscal_quarters_ago', 'this_fiscal_year', 'last_fiscal_year', 'next_fiscal_year', 'next_n_fiscal_years', 'last_n_fiscal_years', 'n_fiscal_years_ago', IntegralCurrencyLiteral, 'find', 'email', 'name', 'phone', 'sidebar', 'fields', 'metadata', 'pricebookid', 'network', 'snippet', 'target_length', 'division', 'returning', 'listview', FindLiteral, IntegerLiteral, LongLiteral, NumberLiteral, BooleanLiteral, StringLiteral, '(', '{', '}', '[', '!', '~', '++', '--', '+', '-', '@', Identifier}",
      "Syntax: line 732 at 45: extraneous input ')' expecting '{'",
      "Syntax: line 763 at 1: extraneous input '<EOF>' expecting {'abstract', 'after', 'before', 'break', 'continue', 'delete', 'do', 'final', 'for', 'get', 'global', 'if', 'inherited', 'insert', 'instanceof', 'merge', 'new', 'null', 'override', 'private', 'protected', 'public', 'return', 'system.runas', 'set', 'sharing', 'static', 'super', 'switch', 'testmethod', 'this', 'throw', 'transient', 'trigger', 'try', 'undelete', 'update', 'upsert', 'virtual', 'void', 'webservice', 'when', 'while', 'with', 'without', 'list', 'map', 'select', 'count', 'from', 'as', 'using', 'scope', 'where', 'order', 'by', 'limit', 'and', 'or', 'not', 'avg', 'count_distinct', 'min', 'max', 'sum', 'typeof', 'end', 'then', 'like', 'in', 'includes', 'excludes', 'asc', 'desc', 'nulls', 'first', 'last', 'group', 'all', 'rows', 'view', 'having', 'rollup', 'tolabel', 'offset', 'data', 'category', 'at', 'above', 'below', 'above_or_below', 'security_enforced', 'reference', 'cube', 'format', 'tracking', 'viewstat', 'custom', 'standard', 'distance', 'geolocation', 'calendar_month', 'calendar_quarter', 'calendar_year', 'day_in_month', 'day_in_week', 'day_in_year', 'day_only', 'fiscal_month', 'fiscal_quarter', 'fiscal_year', 'hour_in_day', 'week_in_month', 'week_in_year', 'converttimezone', 'yesterday', 'today', 'tomorrow', 'last_week', 'this_week', 'next_week', 'last_month', 'this_month', 'next_month', 'last_90_days', 'next_90_days', 'last_n_days', 'next_n_days', 'n_days_ago', 'next_n_weeks', 'last_n_weeks', 'n_weeks_ago', 'next_n_months', 'last_n_months', 'n_months_ago', 'this_quarter', 'last_quarter', 'next_quarter', 'next_n_quarters', 'last_n_quarters', 'n_quarters_ago', 'this_year', 'last_year', 'next_year', 'next_n_years', 'last_n_years', 'n_years_ago', 'this_fiscal_quarter', 'last_fiscal_quarter', 'next_fiscal_quarter', 'next_n_fiscal_quarters', 'last_n_fiscal_quarters', 'n_fiscal_quarters_ago', 'this_fiscal_year', 'last_fiscal_year', 'next_fiscal_year', 'next_n_fiscal_years', 'last_n_fiscal_years', 'n_fiscal_years_ago', IntegralCurrencyLiteral, 'find', 'email', 'name', 'phone', 'sidebar', 'fields', 'metadata', 'pricebookid', 'network', 'snippet', 'target_length', 'division', 'returning', 'listview', FindLiteral, IntegerLiteral, LongLiteral, NumberLiteral, BooleanLiteral, StringLiteral, '(', '{', '}', '[', '!', '~', '++', '--', '+', '-', '@', Identifier}",
      "Syntax: line 766 at 89: extraneous input ')' expecting '{'",
      "Syntax: line 794 at 1: extraneous input '<EOF>' expecting {'abstract', 'after', 'before', 'break', 'continue', 'delete', 'do', 'final', 'for', 'get', 'global', 'if', 'inherited', 'insert', 'instanceof', 'merge', 'new', 'null', 'override', 'private', 'protected', 'public', 'return', 'system.runas', 'set', 'sharing', 'static', 'super', 'switch', 'testmethod', 'this', 'throw', 'transient', 'trigger', 'try', 'undelete', 'update', 'upsert', 'virtual', 'void', 'webservice', 'when', 'while', 'with', 'without', 'list', 'map', 'select', 'count', 'from', 'as', 'using', 'scope', 'where', 'order', 'by', 'limit', 'and', 'or', 'not', 'avg', 'count_distinct', 'min', 'max', 'sum', 'typeof', 'end', 'then', 'like', 'in', 'includes', 'excludes', 'asc', 'desc', 'nulls', 'first', 'last', 'group', 'all', 'rows', 'view', 'having', 'rollup', 'tolabel', 'offset', 'data', 'category', 'at', 'above', 'below', 'above_or_below', 'security_enforced', 'reference', 'cube', 'format', 'tracking', 'viewstat', 'custom', 'standard', 'distance', 'geolocation', 'calendar_month', 'calendar_quarter', 'calendar_year', 'day_in_month', 'day_in_week', 'day_in_year', 'day_only', 'fiscal_month', 'fiscal_quarter', 'fiscal_year', 'hour_in_day', 'week_in_month', 'week_in_year', 'converttimezone', 'yesterday', 'today', 'tomorrow', 'last_week', 'this_week', 'next_week', 'last_month', 'this_month', 'next_month', 'last_90_days', 'next_90_days', 'last_n_days', 'next_n_days', 'n_days_ago', 'next_n_weeks', 'last_n_weeks', 'n_weeks_ago', 'next_n_months', 'last_n_months', 'n_months_ago', 'this_quarter', 'last_quarter', 'next_quarter', 'next_n_quarters', 'last_n_quarters', 'n_quarters_ago', 'this_year', 'last_year', 'next_year', 'next_n_years', 'last_n_years', 'n_years_ago', 'this_fiscal_quarter', 'last_fiscal_quarter', 'next_fiscal_quarter', 'next_n_fiscal_quarters', 'last_n_fiscal_quarters', 'n_fiscal_quarters_ago', 'this_fiscal_year', 'last_fiscal_year', 'next_fiscal_year', 'next_n_fiscal_years', 'last_n_fiscal_years', 'n_fiscal_years_ago', IntegralCurrencyLiteral, 'find', 'email', 'name', 'phone', 'sidebar', 'fields', 'metadata', 'pricebookid', 'network', 'snippet', 'target_length', 'division', 'returning', 'listview', FindLiteral, IntegerLiteral, LongLiteral, NumberLiteral, BooleanLiteral, StringLiteral, '(', '{', '}', '[', '!', '~', '++', '--', '+', '-', '@', Identifier}",
      "Syntax: line 797 at 80: extraneous input ')' expecting '{'",
      "Syntax: line 825 at 1: extraneous input '<EOF>' expecting {'abstract', 'after', 'before', 'break', 'continue', 'delete', 'do', 'final', 'for', 'get', 'global', 'if', 'inherited', 'insert', 'instanceof', 'merge', 'new', 'null', 'override', 'private', 'protected', 'public', 'return', 'system.runas', 'set', 'sharing', 'static', 'super', 'switch', 'testmethod', 'this', 'throw', 'transient', 'trigger', 'try', 'undelete', 'update', 'upsert', 'virtual', 'void', 'webservice', 'when', 'while', 'with', 'without', 'list', 'map', 'select', 'count', 'from', 'as', 'using', 'scope', 'where', 'order', 'by', 'limit', 'and', 'or', 'not', 'avg', 'count_distinct', 'min', 'max', 'sum', 'typeof', 'end', 'then', 'like', 'in', 'includes', 'excludes', 'asc', 'desc', 'nulls', 'first', 'last', 'group', 'all', 'rows', 'view', 'having', 'rollup', 'tolabel', 'offset', 'data', 'category', 'at', 'above', 'below', 'above_or_below', 'security_enforced', 'reference', 'cube', 'format', 'tracking', 'viewstat', 'custom', 'standard', 'distance', 'geolocation', 'calendar_month', 'calendar_quarter', 'calendar_year', 'day_in_month', 'day_in_week', 'day_in_year', 'day_only', 'fiscal_month', 'fiscal_quarter', 'fiscal_year', 'hour_in_day', 'week_in_month', 'week_in_year', 'converttimezone', 'yesterday', 'today', 'tomorrow', 'last_week', 'this_week', 'next_week', 'last_month', 'this_month', 'next_month', 'last_90_days', 'next_90_days', 'last_n_days', 'next_n_days', 'n_days_ago', 'next_n_weeks', 'last_n_weeks', 'n_weeks_ago', 'next_n_months', 'last_n_months', 'n_months_ago', 'this_quarter', 'last_quarter', 'next_quarter', 'next_n_quarters', 'last_n_quarters', 'n_quarters_ago', 'this_year', 'last_year', 'next_year', 'next_n_years', 'last_n_years', 'n_years_ago', 'this_fiscal_quarter', 'last_fiscal_quarter', 'next_fiscal_quarter', 'next_n_fiscal_quarters', 'last_n_fiscal_quarters', 'n_fiscal_quarters_ago', 'this_fiscal_year', 'last_fiscal_year', 'next_fiscal_year', 'next_n_fiscal_years', 'last_n_fiscal_years', 'n_fiscal_years_ago', IntegralCurrencyLiteral, 'find', 'email', 'name', 'phone', 'sidebar', 'fields', 'metadata', 'pricebookid', 'network', 'snippet', 'target_length', 'division', 'returning', 'listview', FindLiteral, IntegerLiteral, LongLiteral, NumberLiteral, BooleanLiteral, StringLiteral, '(', '{', '}', '[', '!', '~', '++', '--', '+', '-', '@', Identifier}",
      "Syntax: line 828 at 46: extraneous input ')' expecting '{'",
      "Syntax: line 854 at 1: extraneous input '<EOF>' expecting {'abstract', 'after', 'before', 'break', 'continue', 'delete', 'do', 'final', 'for', 'get', 'global', 'if', 'inherited', 'insert', 'instanceof', 'merge', 'new', 'null', 'override', 'private', 'protected', 'public', 'return', 'system.runas', 'set', 'sharing', 'static', 'super', 'switch', 'testmethod', 'this', 'throw', 'transient', 'trigger', 'try', 'undelete', 'update', 'upsert', 'virtual', 'void', 'webservice', 'when', 'while', 'with', 'without', 'list', 'map', 'select', 'count', 'from', 'as', 'using', 'scope', 'where', 'order', 'by', 'limit', 'and', 'or', 'not', 'avg', 'count_distinct', 'min', 'max', 'sum', 'typeof', 'end', 'then', 'like', 'in', 'includes', 'excludes', 'asc', 'desc', 'nulls', 'first', 'last', 'group', 'all', 'rows', 'view', 'having', 'rollup', 'tolabel', 'offset', 'data', 'category', 'at', 'above', 'below', 'above_or_below', 'security_enforced', 'reference', 'cube', 'format', 'tracking', 'viewstat', 'custom', 'standard', 'distance', 'geolocation', 'calendar_month', 'calendar_quarter', 'calendar_year', 'day_in_month', 'day_in_week', 'day_in_year', 'day_only', 'fiscal_month', 'fiscal_quarter', 'fiscal_year', 'hour_in_day', 'week_in_month', 'week_in_year', 'converttimezone', 'yesterday', 'today', 'tomorrow', 'last_week', 'this_week', 'next_week', 'last_month', 'this_month', 'next_month', 'last_90_days', 'next_90_days', 'last_n_days', 'next_n_days', 'n_days_ago', 'next_n_weeks', 'last_n_weeks', 'n_weeks_ago', 'next_n_months', 'last_n_months', 'n_months_ago', 'this_quarter', 'last_quarter', 'next_quarter', 'next_n_quarters', 'last_n_quarters', 'n_quarters_ago', 'this_year', 'last_year', 'next_year', 'next_n_years', 'last_n_years', 'n_years_ago', 'this_fiscal_quarter', 'last_fiscal_quarter', 'next_fiscal_quarter', 'next_n_fiscal_quarters', 'last_n_fiscal_quarters', 'n_fiscal_quarters_ago', 'this_fiscal_year', 'last_fiscal_year', 'next_fiscal_year', 'next_n_fiscal_years', 'last_n_fiscal_years', 'n_fiscal_years_ago', IntegralCurrencyLiteral, 'find', 'email', 'name', 'phone', 'sidebar', 'fields', 'metadata', 'pricebookid', 'network', 'snippet', 'target_length', 'division', 'returning', 'listview', FindLiteral, IntegerLiteral, LongLiteral, NumberLiteral, BooleanLiteral, StringLiteral, '(', '{', '}', '[', '!', '~', '++', '--', '+', '-', '@', Identifier}",
      "Syntax: line 857 at 65: extraneous input ')' expecting '{'",
      "Syntax: line 887 at 1: extraneous input '<EOF>' expecting {'abstract', 'after', 'before', 'break', 'continue', 'delete', 'do', 'final', 'for', 'get', 'global', 'if', 'inherited', 'insert', 'instanceof', 'merge', 'new', 'null', 'override', 'private', 'protected', 'public', 'return', 'system.runas', 'set', 'sharing', 'static', 'super', 'switch', 'testmethod', 'this', 'throw', 'transient', 'trigger', 'try', 'undelete', 'update', 'upsert', 'virtual', 'void', 'webservice', 'when', 'while', 'with', 'without', 'list', 'map', 'select', 'count', 'from', 'as', 'using', 'scope', 'where', 'order', 'by', 'limit', 'and', 'or', 'not', 'avg', 'count_distinct', 'min', 'max', 'sum', 'typeof', 'end', 'then', 'like', 'in', 'includes', 'excludes', 'asc', 'desc', 'nulls', 'first', 'last', 'group', 'all', 'rows', 'view', 'having', 'rollup', 'tolabel', 'offset', 'data', 'category', 'at', 'above', 'below', 'above_or_below', 'security_enforced', 'reference', 'cube', 'format', 'tracking', 'viewstat', 'custom', 'standard', 'distance', 'geolocation', 'calendar_month', 'calendar_quarter', 'calendar_year', 'day_in_month', 'day_in_week', 'day_in_year', 'day_only', 'fiscal_month', 'fiscal_quarter', 'fiscal_year', 'hour_in_day', 'week_in_month', 'week_in_year', 'converttimezone', 'yesterday', 'today', 'tomorrow', 'last_week', 'this_week', 'next_week', 'last_month', 'this_month', 'next_month', 'last_90_days', 'next_90_days', 'last_n_days', 'next_n_days', 'n_days_ago', 'next_n_weeks', 'last_n_weeks', 'n_weeks_ago', 'next_n_months', 'last_n_months', 'n_months_ago', 'this_quarter', 'last_quarter', 'next_quarter', 'next_n_quarters', 'last_n_quarters', 'n_quarters_ago', 'this_year', 'last_year', 'next_year', 'next_n_years', 'last_n_years', 'n_years_ago', 'this_fiscal_quarter', 'last_fiscal_quarter', 'next_fiscal_quarter', 'next_n_fiscal_quarters', 'last_n_fiscal_quarters', 'n_fiscal_quarters_ago', 'this_fiscal_year', 'last_fiscal_year', 'next_fiscal_year', 'next_n_fiscal_years', 'last_n_fiscal_years', 'n_fiscal_years_ago', IntegralCurrencyLiteral, 'find', 'email', 'name', 'phone', 'sidebar', 'fields', 'metadata', 'pricebookid', 'network', 'snippet', 'target_length', 'division', 'returning', 'listview', FindLiteral, IntegerLiteral, LongLiteral, NumberLiteral, BooleanLiteral, StringLiteral, '(', '{', '}', '[', '!', '~', '++', '--', '+', '-', '@', Identifier}",
      "Syntax: line 890 at 71: extraneous input ')' expecting '{'",
      "Syntax: line 915 at 1: extraneous input '<EOF>' expecting {'abstract', 'after', 'before', 'break', 'continue', 'delete', 'do', 'final', 'for', 'get', 'global', 'if', 'inherited', 'insert', 'instanceof', 'merge', 'new', 'null', 'override', 'private', 'protected', 'public', 'return', 'system.runas', 'set', 'sharing', 'static', 'super', 'switch', 'testmethod', 'this', 'throw', 'transient', 'trigger', 'try', 'undelete', 'update', 'upsert', 'virtual', 'void', 'webservice', 'when', 'while', 'with', 'without', 'list', 'map', 'select', 'count', 'from', 'as', 'using', 'scope', 'where', 'order', 'by', 'limit', 'and', 'or', 'not', 'avg', 'count_distinct', 'min', 'max', 'sum', 'typeof', 'end', 'then', 'like', 'in', 'includes', 'excludes', 'asc', 'desc', 'nulls', 'first', 'last', 'group', 'all', 'rows', 'view', 'having', 'rollup', 'tolabel', 'offset', 'data', 'category', 'at', 'above', 'below', 'above_or_below', 'security_enforced', 'reference', 'cube', 'format', 'tracking', 'viewstat', 'custom', 'standard', 'distance', 'geolocation', 'calendar_month', 'calendar_quarter', 'calendar_year', 'day_in_month', 'day_in_week', 'day_in_year', 'day_only', 'fiscal_month', 'fiscal_quarter', 'fiscal_year', 'hour_in_day', 'week_in_month', 'week_in_year', 'converttimezone', 'yesterday', 'today', 'tomorrow', 'last_week', 'this_week', 'next_week', 'last_month', 'this_month', 'next_month', 'last_90_days', 'next_90_days', 'last_n_days', 'next_n_days', 'n_days_ago', 'next_n_weeks', 'last_n_weeks', 'n_weeks_ago', 'next_n_months', 'last_n_months', 'n_months_ago', 'this_quarter', 'last_quarter', 'next_quarter', 'next_n_quarters', 'last_n_quarters', 'n_quarters_ago', 'this_year', 'last_year', 'next_year', 'next_n_years', 'last_n_years', 'n_years_ago', 'this_fiscal_quarter', 'last_fiscal_quarter', 'next_fiscal_quarter', 'next_n_fiscal_quarters', 'last_n_fiscal_quarters', 'n_fiscal_quarters_ago', 'this_fiscal_year', 'last_fiscal_year', 'next_fiscal_year', 'next_n_fiscal_years', 'last_n_fiscal_years', 'n_fiscal_years_ago', IntegralCurrencyLiteral, 'find', 'email', 'name', 'phone', 'sidebar', 'fields', 'metadata', 'pricebookid', 'network', 'snippet', 'target_length', 'division', 'returning', 'listview', FindLiteral, IntegerLiteral, LongLiteral, NumberLiteral, BooleanLiteral, StringLiteral, '(', '{', '}', '[', '!', '~', '++', '--', '+', '-', '@', Identifier}",
      "Syntax: line 918 at 42: extraneous input ')' expecting '{'",
      "Syntax: line 926 at 1: extraneous input '<EOF>' expecting {'abstract', 'after', 'before', 'break', 'continue', 'delete', 'do', 'final', 'for', 'get', 'global', 'if', 'inherited', 'insert', 'instanceof', 'merge', 'new', 'null', 'override', 'private', 'protected', 'public', 'return', 'system.runas', 'set', 'sharing', 'static', 'super', 'switch', 'testmethod', 'this', 'throw', 'transient', 'trigger', 'try', 'undelete', 'update', 'upsert', 'virtual', 'void', 'webservice', 'when', 'while', 'with', 'without', 'list', 'map', 'select', 'count', 'from', 'as', 'using', 'scope', 'where', 'order', 'by', 'limit', 'and', 'or', 'not', 'avg', 'count_distinct', 'min', 'max', 'sum', 'typeof', 'end', 'then', 'like', 'in', 'includes', 'excludes', 'asc', 'desc', 'nulls', 'first', 'last', 'group', 'all', 'rows', 'view', 'having', 'rollup', 'tolabel', 'offset', 'data', 'category', 'at', 'above', 'below', 'above_or_below', 'security_enforced', 'reference', 'cube', 'format', 'tracking', 'viewstat', 'custom', 'standard', 'distance', 'geolocation', 'calendar_month', 'calendar_quarter', 'calendar_year', 'day_in_month', 'day_in_week', 'day_in_year', 'day_only', 'fiscal_month', 'fiscal_quarter', 'fiscal_year', 'hour_in_day', 'week_in_month', 'week_in_year', 'converttimezone', 'yesterday', 'today', 'tomorrow', 'last_week', 'this_week', 'next_week', 'last_month', 'this_month', 'next_month', 'last_90_days', 'next_90_days', 'last_n_days', 'next_n_days', 'n_days_ago', 'next_n_weeks', 'last_n_weeks', 'n_weeks_ago', 'next_n_months', 'last_n_months', 'n_months_ago', 'this_quarter', 'last_quarter', 'next_quarter', 'next_n_quarters', 'last_n_quarters', 'n_quarters_ago', 'this_year', 'last_year', 'next_year', 'next_n_years', 'last_n_years', 'n_years_ago', 'this_fiscal_quarter', 'last_fiscal_quarter', 'next_fiscal_quarter', 'next_n_fiscal_quarters', 'last_n_fiscal_quarters', 'n_fiscal_quarters_ago', 'this_fiscal_year', 'last_fiscal_year', 'next_fiscal_year', 'next_n_fiscal_years', 'last_n_fiscal_years', 'n_fiscal_years_ago', IntegralCurrencyLiteral, 'find', 'email', 'name', 'phone', 'sidebar', 'fields', 'metadata', 'pricebookid', 'network', 'snippet', 'target_length', 'division', 'returning', 'listview', FindLiteral, IntegerLiteral, LongLiteral, NumberLiteral, BooleanLiteral, StringLiteral, '(', '{', '}', '[', '!', '~', '++', '--', '+', '-', '@', Identifier}",
      "Syntax: line 929 at 52: extraneous input ')' expecting '{'",
      "Syntax: line 935 at 1: extraneous input '<EOF>' expecting {'abstract', 'after', 'before', 'break', 'continue', 'delete', 'do', 'final', 'for', 'get', 'global', 'if', 'inherited', 'insert', 'instanceof', 'merge', 'new', 'null', 'override', 'private', 'protected', 'public', 'return', 'system.runas', 'set', 'sharing', 'static', 'super', 'switch', 'testmethod', 'this', 'throw', 'transient', 'trigger', 'try', 'undelete', 'update', 'upsert', 'virtual', 'void', 'webservice', 'when', 'while', 'with', 'without', 'list', 'map', 'select', 'count', 'from', 'as', 'using', 'scope', 'where', 'order', 'by', 'limit', 'and', 'or', 'not', 'avg', 'count_distinct', 'min', 'max', 'sum', 'typeof', 'end', 'then', 'like', 'in', 'includes', 'excludes', 'asc', 'desc', 'nulls', 'first', 'last', 'group', 'all', 'rows', 'view', 'having', 'rollup', 'tolabel', 'offset', 'data', 'category', 'at', 'above', 'below', 'above_or_below', 'security_enforced', 'reference', 'cube', 'format', 'tracking', 'viewstat', 'custom', 'standard', 'distance', 'geolocation', 'calendar_month', 'calendar_quarter', 'calendar_year', 'day_in_month', 'day_in_week', 'day_in_year', 'day_only', 'fiscal_month', 'fiscal_quarter', 'fiscal_year', 'hour_in_day', 'week_in_month', 'week_in_year', 'converttimezone', 'yesterday', 'today', 'tomorrow', 'last_week', 'this_week', 'next_week', 'last_month', 'this_month', 'next_month', 'last_90_days', 'next_90_days', 'last_n_days', 'next_n_days', 'n_days_ago', 'next_n_weeks', 'last_n_weeks', 'n_weeks_ago', 'next_n_months', 'last_n_months', 'n_months_ago', 'this_quarter', 'last_quarter', 'next_quarter', 'next_n_quarters', 'last_n_quarters', 'n_quarters_ago', 'this_year', 'last_year', 'next_year', 'next_n_years', 'last_n_years', 'n_years_ago', 'this_fiscal_quarter', 'last_fiscal_quarter', 'next_fiscal_quarter', 'next_n_fiscal_quarters', 'last_n_fiscal_quarters', 'n_fiscal_quarters_ago', 'this_fiscal_year', 'last_fiscal_year', 'next_fiscal_year', 'next_n_fiscal_years', 'last_n_fiscal_years', 'n_fiscal_years_ago', IntegralCurrencyLiteral, 'find', 'email', 'name', 'phone', 'sidebar', 'fields', 'metadata', 'pricebookid', 'network', 'snippet', 'target_length', 'division', 'returning', 'listview', FindLiteral, IntegerLiteral, LongLiteral, NumberLiteral, BooleanLiteral, StringLiteral, '(', '{', '}', '[', '!', '~', '++', '--', '+', '-', '@', Identifier}",
      "Syntax: line 938 at 59: extraneous input ')' expecting '{'",
      "Syntax: line 944 at 1: extraneous input '<EOF>' expecting {'abstract', 'after', 'before', 'break', 'continue', 'delete', 'do', 'final', 'for', 'get', 'global', 'if', 'inherited', 'insert', 'instanceof', 'merge', 'new', 'null', 'override', 'private', 'protected', 'public', 'return', 'system.runas', 'set', 'sharing', 'static', 'super', 'switch', 'testmethod', 'this', 'throw', 'transient', 'trigger', 'try', 'undelete', 'update', 'upsert', 'virtual', 'void', 'webservice', 'when', 'while', 'with', 'without', 'list', 'map', 'select', 'count', 'from', 'as', 'using', 'scope', 'where', 'order', 'by', 'limit', 'and', 'or', 'not', 'avg', 'count_distinct', 'min', 'max', 'sum', 'typeof', 'end', 'then', 'like', 'in', 'includes', 'excludes', 'asc', 'desc', 'nulls', 'first', 'last', 'group', 'all', 'rows', 'view', 'having', 'rollup', 'tolabel', 'offset', 'data', 'category', 'at', 'above', 'below', 'above_or_below', 'security_enforced', 'reference', 'cube', 'format', 'tracking', 'viewstat', 'custom', 'standard', 'distance', 'geolocation', 'calendar_month', 'calendar_quarter', 'calendar_year', 'day_in_month', 'day_in_week', 'day_in_year', 'day_only', 'fiscal_month', 'fiscal_quarter', 'fiscal_year', 'hour_in_day', 'week_in_month', 'week_in_year', 'converttimezone', 'yesterday', 'today', 'tomorrow', 'last_week', 'this_week', 'next_week', 'last_month', 'this_month', 'next_month', 'last_90_days', 'next_90_days', 'last_n_days', 'next_n_days', 'n_days_ago', 'next_n_weeks', 'last_n_weeks', 'n_weeks_ago', 'next_n_months', 'last_n_months', 'n_months_ago', 'this_quarter', 'last_quarter', 'next_quarter', 'next_n_quarters', 'last_n_quarters', 'n_quarters_ago', 'this_year', 'last_year', 'next_year', 'next_n_years', 'last_n_years', 'n_years_ago', 'this_fiscal_quarter', 'last_fiscal_quarter', 'next_fiscal_quarter', 'next_n_fiscal_quarters', 'last_n_fiscal_quarters', 'n_fiscal_quarters_ago', 'this_fiscal_year', 'last_fiscal_year', 'next_fiscal_year', 'next_n_fiscal_years', 'last_n_fiscal_years', 'n_fiscal_years_ago', IntegralCurrencyLiteral, 'find', 'email', 'name', 'phone', 'sidebar', 'fields', 'metadata', 'pricebookid', 'network', 'snippet', 'target_length', 'division', 'returning', 'listview', FindLiteral, IntegerLiteral, LongLiteral, NumberLiteral, BooleanLiteral, StringLiteral, '(', '{', '}', '[', '!', '~', '++', '--', '+', '-', '@', Identifier}",
      "Syntax: line 947 at 56: extraneous input ')' expecting '{'",
      "Syntax: line 953 at 1: extraneous input '<EOF>' expecting {'abstract', 'after', 'before', 'break', 'continue', 'delete', 'do', 'final', 'for', 'get', 'global', 'if', 'inherited', 'insert', 'instanceof', 'merge', 'new', 'null', 'override', 'private', 'protected', 'public', 'return', 'system.runas', 'set', 'sharing', 'static', 'super', 'switch', 'testmethod', 'this', 'throw', 'transient', 'trigger', 'try', 'undelete', 'update', 'upsert', 'virtual', 'void', 'webservice', 'when', 'while', 'with', 'without', 'list', 'map', 'select', 'count', 'from', 'as', 'using', 'scope', 'where', 'order', 'by', 'limit', 'and', 'or', 'not', 'avg', 'count_distinct', 'min', 'max', 'sum', 'typeof', 'end', 'then', 'like', 'in', 'includes', 'excludes', 'asc', 'desc', 'nulls', 'first', 'last', 'group', 'all', 'rows', 'view', 'having', 'rollup', 'tolabel', 'offset', 'data', 'category', 'at', 'above', 'below', 'above_or_below', 'security_enforced', 'reference', 'cube', 'format', 'tracking', 'viewstat', 'custom', 'standard', 'distance', 'geolocation', 'calendar_month', 'calendar_quarter', 'calendar_year', 'day_in_month', 'day_in_week', 'day_in_year', 'day_only', 'fiscal_month', 'fiscal_quarter', 'fiscal_year', 'hour_in_day', 'week_in_month', 'week_in_year', 'converttimezone', 'yesterday', 'today', 'tomorrow', 'last_week', 'this_week', 'next_week', 'last_month', 'this_month', 'next_month', 'last_90_days', 'next_90_days', 'last_n_days', 'next_n_days', 'n_days_ago', 'next_n_weeks', 'last_n_weeks', 'n_weeks_ago', 'next_n_months', 'last_n_months', 'n_months_ago', 'this_quarter', 'last_quarter', 'next_quarter', 'next_n_quarters', 'last_n_quarters', 'n_quarters_ago', 'this_year', 'last_year', 'next_year', 'next_n_years', 'last_n_years', 'n_years_ago', 'this_fiscal_quarter', 'last_fiscal_quarter', 'next_fiscal_quarter', 'next_n_fiscal_quarters', 'last_n_fiscal_quarters', 'n_fiscal_quarters_ago', 'this_fiscal_year', 'last_fiscal_year', 'next_fiscal_year', 'next_n_fiscal_years', 'last_n_fiscal_years', 'n_fiscal_years_ago', IntegralCurrencyLiteral, 'find', 'email', 'name', 'phone', 'sidebar', 'fields', 'metadata', 'pricebookid', 'network', 'snippet', 'target_length', 'division', 'returning', 'listview', FindLiteral, IntegerLiteral, LongLiteral, NumberLiteral, BooleanLiteral, StringLiteral, '(', '{', '}', '[', '!', '~', '++', '--', '+', '-', '@', Identifier}",
      "Syntax: line 956 at 67: extraneous input ')' expecting '{'",
      "Syntax: line 962 at 1: extraneous input '<EOF>' expecting {'abstract', 'after', 'before', 'break', 'continue', 'delete', 'do', 'final', 'for', 'get', 'global', 'if', 'inherited', 'insert', 'instanceof', 'merge', 'new', 'null', 'override', 'private', 'protected', 'public', 'return', 'system.runas', 'set', 'sharing', 'static', 'super', 'switch', 'testmethod', 'this', 'throw', 'transient', 'trigger', 'try', 'undelete', 'update', 'upsert', 'virtual', 'void', 'webservice', 'when', 'while', 'with', 'without', 'list', 'map', 'select', 'count', 'from', 'as', 'using', 'scope', 'where', 'order', 'by', 'limit', 'and', 'or', 'not', 'avg', 'count_distinct', 'min', 'max', 'sum', 'typeof', 'end', 'then', 'like', 'in', 'includes', 'excludes', 'asc', 'desc', 'nulls', 'first', 'last', 'group', 'all', 'rows', 'view', 'having', 'rollup', 'tolabel', 'offset', 'data', 'category', 'at', 'above', 'below', 'above_or_below', 'security_enforced', 'reference', 'cube', 'format', 'tracking', 'viewstat', 'custom', 'standard', 'distance', 'geolocation', 'calendar_month', 'calendar_quarter', 'calendar_year', 'day_in_month', 'day_in_week', 'day_in_year', 'day_only', 'fiscal_month', 'fiscal_quarter', 'fiscal_year', 'hour_in_day', 'week_in_month', 'week_in_year', 'converttimezone', 'yesterday', 'today', 'tomorrow', 'last_week', 'this_week', 'next_week', 'last_month', 'this_month', 'next_month', 'last_90_days', 'next_90_days', 'last_n_days', 'next_n_days', 'n_days_ago', 'next_n_weeks', 'last_n_weeks', 'n_weeks_ago', 'next_n_months', 'last_n_months', 'n_months_ago', 'this_quarter', 'last_quarter', 'next_quarter', 'next_n_quarters', 'last_n_quarters', 'n_quarters_ago', 'this_year', 'last_year', 'next_year', 'next_n_years', 'last_n_years', 'n_years_ago', 'this_fiscal_quarter', 'last_fiscal_quarter', 'next_fiscal_quarter', 'next_n_fiscal_quarters', 'last_n_fiscal_quarters', 'n_fiscal_quarters_ago', 'this_fiscal_year', 'last_fiscal_year', 'next_fiscal_year', 'next_n_fiscal_years', 'last_n_fiscal_years', 'n_fiscal_years_ago', IntegralCurrencyLiteral, 'find', 'email', 'name', 'phone', 'sidebar', 'fields', 'metadata', 'pricebookid', 'network', 'snippet', 'target_length', 'division', 'returning', 'listview', FindLiteral, IntegerLiteral, LongLiteral, NumberLiteral, BooleanLiteral, StringLiteral, '(', '{', '}', '[', '!', '~', '++', '--', '+', '-', '@', Identifier}",
      "Syntax: line 965 at 52: extraneous input ')' expecting '{'",
      "Syntax: line 971 at 1: extraneous input '<EOF>' expecting {'abstract', 'after', 'before', 'break', 'continue', 'delete', 'do', 'final', 'for', 'get', 'global', 'if', 'inherited', 'insert', 'instanceof', 'merge', 'new', 'null', 'override', 'private', 'protected', 'public', 'return', 'system.runas', 'set', 'sharing', 'static', 'super', 'switch', 'testmethod', 'this', 'throw', 'transient', 'trigger', 'try', 'undelete', 'update', 'upsert', 'virtual', 'void', 'webservice', 'when', 'while', 'with', 'without', 'list', 'map', 'select', 'count', 'from', 'as', 'using', 'scope', 'where', 'order', 'by', 'limit', 'and', 'or', 'not', 'avg', 'count_distinct', 'min', 'max', 'sum', 'typeof', 'end', 'then', 'like', 'in', 'includes', 'excludes', 'asc', 'desc', 'nulls', 'first', 'last', 'group', 'all', 'rows', 'view', 'having', 'rollup', 'tolabel', 'offset', 'data', 'category', 'at', 'above', 'below', 'above_or_below', 'security_enforced', 'reference', 'cube', 'format', 'tracking', 'viewstat', 'custom', 'standard', 'distance', 'geolocation', 'calendar_month', 'calendar_quarter', 'calendar_year', 'day_in_month', 'day_in_week', 'day_in_year', 'day_only', 'fiscal_month', 'fiscal_quarter', 'fiscal_year', 'hour_in_day', 'week_in_month', 'week_in_year', 'converttimezone', 'yesterday', 'today', 'tomorrow', 'last_week', 'this_week', 'next_week', 'last_month', 'this_month', 'next_month', 'last_90_days', 'next_90_days', 'last_n_days', 'next_n_days', 'n_days_ago', 'next_n_weeks', 'last_n_weeks', 'n_weeks_ago', 'next_n_months', 'last_n_months', 'n_months_ago', 'this_quarter', 'last_quarter', 'next_quarter', 'next_n_quarters', 'last_n_quarters', 'n_quarters_ago', 'this_year', 'last_year', 'next_year', 'next_n_years', 'last_n_years', 'n_years_ago', 'this_fiscal_quarter', 'last_fiscal_quarter', 'next_fiscal_quarter', 'next_n_fiscal_quarters', 'last_n_fiscal_quarters', 'n_fiscal_quarters_ago', 'this_fiscal_year', 'last_fiscal_year', 'next_fiscal_year', 'next_n_fiscal_years', 'last_n_fiscal_years', 'n_fiscal_years_ago', IntegralCurrencyLiteral, 'find', 'email', 'name', 'phone', 'sidebar', 'fields', 'metadata', 'pricebookid', 'network', 'snippet', 'target_length', 'division', 'returning', 'listview', FindLiteral, IntegerLiteral, LongLiteral, NumberLiteral, BooleanLiteral, StringLiteral, '(', '{', '}', '[', '!', '~', '++', '--', '+', '-', '@', Identifier}",
      "Syntax: line 974 at 59: extraneous input ')' expecting '{'",
      "Syntax: line 982 at 1: extraneous input '<EOF>' expecting {'abstract', 'after', 'before', 'break', 'continue', 'delete', 'do', 'final', 'for', 'get', 'global', 'if', 'inherited', 'insert', 'instanceof', 'merge', 'new', 'null', 'override', 'private', 'protected', 'public', 'return', 'system.runas', 'set', 'sharing', 'static', 'super', 'switch', 'testmethod', 'this', 'throw', 'transient', 'trigger', 'try', 'undelete', 'update', 'upsert', 'virtual', 'void', 'webservice', 'when', 'while', 'with', 'without', 'list', 'map', 'select', 'count', 'from', 'as', 'using', 'scope', 'where', 'order', 'by', 'limit', 'and', 'or', 'not', 'avg', 'count_distinct', 'min', 'max', 'sum', 'typeof', 'end', 'then', 'like', 'in', 'includes', 'excludes', 'asc', 'desc', 'nulls', 'first', 'last', 'group', 'all', 'rows', 'view', 'having', 'rollup', 'tolabel', 'offset', 'data', 'category', 'at', 'above', 'below', 'above_or_below', 'security_enforced', 'reference', 'cube', 'format', 'tracking', 'viewstat', 'custom', 'standard', 'distance', 'geolocation', 'calendar_month', 'calendar_quarter', 'calendar_year', 'day_in_month', 'day_in_week', 'day_in_year', 'day_only', 'fiscal_month', 'fiscal_quarter', 'fiscal_year', 'hour_in_day', 'week_in_month', 'week_in_year', 'converttimezone', 'yesterday', 'today', 'tomorrow', 'last_week', 'this_week', 'next_week', 'last_month', 'this_month', 'next_month', 'last_90_days', 'next_90_days', 'last_n_days', 'next_n_days', 'n_days_ago', 'next_n_weeks', 'last_n_weeks', 'n_weeks_ago', 'next_n_months', 'last_n_months', 'n_months_ago', 'this_quarter', 'last_quarter', 'next_quarter', 'next_n_quarters', 'last_n_quarters', 'n_quarters_ago', 'this_year', 'last_year', 'next_year', 'next_n_years', 'last_n_years', 'n_years_ago', 'this_fiscal_quarter', 'last_fiscal_quarter', 'next_fiscal_quarter', 'next_n_fiscal_quarters', 'last_n_fiscal_quarters', 'n_fiscal_quarters_ago', 'this_fiscal_year', 'last_fiscal_year', 'next_fiscal_year', 'next_n_fiscal_years', 'last_n_fiscal_years', 'n_fiscal_years_ago', IntegralCurrencyLiteral, 'find', 'email', 'name', 'phone', 'sidebar', 'fields', 'metadata', 'pricebookid', 'network', 'snippet', 'target_length', 'division', 'returning', 'listview', FindLiteral, IntegerLiteral, LongLiteral, NumberLiteral, BooleanLiteral, StringLiteral, '(', '{', '}', '[', '!', '~', '++', '--', '+', '-', '@', Identifier}",
      "Syntax: line 985 at 57: extraneous input ')' expecting '{'",
      "Syntax: line 996 at 1: extraneous input '<EOF>' expecting {'abstract', 'after', 'before', 'break', 'continue', 'delete', 'do', 'final', 'for', 'get', 'global', 'if', 'inherited', 'insert', 'instanceof', 'merge', 'new', 'null', 'override', 'private', 'protected', 'public', 'return', 'system.runas', 'set', 'sharing', 'static', 'super', 'switch', 'testmethod', 'this', 'throw', 'transient', 'trigger', 'try', 'undelete', 'update', 'upsert', 'virtual', 'void', 'webservice', 'when', 'while', 'with', 'without', 'list', 'map', 'select', 'count', 'from', 'as', 'using', 'scope', 'where', 'order', 'by', 'limit', 'and', 'or', 'not', 'avg', 'count_distinct', 'min', 'max', 'sum', 'typeof', 'end', 'then', 'like', 'in', 'includes', 'excludes', 'asc', 'desc', 'nulls', 'first', 'last', 'group', 'all', 'rows', 'view', 'having', 'rollup', 'tolabel', 'offset', 'data', 'category', 'at', 'above', 'below', 'above_or_below', 'security_enforced', 'reference', 'cube', 'format', 'tracking', 'viewstat', 'custom', 'standard', 'distance', 'geolocation', 'calendar_month', 'calendar_quarter', 'calendar_year', 'day_in_month', 'day_in_week', 'day_in_year', 'day_only', 'fiscal_month', 'fiscal_quarter', 'fiscal_year', 'hour_in_day', 'week_in_month', 'week_in_year', 'converttimezone', 'yesterday', 'today', 'tomorrow', 'last_week', 'this_week', 'next_week', 'last_month', 'this_month', 'next_month', 'last_90_days', 'next_90_days', 'last_n_days', 'next_n_days', 'n_days_ago', 'next_n_weeks', 'last_n_weeks', 'n_weeks_ago', 'next_n_months', 'last_n_months', 'n_months_ago', 'this_quarter', 'last_quarter', 'next_quarter', 'next_n_quarters', 'last_n_quarters', 'n_quarters_ago', 'this_year', 'last_year', 'next_year', 'next_n_years', 'last_n_years', 'n_years_ago', 'this_fiscal_quarter', 'last_fiscal_quarter', 'next_fiscal_quarter', 'next_n_fiscal_quarters', 'last_n_fiscal_quarters', 'n_fiscal_quarters_ago', 'this_fiscal_year', 'last_fiscal_year', 'next_fiscal_year', 'next_n_fiscal_years', 'last_n_fiscal_years', 'n_fiscal_years_ago', IntegralCurrencyLiteral, 'find', 'email', 'name', 'phone', 'sidebar', 'fields', 'metadata', 'pricebookid', 'network', 'snippet', 'target_length', 'division', 'returning', 'listview', FindLiteral, IntegerLiteral, LongLiteral, NumberLiteral, BooleanLiteral, StringLiteral, '(', '{', '}', '[', '!', '~', '++', '--', '+', '-', '@', Identifier}",
      "Syntax: line 999 at 64: extraneous input ')' expecting '{'",
    ],
    [
      "extra-tests/classes/RollupFullRecalcTests.cls",
      "Syntax: line 1836 at 1: extraneous input '<EOF>' expecting {'abstract', 'after', 'before', 'break', 'continue', 'delete', 'do', 'final', 'for', 'get', 'global', 'if', 'inherited', 'insert', 'instanceof', 'merge', 'new', 'null', 'override', 'private', 'protected', 'public', 'return', 'system.runas', 'set', 'sharing', 'static', 'super', 'switch', 'testmethod', 'this', 'throw', 'transient', 'trigger', 'try', 'undelete', 'update', 'upsert', 'virtual', 'void', 'webservice', 'when', 'while', 'with', 'without', 'list', 'map', 'select', 'count', 'from', 'as', 'using', 'scope', 'where', 'order', 'by', 'limit', 'and', 'or', 'not', 'avg', 'count_distinct', 'min', 'max', 'sum', 'typeof', 'end', 'then', 'like', 'in', 'includes', 'excludes', 'asc', 'desc', 'nulls', 'first', 'last', 'group', 'all', 'rows', 'view', 'having', 'rollup', 'tolabel', 'offset', 'data', 'category', 'at', 'above', 'below', 'above_or_below', 'security_enforced', 'reference', 'cube', 'format', 'tracking', 'viewstat', 'custom', 'standard', 'distance', 'geolocation', 'calendar_month', 'calendar_quarter', 'calendar_year', 'day_in_month', 'day_in_week', 'day_in_year', 'day_only', 'fiscal_month', 'fiscal_quarter', 'fiscal_year', 'hour_in_day', 'week_in_month', 'week_in_year', 'converttimezone', 'yesterday', 'today', 'tomorrow', 'last_week', 'this_week', 'next_week', 'last_month', 'this_month', 'next_month', 'last_90_days', 'next_90_days', 'last_n_days', 'next_n_days', 'n_days_ago', 'next_n_weeks', 'last_n_weeks', 'n_weeks_ago', 'next_n_months', 'last_n_months', 'n_months_ago', 'this_quarter', 'last_quarter', 'next_quarter', 'next_n_quarters', 'last_n_quarters', 'n_quarters_ago', 'this_year', 'last_year', 'next_year', 'next_n_years', 'last_n_years', 'n_years_ago', 'this_fiscal_quarter', 'last_fiscal_quarter', 'next_fiscal_quarter', 'next_n_fiscal_quarters', 'last_n_fiscal_quarters', 'n_fiscal_quarters_ago', 'this_fiscal_year', 'last_fiscal_year', 'next_fiscal_year', 'next_n_fiscal_years', 'last_n_fiscal_years', 'n_fiscal_years_ago', IntegralCurrencyLiteral, 'find', 'email', 'name', 'phone', 'sidebar', 'fields', 'metadata', 'pricebookid', 'network', 'snippet', 'target_length', 'division', 'returning', 'listview', FindLiteral, IntegerLiteral, LongLiteral, NumberLiteral, BooleanLiteral, StringLiteral, '(', '{', '}', '[', '!', '~', '++', '--', '+', '-', '@', Identifier}",
      "Syntax: line 1839 at 91: extraneous input ')' expecting '{'",
      "Syntax: line 1880 at 1: extraneous input '<EOF>' expecting {'abstract', 'after', 'before', 'break', 'continue', 'delete', 'do', 'final', 'for', 'get', 'global', 'if', 'inherited', 'insert', 'instanceof', 'merge', 'new', 'null', 'override', 'private', 'protected', 'public', 'return', 'system.runas', 'set', 'sharing', 'static', 'super', 'switch', 'testmethod', 'this', 'throw', 'transient', 'trigger', 'try', 'undelete', 'update', 'upsert', 'virtual', 'void', 'webservice', 'when', 'while', 'with', 'without', 'list', 'map', 'select', 'count', 'from', 'as', 'using', 'scope', 'where', 'order', 'by', 'limit', 'and', 'or', 'not', 'avg', 'count_distinct', 'min', 'max', 'sum', 'typeof', 'end', 'then', 'like', 'in', 'includes', 'excludes', 'asc', 'desc', 'nulls', 'first', 'last', 'group', 'all', 'rows', 'view', 'having', 'rollup', 'tolabel', 'offset', 'data', 'category', 'at', 'above', 'below', 'above_or_below', 'security_enforced', 'reference', 'cube', 'format', 'tracking', 'viewstat', 'custom', 'standard', 'distance', 'geolocation', 'calendar_month', 'calendar_quarter', 'calendar_year', 'day_in_month', 'day_in_week', 'day_in_year', 'day_only', 'fiscal_month', 'fiscal_quarter', 'fiscal_year', 'hour_in_day', 'week_in_month', 'week_in_year', 'converttimezone', 'yesterday', 'today', 'tomorrow', 'last_week', 'this_week', 'next_week', 'last_month', 'this_month', 'next_month', 'last_90_days', 'next_90_days', 'last_n_days', 'next_n_days', 'n_days_ago', 'next_n_weeks', 'last_n_weeks', 'n_weeks_ago', 'next_n_months', 'last_n_months', 'n_months_ago', 'this_quarter', 'last_quarter', 'next_quarter', 'next_n_quarters', 'last_n_quarters', 'n_quarters_ago', 'this_year', 'last_year', 'next_year', 'next_n_years', 'last_n_years', 'n_years_ago', 'this_fiscal_quarter', 'last_fiscal_quarter', 'next_fiscal_quarter', 'next_n_fiscal_quarters', 'last_n_fiscal_quarters', 'n_fiscal_quarters_ago', 'this_fiscal_year', 'last_fiscal_year', 'next_fiscal_year', 'next_n_fiscal_years', 'last_n_fiscal_years', 'n_fiscal_years_ago', IntegralCurrencyLiteral, 'find', 'email', 'name', 'phone', 'sidebar', 'fields', 'metadata', 'pricebookid', 'network', 'snippet', 'target_length', 'division', 'returning', 'listview', FindLiteral, IntegerLiteral, LongLiteral, NumberLiteral, BooleanLiteral, StringLiteral, '(', '{', '}', '[', '!', '~', '++', '--', '+', '-', '@', Identifier}",
      "Syntax: line 1883 at 90: extraneous input ')' expecting '{'",
      "Syntax: line 1930 at 1: extraneous input '<EOF>' expecting {'abstract', 'after', 'before', 'break', 'continue', 'delete', 'do', 'final', 'for', 'get', 'global', 'if', 'inherited', 'insert', 'instanceof', 'merge', 'new', 'null', 'override', 'private', 'protected', 'public', 'return', 'system.runas', 'set', 'sharing', 'static', 'super', 'switch', 'testmethod', 'this', 'throw', 'transient', 'trigger', 'try', 'undelete', 'update', 'upsert', 'virtual', 'void', 'webservice', 'when', 'while', 'with', 'without', 'list', 'map', 'select', 'count', 'from', 'as', 'using', 'scope', 'where', 'order', 'by', 'limit', 'and', 'or', 'not', 'avg', 'count_distinct', 'min', 'max', 'sum', 'typeof', 'end', 'then', 'like', 'in', 'includes', 'excludes', 'asc', 'desc', 'nulls', 'first', 'last', 'group', 'all', 'rows', 'view', 'having', 'rollup', 'tolabel', 'offset', 'data', 'category', 'at', 'above', 'below', 'above_or_below', 'security_enforced', 'reference', 'cube', 'format', 'tracking', 'viewstat', 'custom', 'standard', 'distance', 'geolocation', 'calendar_month', 'calendar_quarter', 'calendar_year', 'day_in_month', 'day_in_week', 'day_in_year', 'day_only', 'fiscal_month', 'fiscal_quarter', 'fiscal_year', 'hour_in_day', 'week_in_month', 'week_in_year', 'converttimezone', 'yesterday', 'today', 'tomorrow', 'last_week', 'this_week', 'next_week', 'last_month', 'this_month', 'next_month', 'last_90_days', 'next_90_days', 'last_n_days', 'next_n_days', 'n_days_ago', 'next_n_weeks', 'last_n_weeks', 'n_weeks_ago', 'next_n_months', 'last_n_months', 'n_months_ago', 'this_quarter', 'last_quarter', 'next_quarter', 'next_n_quarters', 'last_n_quarters', 'n_quarters_ago', 'this_year', 'last_year', 'next_year', 'next_n_years', 'last_n_years', 'n_years_ago', 'this_fiscal_quarter', 'last_fiscal_quarter', 'next_fiscal_quarter', 'next_n_fiscal_quarters', 'last_n_fiscal_quarters', 'n_fiscal_quarters_ago', 'this_fiscal_year', 'last_fiscal_year', 'next_fiscal_year', 'next_n_fiscal_years', 'last_n_fiscal_years', 'n_fiscal_years_ago', IntegralCurrencyLiteral, 'find', 'email', 'name', 'phone', 'sidebar', 'fields', 'metadata', 'pricebookid', 'network', 'snippet', 'target_length', 'division', 'returning', 'listview', FindLiteral, IntegerLiteral, LongLiteral, NumberLiteral, BooleanLiteral, StringLiteral, '(', '{', '}', '[', '!', '~', '++', '--', '+', '-', '@', Identifier}",
      "Syntax: line 1933 at 97: extraneous input ')' expecting '{'",
      "Syntax: line 1984 at 1: extraneous input '<EOF>' expecting {'abstract', 'after', 'before', 'break', 'continue', 'delete', 'do', 'final', 'for', 'get', 'global', 'if', 'inherited', 'insert', 'instanceof', 'merge', 'new', 'null', 'override', 'private', 'protected', 'public', 'return', 'system.runas', 'set', 'sharing', 'static', 'super', 'switch', 'testmethod', 'this', 'throw', 'transient', 'trigger', 'try', 'undelete', 'update', 'upsert', 'virtual', 'void', 'webservice', 'when', 'while', 'with', 'without', 'list', 'map', 'select', 'count', 'from', 'as', 'using', 'scope', 'where', 'order', 'by', 'limit', 'and', 'or', 'not', 'avg', 'count_distinct', 'min', 'max', 'sum', 'typeof', 'end', 'then', 'like', 'in', 'includes', 'excludes', 'asc', 'desc', 'nulls', 'first', 'last', 'group', 'all', 'rows', 'view', 'having', 'rollup', 'tolabel', 'offset', 'data', 'category', 'at', 'above', 'below', 'above_or_below', 'security_enforced', 'reference', 'cube', 'format', 'tracking', 'viewstat', 'custom', 'standard', 'distance', 'geolocation', 'calendar_month', 'calendar_quarter', 'calendar_year', 'day_in_month', 'day_in_week', 'day_in_year', 'day_only', 'fiscal_month', 'fiscal_quarter', 'fiscal_year', 'hour_in_day', 'week_in_month', 'week_in_year', 'converttimezone', 'yesterday', 'today', 'tomorrow', 'last_week', 'this_week', 'next_week', 'last_month', 'this_month', 'next_month', 'last_90_days', 'next_90_days', 'last_n_days', 'next_n_days', 'n_days_ago', 'next_n_weeks', 'last_n_weeks', 'n_weeks_ago', 'next_n_months', 'last_n_months', 'n_months_ago', 'this_quarter', 'last_quarter', 'next_quarter', 'next_n_quarters', 'last_n_quarters', 'n_quarters_ago', 'this_year', 'last_year', 'next_year', 'next_n_years', 'last_n_years', 'n_years_ago', 'this_fiscal_quarter', 'last_fiscal_quarter', 'next_fiscal_quarter', 'next_n_fiscal_quarters', 'last_n_fiscal_quarters', 'n_fiscal_quarters_ago', 'this_fiscal_year', 'last_fiscal_year', 'next_fiscal_year', 'next_n_fiscal_years', 'last_n_fiscal_years', 'n_fiscal_years_ago', IntegralCurrencyLiteral, 'find', 'email', 'name', 'phone', 'sidebar', 'fields', 'metadata', 'pricebookid', 'network', 'snippet', 'target_length', 'division', 'returning', 'listview', FindLiteral, IntegerLiteral, LongLiteral, NumberLiteral, BooleanLiteral, StringLiteral, '(', '{', '}', '[', '!', '~', '++', '--', '+', '-', '@', Identifier}",
      "Syntax: line 1987 at 67: extraneous input ')' expecting '{'",
      "Syntax: line 2032 at 1: extraneous input '<EOF>' expecting {'abstract', 'after', 'before', 'break', 'continue', 'delete', 'do', 'final', 'for', 'get', 'global', 'if', 'inherited', 'insert', 'instanceof', 'merge', 'new', 'null', 'override', 'private', 'protected', 'public', 'return', 'system.runas', 'set', 'sharing', 'static', 'super', 'switch', 'testmethod', 'this', 'throw', 'transient', 'trigger', 'try', 'undelete', 'update', 'upsert', 'virtual', 'void', 'webservice', 'when', 'while', 'with', 'without', 'list', 'map', 'select', 'count', 'from', 'as', 'using', 'scope', 'where', 'order', 'by', 'limit', 'and', 'or', 'not', 'avg', 'count_distinct', 'min', 'max', 'sum', 'typeof', 'end', 'then', 'like', 'in', 'includes', 'excludes', 'asc', 'desc', 'nulls', 'first', 'last', 'group', 'all', 'rows', 'view', 'having', 'rollup', 'tolabel', 'offset', 'data', 'category', 'at', 'above', 'below', 'above_or_below', 'security_enforced', 'reference', 'cube', 'format', 'tracking', 'viewstat', 'custom', 'standard', 'distance', 'geolocation', 'calendar_month', 'calendar_quarter', 'calendar_year', 'day_in_month', 'day_in_week', 'day_in_year', 'day_only', 'fiscal_month', 'fiscal_quarter', 'fiscal_year', 'hour_in_day', 'week_in_month', 'week_in_year', 'converttimezone', 'yesterday', 'today', 'tomorrow', 'last_week', 'this_week', 'next_week', 'last_month', 'this_month', 'next_month', 'last_90_days', 'next_90_days', 'last_n_days', 'next_n_days', 'n_days_ago', 'next_n_weeks', 'last_n_weeks', 'n_weeks_ago', 'next_n_months', 'last_n_months', 'n_months_ago', 'this_quarter', 'last_quarter', 'next_quarter', 'next_n_quarters', 'last_n_quarters', 'n_quarters_ago', 'this_year', 'last_year', 'next_year', 'next_n_years', 'last_n_years', 'n_years_ago', 'this_fiscal_quarter', 'last_fiscal_quarter', 'next_fiscal_quarter', 'next_n_fiscal_quarters', 'last_n_fiscal_quarters', 'n_fiscal_quarters_ago', 'this_fiscal_year', 'last_fiscal_year', 'next_fiscal_year', 'next_n_fiscal_years', 'last_n_fiscal_years', 'n_fiscal_years_ago', IntegralCurrencyLiteral, 'find', 'email', 'name', 'phone', 'sidebar', 'fields', 'metadata', 'pricebookid', 'network', 'snippet', 'target_length', 'division', 'returning', 'listview', FindLiteral, IntegerLiteral, LongLiteral, NumberLiteral, BooleanLiteral, StringLiteral, '(', '{', '}', '[', '!', '~', '++', '--', '+', '-', '@', Identifier}",
      "Syntax: line 2035 at 72: extraneous input ')' expecting '{'",
      "Syntax: line 2080 at 1: extraneous input '<EOF>' expecting {'abstract', 'after', 'before', 'break', 'continue', 'delete', 'do', 'final', 'for', 'get', 'global', 'if', 'inherited', 'insert', 'instanceof', 'merge', 'new', 'null', 'override', 'private', 'protected', 'public', 'return', 'system.runas', 'set', 'sharing', 'static', 'super', 'switch', 'testmethod', 'this', 'throw', 'transient', 'trigger', 'try', 'undelete', 'update', 'upsert', 'virtual', 'void', 'webservice', 'when', 'while', 'with', 'without', 'list', 'map', 'select', 'count', 'from', 'as', 'using', 'scope', 'where', 'order', 'by', 'limit', 'and', 'or', 'not', 'avg', 'count_distinct', 'min', 'max', 'sum', 'typeof', 'end', 'then', 'like', 'in', 'includes', 'excludes', 'asc', 'desc', 'nulls', 'first', 'last', 'group', 'all', 'rows', 'view', 'having', 'rollup', 'tolabel', 'offset', 'data', 'category', 'at', 'above', 'below', 'above_or_below', 'security_enforced', 'reference', 'cube', 'format', 'tracking', 'viewstat', 'custom', 'standard', 'distance', 'geolocation', 'calendar_month', 'calendar_quarter', 'calendar_year', 'day_in_month', 'day_in_week', 'day_in_year', 'day_only', 'fiscal_month', 'fiscal_quarter', 'fiscal_year', 'hour_in_day', 'week_in_month', 'week_in_year', 'converttimezone', 'yesterday', 'today', 'tomorrow', 'last_week', 'this_week', 'next_week', 'last_month', 'this_month', 'next_month', 'last_90_days', 'next_90_days', 'last_n_days', 'next_n_days', 'n_days_ago', 'next_n_weeks', 'last_n_weeks', 'n_weeks_ago', 'next_n_months', 'last_n_months', 'n_months_ago', 'this_quarter', 'last_quarter', 'next_quarter', 'next_n_quarters', 'last_n_quarters', 'n_quarters_ago', 'this_year', 'last_year', 'next_year', 'next_n_years', 'last_n_years', 'n_years_ago', 'this_fiscal_quarter', 'last_fiscal_quarter', 'next_fiscal_quarter', 'next_n_fiscal_quarters', 'last_n_fiscal_quarters', 'n_fiscal_quarters_ago', 'this_fiscal_year', 'last_fiscal_year', 'next_fiscal_year', 'next_n_fiscal_years', 'last_n_fiscal_years', 'n_fiscal_years_ago', IntegralCurrencyLiteral, 'find', 'email', 'name', 'phone', 'sidebar', 'fields', 'metadata', 'pricebookid', 'network', 'snippet', 'target_length', 'division', 'returning', 'listview', FindLiteral, IntegerLiteral, LongLiteral, NumberLiteral, BooleanLiteral, StringLiteral, '(', '{', '}', '[', '!', '~', '++', '--', '+', '-', '@', Identifier}",
      "Syntax: line 2083 at 57: extraneous input ')' expecting '{'",
      "Syntax: line 2130 at 1: extraneous input '<EOF>' expecting {'abstract', 'after', 'before', 'break', 'continue', 'delete', 'do', 'final', 'for', 'get', 'global', 'if', 'inherited', 'insert', 'instanceof', 'merge', 'new', 'null', 'override', 'private', 'protected', 'public', 'return', 'system.runas', 'set', 'sharing', 'static', 'super', 'switch', 'testmethod', 'this', 'throw', 'transient', 'trigger', 'try', 'undelete', 'update', 'upsert', 'virtual', 'void', 'webservice', 'when', 'while', 'with', 'without', 'list', 'map', 'select', 'count', 'from', 'as', 'using', 'scope', 'where', 'order', 'by', 'limit', 'and', 'or', 'not', 'avg', 'count_distinct', 'min', 'max', 'sum', 'typeof', 'end', 'then', 'like', 'in', 'includes', 'excludes', 'asc', 'desc', 'nulls', 'first', 'last', 'group', 'all', 'rows', 'view', 'having', 'rollup', 'tolabel', 'offset', 'data', 'category', 'at', 'above', 'below', 'above_or_below', 'security_enforced', 'reference', 'cube', 'format', 'tracking', 'viewstat', 'custom', 'standard', 'distance', 'geolocation', 'calendar_month', 'calendar_quarter', 'calendar_year', 'day_in_month', 'day_in_week', 'day_in_year', 'day_only', 'fiscal_month', 'fiscal_quarter', 'fiscal_year', 'hour_in_day', 'week_in_month', 'week_in_year', 'converttimezone', 'yesterday', 'today', 'tomorrow', 'last_week', 'this_week', 'next_week', 'last_month', 'this_month', 'next_month', 'last_90_days', 'next_90_days', 'last_n_days', 'next_n_days', 'n_days_ago', 'next_n_weeks', 'last_n_weeks', 'n_weeks_ago', 'next_n_months', 'last_n_months', 'n_months_ago', 'this_quarter', 'last_quarter', 'next_quarter', 'next_n_quarters', 'last_n_quarters', 'n_quarters_ago', 'this_year', 'last_year', 'next_year', 'next_n_years', 'last_n_years', 'n_years_ago', 'this_fiscal_quarter', 'last_fiscal_quarter', 'next_fiscal_quarter', 'next_n_fiscal_quarters', 'last_n_fiscal_quarters', 'n_fiscal_quarters_ago', 'this_fiscal_year', 'last_fiscal_year', 'next_fiscal_year', 'next_n_fiscal_years', 'last_n_fiscal_years', 'n_fiscal_years_ago', IntegralCurrencyLiteral, 'find', 'email', 'name', 'phone', 'sidebar', 'fields', 'metadata', 'pricebookid', 'network', 'snippet', 'target_length', 'division', 'returning', 'listview', FindLiteral, IntegerLiteral, LongLiteral, NumberLiteral, BooleanLiteral, StringLiteral, '(', '{', '}', '[', '!', '~', '++', '--', '+', '-', '@', Identifier}",
      "Syntax: line 2133 at 51: extraneous input ')' expecting '{'",
      "Syntax: line 2167 at 1: extraneous input '<EOF>' expecting {'abstract', 'after', 'before', 'break', 'continue', 'delete', 'do', 'final', 'for', 'get', 'global', 'if', 'inherited', 'insert', 'instanceof', 'merge', 'new', 'null', 'override', 'private', 'protected', 'public', 'return', 'system.runas', 'set', 'sharing', 'static', 'super', 'switch', 'testmethod', 'this', 'throw', 'transient', 'trigger', 'try', 'undelete', 'update', 'upsert', 'virtual', 'void', 'webservice', 'when', 'while', 'with', 'without', 'list', 'map', 'select', 'count', 'from', 'as', 'using', 'scope', 'where', 'order', 'by', 'limit', 'and', 'or', 'not', 'avg', 'count_distinct', 'min', 'max', 'sum', 'typeof', 'end', 'then', 'like', 'in', 'includes', 'excludes', 'asc', 'desc', 'nulls', 'first', 'last', 'group', 'all', 'rows', 'view', 'having', 'rollup', 'tolabel', 'offset', 'data', 'category', 'at', 'above', 'below', 'above_or_below', 'security_enforced', 'reference', 'cube', 'format', 'tracking', 'viewstat', 'custom', 'standard', 'distance', 'geolocation', 'calendar_month', 'calendar_quarter', 'calendar_year', 'day_in_month', 'day_in_week', 'day_in_year', 'day_only', 'fiscal_month', 'fiscal_quarter', 'fiscal_year', 'hour_in_day', 'week_in_month', 'week_in_year', 'converttimezone', 'yesterday', 'today', 'tomorrow', 'last_week', 'this_week', 'next_week', 'last_month', 'this_month', 'next_month', 'last_90_days', 'next_90_days', 'last_n_days', 'next_n_days', 'n_days_ago', 'next_n_weeks', 'last_n_weeks', 'n_weeks_ago', 'next_n_months', 'last_n_months', 'n_months_ago', 'this_quarter', 'last_quarter', 'next_quarter', 'next_n_quarters', 'last_n_quarters', 'n_quarters_ago', 'this_year', 'last_year', 'next_year', 'next_n_years', 'last_n_years', 'n_years_ago', 'this_fiscal_quarter', 'last_fiscal_quarter', 'next_fiscal_quarter', 'next_n_fiscal_quarters', 'last_n_fiscal_quarters', 'n_fiscal_quarters_ago', 'this_fiscal_year', 'last_fiscal_year', 'next_fiscal_year', 'next_n_fiscal_years', 'last_n_fiscal_years', 'n_fiscal_years_ago', IntegralCurrencyLiteral, 'find', 'email', 'name', 'phone', 'sidebar', 'fields', 'metadata', 'pricebookid', 'network', 'snippet', 'target_length', 'division', 'returning', 'listview', FindLiteral, IntegerLiteral, LongLiteral, NumberLiteral, BooleanLiteral, StringLiteral, '(', '{', '}', '[', '!', '~', '++', '--', '+', '-', '@', Identifier}",
      "Syntax: line 2170 at 61: extraneous input ')' expecting '{'",
      "Syntax: line 2195 at 1: extraneous input '<EOF>' expecting {'abstract', 'after', 'before', 'break', 'continue', 'delete', 'do', 'final', 'for', 'get', 'global', 'if', 'inherited', 'insert', 'instanceof', 'merge', 'new', 'null', 'override', 'private', 'protected', 'public', 'return', 'system.runas', 'set', 'sharing', 'static', 'super', 'switch', 'testmethod', 'this', 'throw', 'transient', 'trigger', 'try', 'undelete', 'update', 'upsert', 'virtual', 'void', 'webservice', 'when', 'while', 'with', 'without', 'list', 'map', 'select', 'count', 'from', 'as', 'using', 'scope', 'where', 'order', 'by', 'limit', 'and', 'or', 'not', 'avg', 'count_distinct', 'min', 'max', 'sum', 'typeof', 'end', 'then', 'like', 'in', 'includes', 'excludes', 'asc', 'desc', 'nulls', 'first', 'last', 'group', 'all', 'rows', 'view', 'having', 'rollup', 'tolabel', 'offset', 'data', 'category', 'at', 'above', 'below', 'above_or_below', 'security_enforced', 'reference', 'cube', 'format', 'tracking', 'viewstat', 'custom', 'standard', 'distance', 'geolocation', 'calendar_month', 'calendar_quarter', 'calendar_year', 'day_in_month', 'day_in_week', 'day_in_year', 'day_only', 'fiscal_month', 'fiscal_quarter', 'fiscal_year', 'hour_in_day', 'week_in_month', 'week_in_year', 'converttimezone', 'yesterday', 'today', 'tomorrow', 'last_week', 'this_week', 'next_week', 'last_month', 'this_month', 'next_month', 'last_90_days', 'next_90_days', 'last_n_days', 'next_n_days', 'n_days_ago', 'next_n_weeks', 'last_n_weeks', 'n_weeks_ago', 'next_n_months', 'last_n_months', 'n_months_ago', 'this_quarter', 'last_quarter', 'next_quarter', 'next_n_quarters', 'last_n_quarters', 'n_quarters_ago', 'this_year', 'last_year', 'next_year', 'next_n_years', 'last_n_years', 'n_years_ago', 'this_fiscal_quarter', 'last_fiscal_quarter', 'next_fiscal_quarter', 'next_n_fiscal_quarters', 'last_n_fiscal_quarters', 'n_fiscal_quarters_ago', 'this_fiscal_year', 'last_fiscal_year', 'next_fiscal_year', 'next_n_fiscal_years', 'last_n_fiscal_years', 'n_fiscal_years_ago', IntegralCurrencyLiteral, 'find', 'email', 'name', 'phone', 'sidebar', 'fields', 'metadata', 'pricebookid', 'network', 'snippet', 'target_length', 'division', 'returning', 'listview', FindLiteral, IntegerLiteral, LongLiteral, NumberLiteral, BooleanLiteral, StringLiteral, '(', '{', '}', '[', '!', '~', '++', '--', '+', '-', '@', Identifier}",
      "Syntax: line 2198 at 60: extraneous input ')' expecting '{'",
      "Syntax: line 2247 at 1: extraneous input '<EOF>' expecting {'abstract', 'after', 'before', 'break', 'continue', 'delete', 'do', 'final', 'for', 'get', 'global', 'if', 'inherited', 'insert', 'instanceof', 'merge', 'new', 'null', 'override', 'private', 'protected', 'public', 'return', 'system.runas', 'set', 'sharing', 'static', 'super', 'switch', 'testmethod', 'this', 'throw', 'transient', 'trigger', 'try', 'undelete', 'update', 'upsert', 'virtual', 'void', 'webservice', 'when', 'while', 'with', 'without', 'list', 'map', 'select', 'count', 'from', 'as', 'using', 'scope', 'where', 'order', 'by', 'limit', 'and', 'or', 'not', 'avg', 'count_distinct', 'min', 'max', 'sum', 'typeof', 'end', 'then', 'like', 'in', 'includes', 'excludes', 'asc', 'desc', 'nulls', 'first', 'last', 'group', 'all', 'rows', 'view', 'having', 'rollup', 'tolabel', 'offset', 'data', 'category', 'at', 'above', 'below', 'above_or_below', 'security_enforced', 'reference', 'cube', 'format', 'tracking', 'viewstat', 'custom', 'standard', 'distance', 'geolocation', 'calendar_month', 'calendar_quarter', 'calendar_year', 'day_in_month', 'day_in_week', 'day_in_year', 'day_only', 'fiscal_month', 'fiscal_quarter', 'fiscal_year', 'hour_in_day', 'week_in_month', 'week_in_year', 'converttimezone', 'yesterday', 'today', 'tomorrow', 'last_week', 'this_week', 'next_week', 'last_month', 'this_month', 'next_month', 'last_90_days', 'next_90_days', 'last_n_days', 'next_n_days', 'n_days_ago', 'next_n_weeks', 'last_n_weeks', 'n_weeks_ago', 'next_n_months', 'last_n_months', 'n_months_ago', 'this_quarter', 'last_quarter', 'next_quarter', 'next_n_quarters', 'last_n_quarters', 'n_quarters_ago', 'this_year', 'last_year', 'next_year', 'next_n_years', 'last_n_years', 'n_years_ago', 'this_fiscal_quarter', 'last_fiscal_quarter', 'next_fiscal_quarter', 'next_n_fiscal_quarters', 'last_n_fiscal_quarters', 'n_fiscal_quarters_ago', 'this_fiscal_year', 'last_fiscal_year', 'next_fiscal_year', 'next_n_fiscal_years', 'last_n_fiscal_years', 'n_fiscal_years_ago', IntegralCurrencyLiteral, 'find', 'email', 'name', 'phone', 'sidebar', 'fields', 'metadata', 'pricebookid', 'network', 'snippet', 'target_length', 'division', 'returning', 'listview', FindLiteral, IntegerLiteral, LongLiteral, NumberLiteral, BooleanLiteral, StringLiteral, '(', '{', '}', '[', '!', '~', '++', '--', '+', '-', '@', Identifier}",
      "Syntax: line 2250 at 57: extraneous input ')' expecting '{'",
      "Syntax: line 2299 at 1: extraneous input '<EOF>' expecting {'abstract', 'after', 'before', 'break', 'continue', 'delete', 'do', 'final', 'for', 'get', 'global', 'if', 'inherited', 'insert', 'instanceof', 'merge', 'new', 'null', 'override', 'private', 'protected', 'public', 'return', 'system.runas', 'set', 'sharing', 'static', 'super', 'switch', 'testmethod', 'this', 'throw', 'transient', 'trigger', 'try', 'undelete', 'update', 'upsert', 'virtual', 'void', 'webservice', 'when', 'while', 'with', 'without', 'list', 'map', 'select', 'count', 'from', 'as', 'using', 'scope', 'where', 'order', 'by', 'limit', 'and', 'or', 'not', 'avg', 'count_distinct', 'min', 'max', 'sum', 'typeof', 'end', 'then', 'like', 'in', 'includes', 'excludes', 'asc', 'desc', 'nulls', 'first', 'last', 'group', 'all', 'rows', 'view', 'having', 'rollup', 'tolabel', 'offset', 'data', 'category', 'at', 'above', 'below', 'above_or_below', 'security_enforced', 'reference', 'cube', 'format', 'tracking', 'viewstat', 'custom', 'standard', 'distance', 'geolocation', 'calendar_month', 'calendar_quarter', 'calendar_year', 'day_in_month', 'day_in_week', 'day_in_year', 'day_only', 'fiscal_month', 'fiscal_quarter', 'fiscal_year', 'hour_in_day', 'week_in_month', 'week_in_year', 'converttimezone', 'yesterday', 'today', 'tomorrow', 'last_week', 'this_week', 'next_week', 'last_month', 'this_month', 'next_month', 'last_90_days', 'next_90_days', 'last_n_days', 'next_n_days', 'n_days_ago', 'next_n_weeks', 'last_n_weeks', 'n_weeks_ago', 'next_n_months', 'last_n_months', 'n_months_ago', 'this_quarter', 'last_quarter', 'next_quarter', 'next_n_quarters', 'last_n_quarters', 'n_quarters_ago', 'this_year', 'last_year', 'next_year', 'next_n_years', 'last_n_years', 'n_years_ago', 'this_fiscal_quarter', 'last_fiscal_quarter', 'next_fiscal_quarter', 'next_n_fiscal_quarters', 'last_n_fiscal_quarters', 'n_fiscal_quarters_ago', 'this_fiscal_year', 'last_fiscal_year', 'next_fiscal_year', 'next_n_fiscal_years', 'last_n_fiscal_years', 'n_fiscal_years_ago', IntegralCurrencyLiteral, 'find', 'email', 'name', 'phone', 'sidebar', 'fields', 'metadata', 'pricebookid', 'network', 'snippet', 'target_length', 'division', 'returning', 'listview', FindLiteral, IntegerLiteral, LongLiteral, NumberLiteral, BooleanLiteral, StringLiteral, '(', '{', '}', '[', '!', '~', '++', '--', '+', '-', '@', Identifier}",
      "Syntax: line 2302 at 53: extraneous input ')' expecting '{'",
      "Syntax: line 2329 at 1: extraneous input '<EOF>' expecting {'abstract', 'after', 'before', 'break', 'continue', 'delete', 'do', 'final', 'for', 'get', 'global', 'if', 'inherited', 'insert', 'instanceof', 'merge', 'new', 'null', 'override', 'private', 'protected', 'public', 'return', 'system.runas', 'set', 'sharing', 'static', 'super', 'switch', 'testmethod', 'this', 'throw', 'transient', 'trigger', 'try', 'undelete', 'update', 'upsert', 'virtual', 'void', 'webservice', 'when', 'while', 'with', 'without', 'list', 'map', 'select', 'count', 'from', 'as', 'using', 'scope', 'where', 'order', 'by', 'limit', 'and', 'or', 'not', 'avg', 'count_distinct', 'min', 'max', 'sum', 'typeof', 'end', 'then', 'like', 'in', 'includes', 'excludes', 'asc', 'desc', 'nulls', 'first', 'last', 'group', 'all', 'rows', 'view', 'having', 'rollup', 'tolabel', 'offset', 'data', 'category', 'at', 'above', 'below', 'above_or_below', 'security_enforced', 'reference', 'cube', 'format', 'tracking', 'viewstat', 'custom', 'standard', 'distance', 'geolocation', 'calendar_month', 'calendar_quarter', 'calendar_year', 'day_in_month', 'day_in_week', 'day_in_year', 'day_only', 'fiscal_month', 'fiscal_quarter', 'fiscal_year', 'hour_in_day', 'week_in_month', 'week_in_year', 'converttimezone', 'yesterday', 'today', 'tomorrow', 'last_week', 'this_week', 'next_week', 'last_month', 'this_month', 'next_month', 'last_90_days', 'next_90_days', 'last_n_days', 'next_n_days', 'n_days_ago', 'next_n_weeks', 'last_n_weeks', 'n_weeks_ago', 'next_n_months', 'last_n_months', 'n_months_ago', 'this_quarter', 'last_quarter', 'next_quarter', 'next_n_quarters', 'last_n_quarters', 'n_quarters_ago', 'this_year', 'last_year', 'next_year', 'next_n_years', 'last_n_years', 'n_years_ago', 'this_fiscal_quarter', 'last_fiscal_quarter', 'next_fiscal_quarter', 'next_n_fiscal_quarters', 'last_n_fiscal_quarters', 'n_fiscal_quarters_ago', 'this_fiscal_year', 'last_fiscal_year', 'next_fiscal_year', 'next_n_fiscal_years', 'last_n_fiscal_years', 'n_fiscal_years_ago', IntegralCurrencyLiteral, 'find', 'email', 'name', 'phone', 'sidebar', 'fields', 'metadata', 'pricebookid', 'network', 'snippet', 'target_length', 'division', 'returning', 'listview', FindLiteral, IntegerLiteral, LongLiteral, NumberLiteral, BooleanLiteral, StringLiteral, '(', '{', '}', '[', '!', '~', '++', '--', '+', '-', '@', Identifier}",
      "Syntax: line 2332 at 50: extraneous input ')' expecting '{'",
      "Syntax: line 2359 at 1: extraneous input '<EOF>' expecting {'abstract', 'after', 'before', 'break', 'continue', 'delete', 'do', 'final', 'for', 'get', 'global', 'if', 'inherited', 'insert', 'instanceof', 'merge', 'new', 'null', 'override', 'private', 'protected', 'public', 'return', 'system.runas', 'set', 'sharing', 'static', 'super', 'switch', 'testmethod', 'this', 'throw', 'transient', 'trigger', 'try', 'undelete', 'update', 'upsert', 'virtual', 'void', 'webservice', 'when', 'while', 'with', 'without', 'list', 'map', 'select', 'count', 'from', 'as', 'using', 'scope', 'where', 'order', 'by', 'limit', 'and', 'or', 'not', 'avg', 'count_distinct', 'min', 'max', 'sum', 'typeof', 'end', 'then', 'like', 'in', 'includes', 'excludes', 'asc', 'desc', 'nulls', 'first', 'last', 'group', 'all', 'rows', 'view', 'having', 'rollup', 'tolabel', 'offset', 'data', 'category', 'at', 'above', 'below', 'above_or_below', 'security_enforced', 'reference', 'cube', 'format', 'tracking', 'viewstat', 'custom', 'standard', 'distance', 'geolocation', 'calendar_month', 'calendar_quarter', 'calendar_year', 'day_in_month', 'day_in_week', 'day_in_year', 'day_only', 'fiscal_month', 'fiscal_quarter', 'fiscal_year', 'hour_in_day', 'week_in_month', 'week_in_year', 'converttimezone', 'yesterday', 'today', 'tomorrow', 'last_week', 'this_week', 'next_week', 'last_month', 'this_month', 'next_month', 'last_90_days', 'next_90_days', 'last_n_days', 'next_n_days', 'n_days_ago', 'next_n_weeks', 'last_n_weeks', 'n_weeks_ago', 'next_n_months', 'last_n_months', 'n_months_ago', 'this_quarter', 'last_quarter', 'next_quarter', 'next_n_quarters', 'last_n_quarters', 'n_quarters_ago', 'this_year', 'last_year', 'next_year', 'next_n_years', 'last_n_years', 'n_years_ago', 'this_fiscal_quarter', 'last_fiscal_quarter', 'next_fiscal_quarter', 'next_n_fiscal_quarters', 'last_n_fiscal_quarters', 'n_fiscal_quarters_ago', 'this_fiscal_year', 'last_fiscal_year', 'next_fiscal_year', 'next_n_fiscal_years', 'last_n_fiscal_years', 'n_fiscal_years_ago', IntegralCurrencyLiteral, 'find', 'email', 'name', 'phone', 'sidebar', 'fields', 'metadata', 'pricebookid', 'network', 'snippet', 'target_length', 'division', 'returning', 'listview', FindLiteral, IntegerLiteral, LongLiteral, NumberLiteral, BooleanLiteral, StringLiteral, '(', '{', '}', '[', '!', '~', '++', '--', '+', '-', '@', Identifier}",
      "Syntax: line 2362 at 70: extraneous input ')' expecting '{'",
      "Syntax: line 2391 at 1: extraneous input '<EOF>' expecting {'abstract', 'after', 'before', 'break', 'continue', 'delete', 'do', 'final', 'for', 'get', 'global', 'if', 'inherited', 'insert', 'instanceof', 'merge', 'new', 'null', 'override', 'private', 'protected', 'public', 'return', 'system.runas', 'set', 'sharing', 'static', 'super', 'switch', 'testmethod', 'this', 'throw', 'transient', 'trigger', 'try', 'undelete', 'update', 'upsert', 'virtual', 'void', 'webservice', 'when', 'while', 'with', 'without', 'list', 'map', 'select', 'count', 'from', 'as', 'using', 'scope', 'where', 'order', 'by', 'limit', 'and', 'or', 'not', 'avg', 'count_distinct', 'min', 'max', 'sum', 'typeof', 'end', 'then', 'like', 'in', 'includes', 'excludes', 'asc', 'desc', 'nulls', 'first', 'last', 'group', 'all', 'rows', 'view', 'having', 'rollup', 'tolabel', 'offset', 'data', 'category', 'at', 'above', 'below', 'above_or_below', 'security_enforced', 'reference', 'cube', 'format', 'tracking', 'viewstat', 'custom', 'standard', 'distance', 'geolocation', 'calendar_month', 'calendar_quarter', 'calendar_year', 'day_in_month', 'day_in_week', 'day_in_year', 'day_only', 'fiscal_month', 'fiscal_quarter', 'fiscal_year', 'hour_in_day', 'week_in_month', 'week_in_year', 'converttimezone', 'yesterday', 'today', 'tomorrow', 'last_week', 'this_week', 'next_week', 'last_month', 'this_month', 'next_month', 'last_90_days', 'next_90_days', 'last_n_days', 'next_n_days', 'n_days_ago', 'next_n_weeks', 'last_n_weeks', 'n_weeks_ago', 'next_n_months', 'last_n_months', 'n_months_ago', 'this_quarter', 'last_quarter', 'next_quarter', 'next_n_quarters', 'last_n_quarters', 'n_quarters_ago', 'this_year', 'last_year', 'next_year', 'next_n_years', 'last_n_years', 'n_years_ago', 'this_fiscal_quarter', 'last_fiscal_quarter', 'next_fiscal_quarter', 'next_n_fiscal_quarters', 'last_n_fiscal_quarters', 'n_fiscal_quarters_ago', 'this_fiscal_year', 'last_fiscal_year', 'next_fiscal_year', 'next_n_fiscal_years', 'last_n_fiscal_years', 'n_fiscal_years_ago', IntegralCurrencyLiteral, 'find', 'email', 'name', 'phone', 'sidebar', 'fields', 'metadata', 'pricebookid', 'network', 'snippet', 'target_length', 'division', 'returning', 'listview', FindLiteral, IntegerLiteral, LongLiteral, NumberLiteral, BooleanLiteral, StringLiteral, '(', '{', '}', '[', '!', '~', '++', '--', '+', '-', '@', Identifier}",
      "Syntax: line 2394 at 74: extraneous input ')' expecting '{'",
      "Syntax: line 2419 at 1: extraneous input '<EOF>' expecting {'abstract', 'after', 'before', 'break', 'continue', 'delete', 'do', 'final', 'for', 'get', 'global', 'if', 'inherited', 'insert', 'instanceof', 'merge', 'new', 'null', 'override', 'private', 'protected', 'public', 'return', 'system.runas', 'set', 'sharing', 'static', 'super', 'switch', 'testmethod', 'this', 'throw', 'transient', 'trigger', 'try', 'undelete', 'update', 'upsert', 'virtual', 'void', 'webservice', 'when', 'while', 'with', 'without', 'list', 'map', 'select', 'count', 'from', 'as', 'using', 'scope', 'where', 'order', 'by', 'limit', 'and', 'or', 'not', 'avg', 'count_distinct', 'min', 'max', 'sum', 'typeof', 'end', 'then', 'like', 'in', 'includes', 'excludes', 'asc', 'desc', 'nulls', 'first', 'last', 'group', 'all', 'rows', 'view', 'having', 'rollup', 'tolabel', 'offset', 'data', 'category', 'at', 'above', 'below', 'above_or_below', 'security_enforced', 'reference', 'cube', 'format', 'tracking', 'viewstat', 'custom', 'standard', 'distance', 'geolocation', 'calendar_month', 'calendar_quarter', 'calendar_year', 'day_in_month', 'day_in_week', 'day_in_year', 'day_only', 'fiscal_month', 'fiscal_quarter', 'fiscal_year', 'hour_in_day', 'week_in_month', 'week_in_year', 'converttimezone', 'yesterday', 'today', 'tomorrow', 'last_week', 'this_week', 'next_week', 'last_month', 'this_month', 'next_month', 'last_90_days', 'next_90_days', 'last_n_days', 'next_n_days', 'n_days_ago', 'next_n_weeks', 'last_n_weeks', 'n_weeks_ago', 'next_n_months', 'last_n_months', 'n_months_ago', 'this_quarter', 'last_quarter', 'next_quarter', 'next_n_quarters', 'last_n_quarters', 'n_quarters_ago', 'this_year', 'last_year', 'next_year', 'next_n_years', 'last_n_years', 'n_years_ago', 'this_fiscal_quarter', 'last_fiscal_quarter', 'next_fiscal_quarter', 'next_n_fiscal_quarters', 'last_n_fiscal_quarters', 'n_fiscal_quarters_ago', 'this_fiscal_year', 'last_fiscal_year', 'next_fiscal_year', 'next_n_fiscal_years', 'last_n_fiscal_years', 'n_fiscal_years_ago', IntegralCurrencyLiteral, 'find', 'email', 'name', 'phone', 'sidebar', 'fields', 'metadata', 'pricebookid', 'network', 'snippet', 'target_length', 'division', 'returning', 'listview', FindLiteral, IntegerLiteral, LongLiteral, NumberLiteral, BooleanLiteral, StringLiteral, '(', '{', '}', '[', '!', '~', '++', '--', '+', '-', '@', Identifier}",
      "Syntax: line 2422 at 58: extraneous input ')' expecting '{'",
      "Syntax: line 2448 at 1: extraneous input '<EOF>' expecting {'abstract', 'after', 'before', 'break', 'continue', 'delete', 'do', 'final', 'for', 'get', 'global', 'if', 'inherited', 'insert', 'instanceof', 'merge', 'new', 'null', 'override', 'private', 'protected', 'public', 'return', 'system.runas', 'set', 'sharing', 'static', 'super', 'switch', 'testmethod', 'this', 'throw', 'transient', 'trigger', 'try', 'undelete', 'update', 'upsert', 'virtual', 'void', 'webservice', 'when', 'while', 'with', 'without', 'list', 'map', 'select', 'count', 'from', 'as', 'using', 'scope', 'where', 'order', 'by', 'limit', 'and', 'or', 'not', 'avg', 'count_distinct', 'min', 'max', 'sum', 'typeof', 'end', 'then', 'like', 'in', 'includes', 'excludes', 'asc', 'desc', 'nulls', 'first', 'last', 'group', 'all', 'rows', 'view', 'having', 'rollup', 'tolabel', 'offset', 'data', 'category', 'at', 'above', 'below', 'above_or_below', 'security_enforced', 'reference', 'cube', 'format', 'tracking', 'viewstat', 'custom', 'standard', 'distance', 'geolocation', 'calendar_month', 'calendar_quarter', 'calendar_year', 'day_in_month', 'day_in_week', 'day_in_year', 'day_only', 'fiscal_month', 'fiscal_quarter', 'fiscal_year', 'hour_in_day', 'week_in_month', 'week_in_year', 'converttimezone', 'yesterday', 'today', 'tomorrow', 'last_week', 'this_week', 'next_week', 'last_month', 'this_month', 'next_month', 'last_90_days', 'next_90_days', 'last_n_days', 'next_n_days', 'n_days_ago', 'next_n_weeks', 'last_n_weeks', 'n_weeks_ago', 'next_n_months', 'last_n_months', 'n_months_ago', 'this_quarter', 'last_quarter', 'next_quarter', 'next_n_quarters', 'last_n_quarters', 'n_quarters_ago', 'this_year', 'last_year', 'next_year', 'next_n_years', 'last_n_years', 'n_years_ago', 'this_fiscal_quarter', 'last_fiscal_quarter', 'next_fiscal_quarter', 'next_n_fiscal_quarters', 'last_n_fiscal_quarters', 'n_fiscal_quarters_ago', 'this_fiscal_year', 'last_fiscal_year', 'next_fiscal_year', 'next_n_fiscal_years', 'last_n_fiscal_years', 'n_fiscal_years_ago', IntegralCurrencyLiteral, 'find', 'email', 'name', 'phone', 'sidebar', 'fields', 'metadata', 'pricebookid', 'network', 'snippet', 'target_length', 'division', 'returning', 'listview', FindLiteral, IntegerLiteral, LongLiteral, NumberLiteral, BooleanLiteral, StringLiteral, '(', '{', '}', '[', '!', '~', '++', '--', '+', '-', '@', Identifier}",
      "Syntax: line 2451 at 60: extraneous input ')' expecting '{'",
      "Syntax: line 2516 at 1: extraneous input '<EOF>' expecting {'abstract', 'after', 'before', 'break', 'continue', 'delete', 'do', 'final', 'for', 'get', 'global', 'if', 'inherited', 'insert', 'instanceof', 'merge', 'new', 'null', 'override', 'private', 'protected', 'public', 'return', 'system.runas', 'set', 'sharing', 'static', 'super', 'switch', 'testmethod', 'this', 'throw', 'transient', 'trigger', 'try', 'undelete', 'update', 'upsert', 'virtual', 'void', 'webservice', 'when', 'while', 'with', 'without', 'list', 'map', 'select', 'count', 'from', 'as', 'using', 'scope', 'where', 'order', 'by', 'limit', 'and', 'or', 'not', 'avg', 'count_distinct', 'min', 'max', 'sum', 'typeof', 'end', 'then', 'like', 'in', 'includes', 'excludes', 'asc', 'desc', 'nulls', 'first', 'last', 'group', 'all', 'rows', 'view', 'having', 'rollup', 'tolabel', 'offset', 'data', 'category', 'at', 'above', 'below', 'above_or_below', 'security_enforced', 'reference', 'cube', 'format', 'tracking', 'viewstat', 'custom', 'standard', 'distance', 'geolocation', 'calendar_month', 'calendar_quarter', 'calendar_year', 'day_in_month', 'day_in_week', 'day_in_year', 'day_only', 'fiscal_month', 'fiscal_quarter', 'fiscal_year', 'hour_in_day', 'week_in_month', 'week_in_year', 'converttimezone', 'yesterday', 'today', 'tomorrow', 'last_week', 'this_week', 'next_week', 'last_month', 'this_month', 'next_month', 'last_90_days', 'next_90_days', 'last_n_days', 'next_n_days', 'n_days_ago', 'next_n_weeks', 'last_n_weeks', 'n_weeks_ago', 'next_n_months', 'last_n_months', 'n_months_ago', 'this_quarter', 'last_quarter', 'next_quarter', 'next_n_quarters', 'last_n_quarters', 'n_quarters_ago', 'this_year', 'last_year', 'next_year', 'next_n_years', 'last_n_years', 'n_years_ago', 'this_fiscal_quarter', 'last_fiscal_quarter', 'next_fiscal_quarter', 'next_n_fiscal_quarters', 'last_n_fiscal_quarters', 'n_fiscal_quarters_ago', 'this_fiscal_year', 'last_fiscal_year', 'next_fiscal_year', 'next_n_fiscal_years', 'last_n_fiscal_years', 'n_fiscal_years_ago', IntegralCurrencyLiteral, 'find', 'email', 'name', 'phone', 'sidebar', 'fields', 'metadata', 'pricebookid', 'network', 'snippet', 'target_length', 'division', 'returning', 'listview', FindLiteral, IntegerLiteral, LongLiteral, NumberLiteral, BooleanLiteral, StringLiteral, '(', '{', '}', '[', '!', '~', '++', '--', '+', '-', '@', Identifier}",
      "Syntax: line 2519 at 92: extraneous input ')' expecting '{'",
      "Syntax: line 2530 at 3: extraneous input '<EOF>' expecting {'abstract', 'after', 'before', 'break', 'continue', 'delete', 'do', 'final', 'for', 'get', 'global', 'if', 'inherited', 'insert', 'instanceof', 'merge', 'new', 'null', 'override', 'private', 'protected', 'public', 'return', 'system.runas', 'set', 'sharing', 'static', 'super', 'switch', 'testmethod', 'this', 'throw', 'transient', 'trigger', 'try', 'undelete', 'update', 'upsert', 'virtual', 'void', 'webservice', 'when', 'while', 'with', 'without', 'list', 'map', 'select', 'count', 'from', 'as', 'using', 'scope', 'where', 'order', 'by', 'limit', 'and', 'or', 'not', 'avg', 'count_distinct', 'min', 'max', 'sum', 'typeof', 'end', 'then', 'like', 'in', 'includes', 'excludes', 'asc', 'desc', 'nulls', 'first', 'last', 'group', 'all', 'rows', 'view', 'having', 'rollup', 'tolabel', 'offset', 'data', 'category', 'at', 'above', 'below', 'above_or_below', 'security_enforced', 'reference', 'cube', 'format', 'tracking', 'viewstat', 'custom', 'standard', 'distance', 'geolocation', 'calendar_month', 'calendar_quarter', 'calendar_year', 'day_in_month', 'day_in_week', 'day_in_year', 'day_only', 'fiscal_month', 'fiscal_quarter', 'fiscal_year', 'hour_in_day', 'week_in_month', 'week_in_year', 'converttimezone', 'yesterday', 'today', 'tomorrow', 'last_week', 'this_week', 'next_week', 'last_month', 'this_month', 'next_month', 'last_90_days', 'next_90_days', 'last_n_days', 'next_n_days', 'n_days_ago', 'next_n_weeks', 'last_n_weeks', 'n_weeks_ago', 'next_n_months', 'last_n_months', 'n_months_ago', 'this_quarter', 'last_quarter', 'next_quarter', 'next_n_quarters', 'last_n_quarters', 'n_quarters_ago', 'this_year', 'last_year', 'next_year', 'next_n_years', 'last_n_years', 'n_years_ago', 'this_fiscal_quarter', 'last_fiscal_quarter', 'next_fiscal_quarter', 'next_n_fiscal_quarters', 'last_n_fiscal_quarters', 'n_fiscal_quarters_ago', 'this_fiscal_year', 'last_fiscal_year', 'next_fiscal_year', 'next_n_fiscal_years', 'last_n_fiscal_years', 'n_fiscal_years_ago', IntegralCurrencyLiteral, 'find', 'email', 'name', 'phone', 'sidebar', 'fields', 'metadata', 'pricebookid', 'network', 'snippet', 'target_length', 'division', 'returning', 'listview', FindLiteral, IntegerLiteral, LongLiteral, NumberLiteral, BooleanLiteral, StringLiteral, '(', '{', '}', '[', '!', '~', '++', '--', '+', '-', '@', Identifier}",
    ],
    [
      "extra-tests/classes/RollupQueryBuilderTests.cls",
      "Warning: line 20 at 4-42: Local variable is hiding class field 'objIds', see extra-tests/classes/RollupQueryBuilderTests.cls: line 4 at 23-62",
      "Warning: line 71 at 4-34: Local variable is hiding class field 'objIds', see extra-tests/classes/RollupQueryBuilderTests.cls: line 4 at 23-62",
      "Warning: line 90 at 4-34: Local variable is hiding class field 'objIds', see extra-tests/classes/RollupQueryBuilderTests.cls: line 4 at 23-62",
    ],
    [
      "rollup/core/classes/RollupAsyncProcessor.cls",
      "Warning: line 794 at 4-82: Local variable is hiding class field 'isDeferralAllowed', see rollup/core/classes/Rollup.cls: line 32 at 17-50",
    ],
    [
      "rollup/core/classes/RollupCalcItemReplacer.cls",
      "Warning: line 236 at 4-76: Local variable is hiding class field 'parentQueryFields', see rollup/core/classes/RollupCalcItemReplacer.cls: line 12 at 16-64",
    ],
    [
      "rollup/core/classes/RollupCalculator.cls",
      "Warning: line 420 at 6-95: Local variable is hiding class field 'defaultVal', see rollup/core/classes/RollupCalculator.cls: line 8 at 18-36",
      "Warning: line 790 at 6-96: Local variable is hiding class field 'defaultVal', see rollup/core/classes/RollupCalculator.cls: line 8 at 18-36",
    ],
    [
      "rollup/core/classes/RollupFullRecalcProcessor.cls",
      "Warning: line 158 at 8-91: Local variable is hiding class field 'specificControl', see rollup/core/classes/Rollup.cls: line 19 at 17-52",
    ],
    [
      "rollup/core/classes/RollupLogger.cls",
      "Warning: line 115 at 6-47: Local variable is hiding class field 'plugin', see rollup/core/classes/RollupLogger.cls: line 6 at 23-64",
    ],
    [
      "rollup/core/classes/RollupSObjectUpdater.cls",
      "Warning: line 84 at 4-59: Local variable is hiding class field 'dispatchers', see rollup/core/classes/RollupSObjectUpdater.cls: line 8 at 16-46",
    ],
    [
      "sfdx-project.json",
      "Warning: line 19 at 16: Package dependency for 'apex-rollup@1.4.7-0' ignored as metadata is not available for analysis.",
      "Warning: line 35 at 16: Package dependency for 'apex-rollup@1.5.20-0' ignored as metadata is not available for analysis.",
      "Warning: line 38 at 16: Package dependency for 'Nebula Logger - Core@4.8.0-NEXT-ignore-origin-method' ignored as metadata is not available for analysis.",
      "Warning: line 54 at 16: Package dependency for 'apex-rollup@1.3.23-0' ignored as metadata is not available for analysis.",
      "Warning: line 74 at 16: Package dependency for 'apex-rollup@1.5.27-0' ignored as metadata is not available for analysis.",
    ],
  ],
  "status": 4,
}
`;

exports[`Check samples Sample: apex-sobjectdataloader 1`] = `
{
  "logs": [],
  "status": 0,
}
`;

exports[`Check samples Sample: apex-toolingapi 1`] = `
{
  "logs": [
    [
      "examples/code_coverage_chart/src/classes/CodeCoverageChartCtrl.cls",
      "Error: line 1: Type 'CodeCoverageChartCtrl' is defined, but meta file is missing for 'examples/code_coverage_chart/src/classes/CodeCoverageChartCtrl.cls'",
    ],
  ],
  "status": 4,
}
`;

exports[`Check samples Sample: apex-trigger-actions-framework 1`] = `
{
  "logs": [],
  "status": 0,
}
`;

exports[`Check samples Sample: apex-unified-logging 1`] = `
{
  "logs": [],
  "status": 0,
}
`;

exports[`Check samples Sample: at4dx 1`] = `
{
  "logs": [
    [
      "at4dx/sfdx-source/core/main/classes/framework-application-factory/Application.cls",
      "Error: line 124 at 48-78: No matching method found for 'sObjectType' on 'IApplicationSObjectSelector' taking no arguments",
      "Error: line 249 at 48-72: No matching method found for 'sObjectType' on 'IApplicationSObjectDomain' taking no arguments",
      "Error: line 90 at 19-79: No matching method found for 'selectSObjectsById' on 'IApplicationSObjectSelector' taking arguments 'System.Set<System.Id>'",
      "Missing: line 123 at 12-23: No variable or type found for 'di_Injector' on 'Application.SelectorFactory'",
      "Missing: line 148 at 19-30: No variable or type found for 'di_Injector' on 'Application.ServiceFactory'",
      "Missing: line 155 at 12-23: No variable or type found for 'di_Injector' on 'Application.ServiceFactory'",
      "Missing: line 195 at 37-48: No variable or type found for 'di_Injector' on 'Application.DomainFactory'",
      "Missing: line 198 at 16-77: No type declaration found for 'fflib_SObjectDomain.IConstructable'",
      "Missing: line 200 at 52-104: No type declaration found for 'fflib_SObjectDomain.IConstructable'",
      "Missing: line 228 at 37-48: No variable or type found for 'di_Injector' on 'Application.DomainFactory'",
      "Missing: line 231 at 16-78: No type declaration found for 'fflib_SObjectDomain.IConstructable2'",
      "Missing: line 233 at 52-105: No type declaration found for 'fflib_SObjectDomain.IConstructable2'",
      "Missing: line 248 at 12-23: No variable or type found for 'di_Injector' on 'Application.DomainFactory'",
      "Missing: line 269 at 51-62: No variable or type found for 'di_Injector' on 'Application.UnitOfWorkFactory'",
      "Missing: line 281 at 51-62: No variable or type found for 'di_Injector' on 'Application.UnitOfWorkFactory'",
      "Missing: line 292 at 86-89: No type declaration found for 'fflib_SObjectUnitOfWork.IDML'",
      "Missing: line 294 at 51-62: No variable or type found for 'di_Injector' on 'Application.UnitOfWorkFactory'",
      "Missing: line 306 at 117-120: No type declaration found for 'fflib_SObjectUnitOfWork.IDML'",
      "Missing: line 313 at 51-62: No variable or type found for 'di_Injector' on 'Application.UnitOfWorkFactory'",
      "Missing: line 319 at 12-23: No variable or type found for 'di_Injector' on 'Application.UnitOfWorkFactory'",
      "Missing: line 61 at 49-60: No variable or type found for 'di_Injector' on 'Application.SelectorFactory'",
    ],
    [
      "at4dx/sfdx-source/core/main/classes/framework-application-factory/ApplicationSObjectDomain.cls",
      "Missing: line 27 at 22-46: No type declaration found for 'fflib_SObjectDomain'",
    ],
    [
      "at4dx/sfdx-source/core/main/classes/framework-application-factory/ApplicationSObjectDomainDIModule.cls",
      "Missing: line 31 at 13-45: No type declaration found for 'di_Module'",
      "Missing: line 60 at 30-59: No type declaration found for 'di_Injector.InjectorException'",
    ],
    [
      "at4dx/sfdx-source/core/main/classes/framework-application-factory/ApplicationSObjectSelector.cls",
      "Missing: line 142 at 86-104: No type declaration found for 'fflib_QueryFactory'",
      "Missing: line 30 at 22-48: No type declaration found for 'fflib_SObjectSelector'",
      "Missing: line 66:25 to 69:58: No type declaration found for 'List<di_Binding>'",
      "Missing: line 71 at 14-43: No type declaration found for 'di_Binding'",
      "Missing: line 71 at 25-32: No type declaration found for 'di_Binding'",
    ],
    [
      "at4dx/sfdx-source/core/main/classes/framework-application-factory/ApplicationSObjectSelectorDIModule.cls",
      "Missing: line 31 at 13-47: No type declaration found for 'di_Module'",
      "Missing: line 61 at 30-59: No type declaration found for 'di_Injector.InjectorException'",
    ],
    [
      "at4dx/sfdx-source/core/main/classes/framework-application-factory/ApplicationSObjectUnitOfWork.cls",
      "Missing: line 30 at 13-41: No type declaration found for 'fflib_SObjectUnitOfWork'",
      "Missing: line 39 at 109-112: No type declaration found for 'fflib_SObjectUnitOfWork.IDML'",
    ],
    [
      "at4dx/sfdx-source/core/main/classes/framework-application-factory/ApplicationSObjectUnitOfWorkDIModule.cls",
      "Missing: line 31 at 13-49: No type declaration found for 'di_Module'",
    ],
    [
      "at4dx/sfdx-source/core/main/classes/framework-application-factory/ApplicationSObjectUnitOfWorkDIProvider.cls",
      "Missing: line 106 at 34-63: No type declaration found for 'di_Injector.InjectorException'",
      "Missing: line 115 at 13-26: No type declaration found for 'fflib_SObjectUnitOfWork.IDML'",
      "Missing: line 117 at 73-86: No type declaration found for 'fflib_SObjectUnitOfWork.IDML'",
      "Missing: line 26 at 13-51: No type declaration found for 'di_Binding.Provider'",
      "Missing: line 41 at 41-49: No type declaration found for 'fflib_SObjectUnitOfWork.IDML'",
      "Missing: line 48 at 17-62: No type declaration found for 'fflib_SObjectUnitOfWork.IDML'",
      "Missing: line 50 at 16-29: No type declaration found for 'fflib_SObjectUnitOfWork.IDML'",
      "Missing: line 50 at 32-67: No type declaration found for 'fflib_SObjectUnitOfWork.IDML'",
      "Missing: line 58 at 26-55: No type declaration found for 'di_Injector.InjectorException'",
    ],
    [
      "at4dx/sfdx-source/core/main/classes/framework-application-factory/ApplicationSelectorFieldsetDIModule.cls",
      "Missing: line 27 at 13-48: No type declaration found for 'di_Module'",
    ],
    [
      "at4dx/sfdx-source/core/main/classes/framework-application-factory/ApplicationServiceDIModule.cls",
      "Missing: line 31 at 13-39: No type declaration found for 'di_Module'",
      "Missing: line 50 at 26-55: No type declaration found for 'di_Injector.InjectorException'",
    ],
    [
      "at4dx/sfdx-source/core/main/classes/framework-application-factory/IApplicationSObjectDomain.cls",
      "Missing: line 27 at 17-42: No type declaration found for 'fflib_ISObjectDomain'",
    ],
    [
      "at4dx/sfdx-source/core/main/classes/framework-application-factory/IApplicationSObjectSelector.cls",
      "Missing: line 30 at 17-44: No type declaration found for 'fflib_ISObjectSelector'",
      "Missing: line 47 at 56-68: No type declaration found for 'fflib_QueryFactory'",
      "Missing: line 53 at 23-47: No type declaration found for 'fflib_QueryFactory'",
      "Missing: line 53 at 67-85: No type declaration found for 'fflib_QueryFactory'",
    ],
    [
      "at4dx/sfdx-source/core/main/classes/framework-application-factory/IApplicationSObjectUnitOfWork.cls",
      "Missing: line 30 at 17-46: No type declaration found for 'fflib_ISObjectUnitOfWork'",
    ],
    [
      "at4dx/sfdx-source/core/main/classes/framework-domain-process-injection/DomainProcessAbstractAction.cls",
      "Error: line 102 at 12-33: No matching method found for 'commitWork' on 'IApplicationSObjectUnitOfWork' taking no arguments",
    ],
    [
      "at4dx/sfdx-source/core/main/classes/framework-domain-process-injection/DomainProcessCoordinator.cls",
      "Error: line 335 at 45-76: No matching method found for 'getRecords' on 'IApplicationSObjectDomain' taking no arguments",
      "Error: line 391 at 45-76: No matching method found for 'getRecords' on 'IApplicationSObjectDomain' taking no arguments",
      "Missing: line 180 at 22-49: No type declaration found for 'di_Binding.BindingException'",
      "Missing: line 185 at 22-49: No type declaration found for 'di_Binding.BindingException'",
      "Missing: line 27 at 13-37: No type declaration found for 'di_Binding.Provider'",
    ],
    [
      "at4dx/sfdx-source/core/main/classes/framework-domain-process-injection/DomainProcessInjectionDIModule.cls",
      "Missing: line 27 at 13-43: No type declaration found for 'di_Module'",
    ],
    [
      "at4dx/sfdx-source/core/main/classes/framework-platform-event-distributor/PlatformEventDistributor.cls",
      "Missing: line 47 at 25-126: No type declaration found for 'List<di_Binding>'",
      "Missing: line 47 at 36-47: No variable or type found for 'di_Injector' on 'PlatformEventDistributor'",
      "Missing: line 49 at 13-42: No type declaration found for 'di_Binding'",
      "Missing: line 49 at 24-31: No type declaration found for 'di_Binding'",
    ],
    [
      "at4dx/sfdx-source/core/main/classes/framework-platform-event-distributor/PlatformEventDistributorDIModule.cls",
      "Missing: line 26 at 13-45: No type declaration found for 'di_Module'",
      "Missing: line 57 at 34-120: No type declaration found for 'fflib_SObjectDescribe'",
      "Missing: line 62 at 26-41: No type declaration found for 'ModuleException'",
      "Missing: line 70 at 26-41: No type declaration found for 'ModuleException'",
    ],
    [
      "at4dx/sfdx-source/core/main/classes/framework-selector-method-injection/AbstractSelectorMethodInjectable.cls",
      "Missing: line 12 at 52-54: No type declaration found for 'fflib_QueryFactory'",
      "Missing: line 14 at 8-15: No type declaration found for 'fflib_QueryFactory'",
      "Missing: line 4 at 31-33: No type declaration found for 'fflib_QueryFactory'",
      "Missing: line 7 at 33-48: No type declaration found for 'fflib_QueryFactory'",
      "Missing: line 9 at 15-22: No type declaration found for 'fflib_QueryFactory'",
    ],
    [
      "at4dx/sfdx-source/core/main/classes/framework-selector-method-injection/ISelectorMethodSetable.cls",
      "Missing: line 3 at 45-47: No type declaration found for 'fflib_QueryFactory'",
    ],
    [
      "at4dx/sfdx-source/core/main/classes/framework-test-data-supplementer/TestDataSupplementDIModule.cls",
      "Missing: line 27 at 13-39: No type declaration found for 'di_Module'",
      "Missing: line 53 at 30-59: No type declaration found for 'di_Injector.InjectorException'",
    ],
    [
      "at4dx/sfdx-source/core/main/classes/framework-test-data-supplementer/TestDataSupplementer.cls",
      "Missing: line 35 at 23-30: No type declaration found for 'di_Binding'",
      "Missing: line 35:12 to 39:22: No type declaration found for 'di_Binding'",
      "Missing: line 37 at 12-23: No variable or type found for 'di_Injector' on 'TestDataSupplementer'",
    ],
    [
      "at4dx/sfdx-source/core/test/classes/framework-application-factory/ApplicationFactoryTest.cls",
      "Error: line 239 at 14-63: No matching method found for 'newInstance' on 'Application.UnitOfWorkFactory' taking arguments 'ApplicationFactoryTest.MockDml', wrong argument types for calling 'public IApplicationSObjectUnitOfWork newInstance(fflib_SObjectUnitOfWork.IDML dml)'",
      "Error: line 242 at 14-129: No matching method found for 'newInstance' on 'Application.UnitOfWorkFactory' taking arguments 'System.List<Schema.SObjectType>, ApplicationFactoryTest.MockDml', wrong argument types for calling 'public IApplicationSObjectUnitOfWork newInstance(System.List<Schema.SObjectType> objectTypes, fflib_SObjectUnitOfWork.IDML dml)'",
      "Error: line 313 at 17-37: Non-abstract class must implement method 'fflib_QueryFactory addQueryFactorySubselect(fflib_QueryFactory)' from type 'IApplicationSObjectSelector'",
      "Error: line 313 at 17-37: Non-abstract class must implement method 'void configureQueryFactoryFields(fflib_QueryFactory, System.String)' from type 'IApplicationSObjectSelector'",
      "Error: line 333 at 17-37: Non-abstract class must implement method 'fflib_QueryFactory addQueryFactorySubselect(fflib_QueryFactory)' from type 'IApplicationSObjectSelector'",
      "Error: line 333 at 17-37: Non-abstract class must implement method 'void configureQueryFactoryFields(fflib_QueryFactory, System.String)' from type 'IApplicationSObjectSelector'",
      "Error: line 374 at 17-37: Non-abstract class must implement method 'fflib_QueryFactory addQueryFactorySubselect(fflib_QueryFactory)' from type 'IApplicationSObjectSelector'",
      "Error: line 374 at 17-37: Non-abstract class must implement method 'void configureQueryFactoryFields(fflib_QueryFactory, System.String)' from type 'IApplicationSObjectSelector'",
      "Error: line 478 at 12-69: Incompatible return type, 'ApplicationFactoryTest.TestOnlyAccounts' is not assignable to 'fflib_SObjectDomain'",
      "Error: line 483 at 12-69: Incompatible return type, 'ApplicationFactoryTest.TestOnlyAccounts' is not assignable to 'fflib_SObjectDomain'",
      "Missing: line 265 at 18-25: No type declaration found for 'fflib_SObjectUnitOfWork.IDML'",
      "Missing: line 39 at 64-81: No variable or type found for 'fflib_IdGenerator' on 'ApplicationFactoryTest'",
      "Missing: line 473 at 17-36: No type declaration found for 'fflib_SObjectDomain.IConstructable2'",
      "Missing: line 476 at 35-44: No type declaration found for 'fflib_SObjectDomain'",
      "Missing: line 481 at 35-44: No type declaration found for 'fflib_SObjectDomain'",
      "Missing: line 50 at 81-98: No variable or type found for 'fflib_IdGenerator' on 'ApplicationFactoryTest'",
      "Missing: line 63 at 24-41: No variable or type found for 'fflib_IdGenerator' on 'ApplicationFactoryTest'",
      "Missing: line 82 at 40-57: No variable or type found for 'fflib_IDGenerator' on 'ApplicationFactoryTest'",
      "Missing: line 90 at 64-81: No variable or type found for 'fflib_IdGenerator' on 'ApplicationFactoryTest'",
    ],
    [
      "at4dx/sfdx-source/core/test/classes/framework-application-factory/ApplicationSObjectSelectorTest.cls",
      "Error: line 107 at 17-37: Non-abstract class must implement method 'fflib_QueryFactory addQueryFactorySubselect(fflib_QueryFactory)' from type 'IApplicationSObjectSelector'",
      "Error: line 107 at 17-37: Non-abstract class must implement method 'void configureQueryFactoryFields(fflib_QueryFactory, System.String)' from type 'IApplicationSObjectSelector'",
      "Missing: line 90 at 35-52: No type declaration found for 'fflib_QueryFactory'",
      "Warning: line 86 at 12-92: Local variable is hiding class field 'params', see at4dx/sfdx-source/core/main/classes/framework-selector-method-injection/AbstractSelectorMethodInjectable.cls: line 5 at 12-48",
    ],
    [
      "at4dx/sfdx-source/core/test/classes/framework-application-factory/ApplicationSObjectUnitOfWorkTest.cls",
      "Error: line 128 at 44-63: Constructor not defined: ApplicationSObjectUnitOfWork.<constructor>(System.List<Schema.SObjectType>,ApplicationSObjectUnitOfWorkTest.MockDML)",
      "Missing: line 284 at 18-36: No type declaration found for 'fflib_SObjectUnitOfWork.IEmailWork'",
      "Missing: line 305 at 18-25: No type declaration found for 'fflib_SObjectUnitOfWork.IDML'",
    ],
    [
      "at4dx/sfdx-source/core/test/classes/framework-domain-process-injection/DomainProcessInjectionTest.cls",
      "Error: line 360 at 12-62: Incompatible return type, 'DomainProcessInjectionTest.AccountsTestDomain' is not assignable to 'fflib_SObjectDomain'",
      "Missing: line 157 at 65-82: No variable or type found for 'fflib_idgenerator' on 'DomainProcessInjectionTest'",
      "Missing: line 158 at 65-82: No variable or type found for 'fflib_idgenerator' on 'DomainProcessInjectionTest'",
      "Missing: line 159 at 67-84: No variable or type found for 'fflib_idgenerator' on 'DomainProcessInjectionTest'",
      "Missing: line 160 at 67-84: No variable or type found for 'fflib_idgenerator' on 'DomainProcessInjectionTest'",
      "Missing: line 163 at 8-27: No variable or type found for 'fflib_SObjectDomain' on 'DomainProcessInjectionTest'",
      "Missing: line 164 at 8-27: No variable or type found for 'fflib_SObjectDomain' on 'DomainProcessInjectionTest'",
      "Missing: line 236 at 65-82: No variable or type found for 'fflib_idgenerator' on 'DomainProcessInjectionTest'",
      "Missing: line 237 at 65-82: No variable or type found for 'fflib_idgenerator' on 'DomainProcessInjectionTest'",
      "Missing: line 238 at 67-84: No variable or type found for 'fflib_idgenerator' on 'DomainProcessInjectionTest'",
      "Missing: line 239 at 67-84: No variable or type found for 'fflib_idgenerator' on 'DomainProcessInjectionTest'",
      "Missing: line 242 at 8-27: No variable or type found for 'fflib_SObjectDomain' on 'DomainProcessInjectionTest'",
      "Missing: line 243 at 8-27: No variable or type found for 'fflib_SObjectDomain' on 'DomainProcessInjectionTest'",
      "Missing: line 318 at 56-110: No type declaration found for 'fflib_SObjectDomain'",
      "Missing: line 354 at 17-46: No type declaration found for 'fflib_SObjectDomain.IConstructable'",
      "Missing: line 357 at 35-44: No type declaration found for 'fflib_SObjectDomain'",
      "Missing: line 477 at 15-42: No type declaration found for 'di_Binding.BindingException'",
      "Missing: line 479 at 16-18: No variable or type found for 'ex' on 'DomainProcessInjectionTest'",
      "Missing: line 491 at 15-42: No type declaration found for 'di_Binding.BindingException'",
      "Missing: line 493 at 16-18: No variable or type found for 'ex' on 'DomainProcessInjectionTest'",
      "Missing: line 88 at 8-27: No variable or type found for 'fflib_SObjectDomain' on 'DomainProcessInjectionTest'",
      "Missing: line 89 at 8-27: No variable or type found for 'fflib_SObjectDomain' on 'DomainProcessInjectionTest'",
    ],
    [
      "at4dx/sfdx-source/core/test/classes/framework-platform-event-distributor/PlatformEventDistributorDIModuleTest.cls",
      "Missing: line 101 at 18-67: No type declaration found for 'di_Module'",
      "Missing: line 46 at 17-42: No type declaration found for 'di_Module.ModuleException'",
      "Missing: line 49 at 16-18: No variable or type found for 'ex' on 'PlatformEventDistributorDIModuleTest'",
      "Missing: line 73 at 17-42: No type declaration found for 'di_Module.ModuleException'",
      "Missing: line 76 at 16-18: No variable or type found for 'ex' on 'PlatformEventDistributorDIModuleTest'",
    ],
    [
      "at4dx/sfdx-source/core/test/classes/framework-platform-event-distributor/PlatformEventDistributorTest.cls",
      "Missing: line 139 at 8-19: No variable or type found for 'di_Injector' on 'PlatformEventDistributorTest'",
      "Missing: line 140 at 16-25: No type declaration found for 'di_Module'",
      "Missing: line 180 at 8-19: No variable or type found for 'di_Injector' on 'PlatformEventDistributorTest'",
      "Missing: line 181 at 16-25: No type declaration found for 'di_Module'",
      "Missing: line 221 at 8-19: No variable or type found for 'di_Injector' on 'PlatformEventDistributorTest'",
      "Missing: line 222 at 16-25: No type declaration found for 'di_Module'",
      "Missing: line 262 at 8-19: No variable or type found for 'di_Injector' on 'PlatformEventDistributorTest'",
      "Missing: line 263 at 16-25: No type declaration found for 'di_Module'",
      "Missing: line 57 at 8-19: No variable or type found for 'di_Injector' on 'PlatformEventDistributorTest'",
      "Missing: line 58 at 16-25: No type declaration found for 'di_Module'",
      "Missing: line 98 at 8-19: No variable or type found for 'di_Injector' on 'PlatformEventDistributorTest'",
      "Missing: line 99 at 16-25: No type declaration found for 'di_Module'",
    ],
    [
      "at4dx/sfdx-source/core/test/classes/framework-selector-method-injection/AbstractSelectorMethodInjectableTest.cls",
      "Error: line 87 at 18-49: Non-abstract class must implement method 'fflib_QueryFactory addQueryFactorySubselect(fflib_QueryFactory)' from type 'IApplicationSObjectSelector'",
      "Error: line 87 at 18-49: Non-abstract class must implement method 'void configureQueryFactoryFields(fflib_QueryFactory, System.String)' from type 'IApplicationSObjectSelector'",
      "Missing: line 77 at 34-51: No type declaration found for 'fflib_QueryFactory'",
      "Warning: line 73 at 12-55: Local variable is hiding class field 'params', see at4dx/sfdx-source/core/main/classes/framework-selector-method-injection/AbstractSelectorMethodInjectable.cls: line 5 at 12-48",
    ],
  ],
  "status": 4,
}
`;

exports[`Check samples Sample: automation-components 1`] = `
{
  "logs": [],
  "status": 0,
}
`;

exports[`Check samples Sample: box-salesforce-sdk 1`] = `
{
  "logs": [],
  "status": 0,
}
`;

exports[`Check samples Sample: declarative-lookup-rollup-summaries 1`] = `
{
  "logs": [
    [
      "dlrs/libs/fflib-common/classes/fflib_QueryFactory.cls",
      "Warning: line 446 at 4-75: Local variable is hiding class field 'relationship', see dlrs/libs/fflib-common/classes/fflib_QueryFactory.cls: line 87 at 10-48",
    ],
    [
      "dlrs/libs/fflib-common/classes/fflib_SObjectDescribe.cls",
      "Warning: line 192:6 to 194:7: Local variable is hiding class field 'token', see dlrs/libs/fflib-common/classes/fflib_SObjectDescribe.cls: line 41 at 10-35",
    ],
  ],
  "status": 0,
}
`;

exports[`Check samples Sample: df12-apex-enterprise-patterns 1`] = `
{
  "logs": [],
  "status": 0,
}
`;

exports[`Check samples Sample: df12-deployment-tools 1`] = `
{
  "logs": [],
  "status": 0,
}
`;

exports[`Check samples Sample: dreamhouse-sfdx 1`] = `
{
  "logs": [],
  "status": 0,
}
`;

exports[`Check samples Sample: einstein-ai 1`] = `
{
  "logs": [],
  "status": 0,
}
`;

exports[`Check samples Sample: esapi 1`] = `
{
  "logs": [],
  "status": 0,
}
`;

exports[`Check samples Sample: eventlogging 1`] = `
{
  "logs": [
    [
      "src/classes/Log.cls",
      "Warning: line 137 at 20-105: Local variable is hiding class field 'limits', see src/classes/Log.cls: line 123 at 15-36",
    ],
  ],
  "status": 0,
}
`;

exports[`Check samples Sample: ffhttp-core 1`] = `
{
  "logs": [],
  "status": 0,
}
`;

exports[`Check samples Sample: fflib-apex-common 1`] = `
{
  "logs": [
    [
      "sfdx-source/apex-common/main/classes/fflib_QueryFactory.cls",
      "Warning: line 435 at 2-80: Local variable is hiding class field 'relationship', see sfdx-source/apex-common/main/classes/fflib_QueryFactory.cls: line 85 at 9-47",
    ],
    [
      "sfdx-source/apex-common/main/classes/fflib_SObjectDescribe.cls",
      "Warning: line 187 at 3-82: Local variable is hiding class field 'token', see sfdx-source/apex-common/main/classes/fflib_SObjectDescribe.cls: line 41 at 9-34",
    ],
    [
      "sfdx-source/apex-common/test/classes/fflib_ApplicationTest.cls",
      "Missing: line 121 at 18-47: No type declaration found for 'fflib_ApexMocks'",
      "Missing: line 121 at 30-45: No type declaration found for 'fflib_ApexMocks'",
      "Missing: line 124 at 21-38: No variable or type found for 'fflib_IDGenerator' on 'fflib_ApplicationTest'",
      "Missing: line 216 at 66-81: No type declaration found for 'fflib_ApexMocks'",
      "Missing: line 230 at 66-81: No type declaration found for 'fflib_ApexMocks'",
      "Missing: line 293 at 5-22: No variable or type found for 'fflib_IDGenerator' on 'fflib_ApplicationTest'",
      "Missing: line 294 at 5-22: No variable or type found for 'fflib_IDGenerator' on 'fflib_ApplicationTest'",
      "Missing: line 305 at 18-47: No type declaration found for 'fflib_ApexMocks'",
      "Missing: line 305 at 30-45: No type declaration found for 'fflib_ApexMocks'",
      "Missing: line 308 at 21-38: No variable or type found for 'fflib_IDGenerator' on 'fflib_ApplicationTest'",
      "Missing: line 336 at 18-47: No type declaration found for 'fflib_ApexMocks'",
      "Missing: line 336 at 30-45: No type declaration found for 'fflib_ApexMocks'",
      "Missing: line 339 at 21-38: No variable or type found for 'fflib_IDGenerator' on 'fflib_ApplicationTest'",
      "Missing: line 34 at 21-38: No variable or type found for 'fflib_IDGenerator' on 'fflib_ApplicationTest'",
      "Missing: line 340 at 25-42: No variable or type found for 'fflib_IDGenerator' on 'fflib_ApplicationTest'",
      "Missing: line 398 at 66-81: No type declaration found for 'fflib_ApexMocks'",
      "Missing: line 435 at 66-81: No type declaration found for 'fflib_ApexMocks'",
      "Missing: line 45 at 18-35: No variable or type found for 'fflib_IDGenerator' on 'fflib_ApplicationTest'",
      "Missing: line 57 at 25-42: No variable or type found for 'fflib_IDGenerator' on 'fflib_ApplicationTest'",
      "Missing: line 69 at 22-39: No variable or type found for 'fflib_IDGenerator' on 'fflib_ApplicationTest'",
      "Missing: line 81 at 18-47: No type declaration found for 'fflib_ApexMocks'",
      "Missing: line 81 at 30-45: No type declaration found for 'fflib_ApexMocks'",
      "Warning: line 382 at 2-73: Local variable is hiding class field 'unitOfWork', see sfdx-source/apex-common/test/classes/fflib_ApplicationTest.cls: line 482:21 to 487:40",
      "Warning: line 416:2 to 419:3: Local variable is hiding class field 'unitOfWork', see sfdx-source/apex-common/test/classes/fflib_ApplicationTest.cls: line 482:21 to 487:40",
    ],
    [
      "sfdx-source/apex-common/test/classes/fflib_SObjectDomainTest.cls",
      "Missing: line 238 at 14-31: No variable or type found for 'fflib_IDGenerator' on 'fflib_SObjectDomainTest'",
      "Missing: line 239 at 13-30: No variable or type found for 'fflib_IDGenerator' on 'fflib_SObjectDomainTest'",
      "Missing: line 240 at 14-31: No variable or type found for 'fflib_IDGenerator' on 'fflib_SObjectDomainTest'",
      "Missing: line 276 at 14-31: No variable or type found for 'fflib_IDGenerator' on 'fflib_SObjectDomainTest'",
      "Missing: line 277 at 13-30: No variable or type found for 'fflib_IDGenerator' on 'fflib_SObjectDomainTest'",
      "Missing: line 278 at 14-31: No variable or type found for 'fflib_IDGenerator' on 'fflib_SObjectDomainTest'",
    ],
    [
      "sfdx-source/apex-common/test/classes/fflib_SObjectUnitOfWorkTest.cls",
      "Missing: line 128 at 55-72: No variable or type found for 'fflib_IDGenerator' on 'fflib_SObjectUnitOfWorkTest'",
      "Missing: line 129 at 45-62: No variable or type found for 'fflib_IDGenerator' on 'fflib_SObjectUnitOfWorkTest'",
      "Missing: line 145 at 55-72: No variable or type found for 'fflib_IDGenerator' on 'fflib_SObjectUnitOfWorkTest'",
      "Missing: line 146 at 45-62: No variable or type found for 'fflib_IDGenerator' on 'fflib_SObjectUnitOfWorkTest'",
      "Missing: line 163 at 55-72: No variable or type found for 'fflib_IDGenerator' on 'fflib_SObjectUnitOfWorkTest'",
      "Missing: line 417 at 21-38: No variable or type found for 'fflib_IDGenerator' on 'fflib_SObjectUnitOfWorkTest'",
      "Missing: line 445 at 21-38: No variable or type found for 'fflib_IDGenerator' on 'fflib_SObjectUnitOfWorkTest'",
      "Missing: line 472 at 21-38: No variable or type found for 'fflib_IDGenerator' on 'fflib_SObjectUnitOfWorkTest'",
      "Missing: line 477 at 21-38: No variable or type found for 'fflib_IDGenerator' on 'fflib_SObjectUnitOfWorkTest'",
      "Missing: line 503 at 20-57: No type declaration found for 'fflib_MatcherDefinitions.SObjectsWith'",
      "Missing: line 533 at 21-38: No variable or type found for 'fflib_IDGenerator' on 'fflib_SObjectUnitOfWorkTest'",
      "Missing: line 538 at 21-38: No variable or type found for 'fflib_IDGenerator' on 'fflib_SObjectUnitOfWorkTest'",
      "Missing: line 571 at 21-58: No type declaration found for 'fflib_MatcherDefinitions.SObjectsWith'",
      "Missing: line 591 at 20-57: No type declaration found for 'fflib_MatcherDefinitions.SObjectsWith'",
      "Missing: line 614 at 21-38: No variable or type found for 'fflib_IDGenerator' on 'fflib_SObjectUnitOfWorkTest'",
      "Missing: line 74 at 55-72: No variable or type found for 'fflib_IDGenerator' on 'fflib_SObjectUnitOfWorkTest'",
    ],
    [
      "sfdx-source/apex-common/test/classes/fflib_SObjectsTest.cls",
      "Missing: line 65 at 11-28: No variable or type found for 'fflib_IDGenerator' on 'fflib_SObjectsTest'",
      "Missing: line 66 at 11-28: No variable or type found for 'fflib_IDGenerator' on 'fflib_SObjectsTest'",
      "Missing: line 67 at 11-28: No variable or type found for 'fflib_IDGenerator' on 'fflib_SObjectsTest'",
    ],
    [
      "sfdx-source/apex-common/test/classes/mocks/fflib_SObjectMocks.cls",
      "Missing: line 102 at 3-8: No type declaration found for 'fflib_ApexMocks'",
      "Missing: line 107 at 3-8: No type declaration found for 'fflib_ApexMocks'",
      "Missing: line 112 at 3-8: No type declaration found for 'fflib_ApexMocks'",
      "Missing: line 117 at 12-17: No type declaration found for 'fflib_ApexMocks'",
      "Missing: line 122 at 3-8: No type declaration found for 'fflib_ApexMocks'",
      "Missing: line 127 at 3-8: No type declaration found for 'fflib_ApexMocks'",
      "Missing: line 136 at 3-8: No type declaration found for 'fflib_ApexMocks'",
      "Missing: line 145 at 12-17: No type declaration found for 'fflib_ApexMocks'",
      "Missing: line 150 at 3-8: No type declaration found for 'fflib_ApexMocks'",
      "Missing: line 155 at 3-8: No type declaration found for 'fflib_ApexMocks'",
      "Missing: line 160 at 3-8: No type declaration found for 'fflib_ApexMocks'",
      "Missing: line 165 at 3-8: No type declaration found for 'fflib_ApexMocks'",
      "Missing: line 170 at 3-8: No type declaration found for 'fflib_ApexMocks'",
      "Missing: line 175 at 3-8: No type declaration found for 'fflib_ApexMocks'",
      "Missing: line 180 at 3-8: No type declaration found for 'fflib_ApexMocks'",
      "Missing: line 185 at 3-8: No type declaration found for 'fflib_ApexMocks'",
      "Missing: line 190 at 3-8: No type declaration found for 'fflib_ApexMocks'",
      "Missing: line 195 at 3-8: No type declaration found for 'fflib_ApexMocks'",
      "Missing: line 200 at 3-8: No type declaration found for 'fflib_ApexMocks'",
      "Missing: line 205 at 3-8: No type declaration found for 'fflib_ApexMocks'",
      "Missing: line 209 at 3-8: No type declaration found for 'fflib_ApexMocks'",
      "Missing: line 213 at 3-8: No type declaration found for 'fflib_ApexMocks'",
      "Missing: line 217 at 3-8: No type declaration found for 'fflib_ApexMocks'",
      "Missing: line 223 at 2-7: No type declaration found for 'fflib_ApexMocks'",
      "Missing: line 228 at 2-7: No type declaration found for 'fflib_ApexMocks'",
      "Missing: line 233 at 2-7: No type declaration found for 'fflib_ApexMocks'",
      "Missing: line 33 at 26-31: No type declaration found for 'fflib_ApexMocks'",
      "Missing: line 35 at 39-44: No type declaration found for 'fflib_ApexMocks'",
      "Missing: line 37 at 3-13: No type declaration found for 'fflib_ApexMocks'",
      "Missing: line 42 at 31-36: No type declaration found for 'fflib_ApexMocks'",
      "Missing: line 47 at 26-31: No type declaration found for 'fflib_ApexMocks'",
      "Missing: line 63 at 26-31: No type declaration found for 'fflib_ApexMocks'",
      "Missing: line 65 at 41-46: No type declaration found for 'fflib_ApexMocks'",
      "Missing: line 67 at 3-13: No type declaration found for 'fflib_ApexMocks'",
      "Missing: line 72 at 31-36: No type declaration found for 'fflib_ApexMocks'",
      "Missing: line 77 at 26-31: No type declaration found for 'fflib_ApexMocks'",
      "Missing: line 83 at 26-31: No type declaration found for 'fflib_ApexMocks'",
      "Missing: line 85 at 43-48: No type declaration found for 'fflib_ApexMocks'",
      "Missing: line 87 at 3-13: No type declaration found for 'fflib_ApexMocks'",
      "Missing: line 92 at 3-8: No type declaration found for 'fflib_ApexMocks'",
      "Missing: line 97 at 3-8: No type declaration found for 'fflib_ApexMocks'",
    ],
  ],
  "status": 4,
}
`;

exports[`Check samples Sample: fflib-apex-common-samplecode 1`] = `
{
  "logs": [
    [
      "fflib-apex-common-samplecode/sfdx-source/apex-common-samplecode/main/classes/Application.cls",
      "Missing: line 30 at 57-67: No type declaration found for 'fflib_Application.UnitOfWorkFactory'",
      "Missing: line 31 at 6-41: No type declaration found for 'fflib_Application.UnitOfWorkFactory'",
      "Missing: line 46 at 54-61: No type declaration found for 'fflib_Application.ServiceFactory'",
      "Missing: line 47 at 6-38: No type declaration found for 'fflib_Application.ServiceFactory'",
      "Missing: line 54 at 55-63: No type declaration found for 'fflib_Application.SelectorFactory'",
      "Missing: line 55 at 6-39: No type declaration found for 'fflib_Application.SelectorFactory'",
      "Missing: line 66 at 53-59: No type declaration found for 'fflib_Application.DomainFactory'",
      "Missing: line 67 at 6-37: No type declaration found for 'fflib_Application.DomainFactory'",
      "Missing: line 68 at 3-23: No type declaration found for 'fflib_Application.SelectorFactory'",
      "Missing: line 68 at 3-23: No type declaration found for 'fflib_Application.SelectorFactory'",
    ],
    [
      "fflib-apex-common-samplecode/sfdx-source/apex-common-samplecode/main/classes/domains/AbstractChargeable.cls",
      "Missing: line 27 at 35-53: No type declaration found for 'fflib_SObjectDomain'",
    ],
    [
      "fflib-apex-common-samplecode/sfdx-source/apex-common-samplecode/main/classes/domains/Accounts.cls",
      "Error: line 69 at 3-51: Incompatible return type, 'Accounts' is not assignable to 'fflib_SObjects'",
      "Missing: line 27 at 26-34: No type declaration found for 'fflib_SObjects'",
      "Missing: line 34 at 21-39: No type declaration found for 'fflib_Application.DomainFactory'",
      "Missing: line 34 at 21-39: No type declaration found for 'fflib_Application.DomainFactory'",
      "Missing: line 39 at 21-39: No type declaration found for 'fflib_Application.DomainFactory'",
      "Missing: line 39 at 21-39: No type declaration found for 'fflib_Application.DomainFactory'",
      "Missing: line 65 at 14-25: No type declaration found for 'fflib_IDomainConstructor'",
      "Missing: line 67 at 24-33: No type declaration found for 'fflib_SObjects'",
    ],
    [
      "fflib-apex-common-samplecode/sfdx-source/apex-common-samplecode/main/classes/domains/DeveloperWorkItems.cls",
      "Error: line 70 at 3-46: Incompatible return type, 'DeveloperWorkItems' is not assignable to 'fflib_SObjectDomain'",
      "Missing: line 32 at 31-49: No type declaration found for 'fflib_Application.DomainFactory'",
      "Missing: line 32 at 31-49: No type declaration found for 'fflib_Application.DomainFactory'",
      "Missing: line 37 at 31-49: No type declaration found for 'fflib_Application.DomainFactory'",
      "Missing: line 37 at 31-49: No type declaration found for 'fflib_Application.DomainFactory'",
      "Missing: line 66 at 14-25: No type declaration found for 'fflib_SObjectDomain.IConstructable'",
      "Missing: line 68 at 29-38: No type declaration found for 'fflib_SObjectDomain'",
    ],
    [
      "fflib-apex-common-samplecode/sfdx-source/apex-common-samplecode/main/classes/domains/IAccounts.cls",
      "Missing: line 27 at 17-26: No type declaration found for 'fflib_ISObjects'",
    ],
    [
      "fflib-apex-common-samplecode/sfdx-source/apex-common-samplecode/main/classes/domains/IChargeable.cls",
      "Missing: line 27 at 17-28: No type declaration found for 'fflib_ISObjectDomain'",
    ],
    [
      "fflib-apex-common-samplecode/sfdx-source/apex-common-samplecode/main/classes/domains/IOpportunities.cls",
      "Missing: line 27 at 17-31: No type declaration found for 'fflib_ISObjects'",
      "Missing: line 29 at 73-76: No type declaration found for 'fflib_ISObjectUnitOfWork'",
    ],
    [
      "fflib-apex-common-samplecode/sfdx-source/apex-common-samplecode/main/classes/domains/IOpportunityLineItems.cls",
      "Missing: line 27 at 17-38: No type declaration found for 'fflib_ISObjectDomain'",
      "Missing: line 29 at 94-97: No type declaration found for 'fflib_ISObjectUnitOfWork'",
    ],
    [
      "fflib-apex-common-samplecode/sfdx-source/apex-common-samplecode/main/classes/domains/Opportunities.cls",
      "Error: line 126 at 3-56: Incompatible return type, 'Opportunities' is not assignable to 'fflib_SObjects'",
      "Error: line 27 at 13-26: Method 'System.Boolean equals(Object)' from interface 'InvoicingService.ISupportInvoicing' must be implemented",
      "Error: line 27 at 13-26: Method 'System.Boolean equals(Object)' from interface 'Object' must be implemented",
      "Error: line 27 at 13-26: Method 'System.Integer hashCode()' from interface 'InvoicingService.ISupportInvoicing' must be implemented",
      "Error: line 27 at 13-26: Method 'System.Integer hashCode()' from interface 'Object' must be implemented",
      "Error: line 27 at 13-26: Method 'System.String toString()' from interface 'InvoicingService.ISupportInvoicing' must be implemented",
      "Error: line 27 at 13-26: Method 'System.String toString()' from interface 'Object' must be implemented",
      "Missing: line 122 at 14-25: No type declaration found for 'fflib_IDomainConstructor'",
      "Missing: line 124 at 24-33: No type declaration found for 'fflib_SObjects'",
      "Missing: line 27 at 13-26: No type declaration found for 'fflib_SObjects'",
      "Missing: line 32 at 26-44: No type declaration found for 'fflib_Application.DomainFactory'",
      "Missing: line 32 at 26-44: No type declaration found for 'fflib_Application.DomainFactory'",
      "Missing: line 37 at 26-44: No type declaration found for 'fflib_Application.DomainFactory'",
      "Missing: line 37 at 26-44: No type declaration found for 'fflib_Application.DomainFactory'",
      "Missing: line 69 at 80-83: No type declaration found for 'fflib_ISObjectUnitOfWork'",
      "Missing: line 96 at 60-78: No type declaration found for 'fflib_Application.DomainFactory'",
      "Missing: line 96 at 60-78: No type declaration found for 'fflib_Application.DomainFactory'",
    ],
    [
      "fflib-apex-common-samplecode/sfdx-source/apex-common-samplecode/main/classes/domains/OpportunityLineItems.cls",
      "Error: line 49 at 48-65: No matching method found for 'getRecords' on 'IOpportunities' taking no arguments",
      "Error: line 79 at 3-48: Incompatible return type, 'OpportunityLineItems' is not assignable to 'fflib_SObjectDomain'",
      "Missing: line 27 at 26-46: No type declaration found for 'fflib_SObjectDomain'",
      "Missing: line 32 at 33-51: No type declaration found for 'fflib_Application.DomainFactory'",
      "Missing: line 32 at 33-51: No type declaration found for 'fflib_Application.DomainFactory'",
      "Missing: line 37 at 33-51: No type declaration found for 'fflib_Application.DomainFactory'",
      "Missing: line 37 at 33-51: No type declaration found for 'fflib_Application.DomainFactory'",
      "Missing: line 45 at 101-104: No type declaration found for 'fflib_ISObjectUnitOfWork'",
      "Missing: line 75 at 14-25: No type declaration found for 'fflib_SObjectDomain.IConstructable'",
      "Missing: line 77 at 29-38: No type declaration found for 'fflib_SObjectDomain'",
    ],
    [
      "fflib-apex-common-samplecode/sfdx-source/apex-common-samplecode/main/classes/selectors/AccountsSelector.cls",
      "Missing: line 30 at 13-29: No type declaration found for 'fflib_SObjectSelector'",
      "Missing: line 35 at 29-49: No type declaration found for 'fflib_Application.SelectorFactory'",
      "Missing: line 35 at 29-49: No type declaration found for 'fflib_Application.SelectorFactory'",
    ],
    [
      "fflib-apex-common-samplecode/sfdx-source/apex-common-samplecode/main/classes/selectors/IAccountsSelector.cls",
      "Missing: line 27 at 17-34: No type declaration found for 'fflib_ISObjectSelector'",
    ],
    [
      "fflib-apex-common-samplecode/sfdx-source/apex-common-samplecode/main/classes/selectors/IOpportunitiesSelector.cls",
      "Missing: line 27 at 17-39: No type declaration found for 'fflib_ISObjectSelector'",
    ],
    [
      "fflib-apex-common-samplecode/sfdx-source/apex-common-samplecode/main/classes/selectors/IOpportunityLineItemsSelector.cls",
      "Missing: line 1 at 17-46: No type declaration found for 'fflib_ISObjectSelector'",
    ],
    [
      "fflib-apex-common-samplecode/sfdx-source/apex-common-samplecode/main/classes/selectors/IPricebookEntriesSelector.cls",
      "Missing: line 1 at 17-42: No type declaration found for 'fflib_ISObjectSelector'",
    ],
    [
      "fflib-apex-common-samplecode/sfdx-source/apex-common-samplecode/main/classes/selectors/IPricebooksSelector.cls",
      "Missing: line 1 at 17-36: No type declaration found for 'fflib_ISObjectSelector'",
    ],
    [
      "fflib-apex-common-samplecode/sfdx-source/apex-common-samplecode/main/classes/selectors/IProductsSelector.cls",
      "Missing: line 1 at 17-34: No type declaration found for 'fflib_ISObjectSelector'",
    ],
    [
      "fflib-apex-common-samplecode/sfdx-source/apex-common-samplecode/main/classes/selectors/IUsersSelector.cls",
      "Missing: line 1 at 17-31: No type declaration found for 'fflib_ISObjectSelector'",
    ],
    [
      "fflib-apex-common-samplecode/sfdx-source/apex-common-samplecode/main/classes/selectors/OpportunitiesSelector.cls",
      "Missing: line 27 at 13-34: No type declaration found for 'fflib_SObjectSelector'",
      "Missing: line 32 at 34-54: No type declaration found for 'fflib_Application.SelectorFactory'",
      "Missing: line 32 at 34-54: No type declaration found for 'fflib_Application.SelectorFactory'",
      "Missing: line 65 at 21-66: No type declaration found for 'fflib_QueryFactory'",
      "Missing: line 67:21 to 69:55: No type declaration found for 'fflib_QueryFactory'",
    ],
    [
      "fflib-apex-common-samplecode/sfdx-source/apex-common-samplecode/main/classes/selectors/OpportunityLineItemsSelector.cls",
      "Missing: line 27 at 13-41: No type declaration found for 'fflib_SObjectSelector'",
      "Missing: line 32 at 41-61: No type declaration found for 'fflib_Application.SelectorFactory'",
      "Missing: line 32 at 41-61: No type declaration found for 'fflib_Application.SelectorFactory'",
    ],
    [
      "fflib-apex-common-samplecode/sfdx-source/apex-common-samplecode/main/classes/selectors/PricebookEntriesSelector.cls",
      "Missing: line 27 at 13-37: No type declaration found for 'fflib_SObjectSelector'",
      "Missing: line 32 at 37-57: No type declaration found for 'fflib_Application.SelectorFactory'",
      "Missing: line 32 at 37-57: No type declaration found for 'fflib_Application.SelectorFactory'",
    ],
    [
      "fflib-apex-common-samplecode/sfdx-source/apex-common-samplecode/main/classes/selectors/PricebooksSelector.cls",
      "Missing: line 27 at 13-31: No type declaration found for 'fflib_SObjectSelector'",
      "Missing: line 32 at 31-51: No type declaration found for 'fflib_Application.SelectorFactory'",
      "Missing: line 32 at 31-51: No type declaration found for 'fflib_Application.SelectorFactory'",
    ],
    [
      "fflib-apex-common-samplecode/sfdx-source/apex-common-samplecode/main/classes/selectors/ProductsSelector.cls",
      "Missing: line 27 at 13-29: No type declaration found for 'fflib_SObjectSelector'",
      "Missing: line 32 at 29-49: No type declaration found for 'fflib_Application.SelectorFactory'",
      "Missing: line 32 at 29-49: No type declaration found for 'fflib_Application.SelectorFactory'",
    ],
    [
      "fflib-apex-common-samplecode/sfdx-source/apex-common-samplecode/main/classes/selectors/UsersSelector.cls",
      "Missing: line 30 at 13-26: No type declaration found for 'fflib_SObjectSelector'",
      "Missing: line 35 at 26-46: No type declaration found for 'fflib_Application.SelectorFactory'",
      "Missing: line 35 at 26-46: No type declaration found for 'fflib_Application.SelectorFactory'",
    ],
    [
      "fflib-apex-common-samplecode/sfdx-source/apex-common-samplecode/main/classes/service/AccountsService.cls",
      "Missing: line 36 at 28-47: No type declaration found for 'fflib_Application.ServiceFactory'",
      "Missing: line 36 at 28-47: No type declaration found for 'fflib_Application.ServiceFactory'",
    ],
    [
      "fflib-apex-common-samplecode/sfdx-source/apex-common-samplecode/main/classes/service/AccountsServiceImpl.cls",
      "Error: line 41 at 20-41: No matching method found for 'getRecords' on 'IAccounts' taking no arguments",
      "Missing: line 35 at 27-69: No type declaration found for 'fflib_ISObjectUnitOfWork'",
      "Missing: line 35 at 33-55: No type declaration found for 'fflib_Application.UnitOfWorkFactory'",
      "Missing: line 35 at 33-55: No type declaration found for 'fflib_Application.UnitOfWorkFactory'",
      "Missing: line 37 at 35-53: No type declaration found for 'fflib_Application.DomainFactory'",
      "Missing: line 37 at 35-53: No type declaration found for 'fflib_Application.DomainFactory'",
    ],
    [
      "fflib-apex-common-samplecode/sfdx-source/apex-common-samplecode/main/classes/service/InvoicingService.cls",
      "Missing: line 36 at 29-48: No type declaration found for 'fflib_Application.ServiceFactory'",
      "Missing: line 36 at 29-48: No type declaration found for 'fflib_Application.ServiceFactory'",
      "Missing: line 52 at 35-45: No type declaration found for 'fflib_ISObjectUnitOfWork'",
      "Missing: line 59 at 49-59: No type declaration found for 'fflib_ISObjectUnitOfWork'",
      "Missing: line 61 at 3-18: No type declaration found for 'fflib_ISObjectUnitOfWork'",
      "Missing: line 71 at 3-13: No type declaration found for 'fflib_ISObjectUnitOfWork'",
      "Missing: line 81 at 5-15: No type declaration found for 'fflib_ISObjectUnitOfWork'",
    ],
    [
      "fflib-apex-common-samplecode/sfdx-source/apex-common-samplecode/main/classes/service/InvoicingServiceImpl.cls",
      "Missing: line 36 at 27-69: No type declaration found for 'fflib_ISObjectUnitOfWork'",
      "Missing: line 36 at 33-55: No type declaration found for 'fflib_Application.UnitOfWorkFactory'",
      "Missing: line 36 at 33-55: No type declaration found for 'fflib_Application.UnitOfWorkFactory'",
      "Missing: line 42:16 to 44:66: No type declaration found for 'fflib_IDomain'",
      "Missing: line 43 at 3-21: No type declaration found for 'fflib_Application.DomainFactory'",
      "Missing: line 43 at 3-21: No type declaration found for 'fflib_Application.DomainFactory'",
      "Missing: line 44 at 4-24: No type declaration found for 'fflib_Application.SelectorFactory'",
      "Missing: line 44 at 4-24: No type declaration found for 'fflib_Application.SelectorFactory'",
      "Missing: line 62 at 12-50: No type declaration found for 'fflib_Application.ApplicationException'",
    ],
    [
      "fflib-apex-common-samplecode/sfdx-source/apex-common-samplecode/main/classes/service/OpportunitiesService.cls",
      "Missing: line 46 at 33-52: No type declaration found for 'fflib_Application.ServiceFactory'",
      "Missing: line 46 at 33-52: No type declaration found for 'fflib_Application.ServiceFactory'",
    ],
    [
      "fflib-apex-common-samplecode/sfdx-source/apex-common-samplecode/main/classes/service/OpportunitiesServiceImpl.cls",
      "Error: line 75 at 59-76: No matching method found for 'getRecords' on 'IOpportunities' taking no arguments",
      "Missing: line 48 at 30-72: No type declaration found for 'fflib_ISObjectUnitOfWork'",
      "Missing: line 48 at 36-58: No type declaration found for 'fflib_Application.UnitOfWorkFactory'",
      "Missing: line 48 at 36-58: No type declaration found for 'fflib_Application.UnitOfWorkFactory'",
      "Missing: line 60 at 30-72: No type declaration found for 'fflib_ISObjectUnitOfWork'",
      "Missing: line 60 at 36-58: No type declaration found for 'fflib_Application.UnitOfWorkFactory'",
      "Missing: line 60 at 36-58: No type declaration found for 'fflib_Application.UnitOfWorkFactory'",
    ],
    [
      "fflib-apex-common-samplecode/sfdx-source/apex-common-samplecode/main/classes/triggerHandlers/OpportunitiesTriggerHandler.cls",
      "Error: line 89 at 3-55: Incompatible return type, 'OpportunitiesTriggerHandler' is not assignable to 'fflib_SObjectDomain'",
      "Missing: line 27 at 13-40: No type declaration found for 'fflib_SObjectDomain'",
      "Missing: line 85 at 14-25: No type declaration found for 'fflib_SObjectDomain.IConstructable'",
      "Missing: line 87 at 29-38: No type declaration found for 'fflib_SObjectDomain'",
    ],
    [
      "fflib-apex-common-samplecode/sfdx-source/apex-common-samplecode/main/triggers/DeveloperWorkItems.trigger",
      "Missing: line 31 at 1-20: No variable or type found for 'fflib_SObjectDomain' on '__sfdc_trigger/DeveloperWorkItems'",
    ],
    [
      "fflib-apex-common-samplecode/sfdx-source/apex-common-samplecode/main/triggers/Opportunities.trigger",
      "Missing: line 31 at 1-20: No variable or type found for 'fflib_SObjectDomain' on '__sfdc_trigger/Opportunities'",
    ],
    [
      "fflib-apex-common-samplecode/sfdx-source/apex-common-samplecode/test/classes/controllers/OpportunityApplyDiscountControllerTest.cls",
      "Missing: line 33 at 18-47: No type declaration found for 'fflib_ApexMocks'",
      "Missing: line 33 at 30-45: No type declaration found for 'fflib_ApexMocks'",
      "Missing: line 36 at 21-38: No variable or type found for 'fflib_IDGenerator' on 'OpportunityApplyDiscountControllerTest'",
      "Missing: line 42 at 2-21: No type declaration found for 'fflib_Application.ServiceFactory'",
      "Missing: line 42 at 2-21: No type declaration found for 'fflib_Application.ServiceFactory'",
    ],
    [
      "fflib-apex-common-samplecode/sfdx-source/apex-common-samplecode/test/classes/domains/DeveloperWorkItemsTest.cls",
      "Missing: line 33 at 33-75: No type declaration found for 'fflib_ISObjectUnitOfWork'",
      "Missing: line 33 at 39-61: No type declaration found for 'fflib_Application.UnitOfWorkFactory'",
      "Missing: line 33 at 39-61: No type declaration found for 'fflib_Application.UnitOfWorkFactory'",
    ],
    [
      "fflib-apex-common-samplecode/sfdx-source/apex-common-samplecode/test/classes/domains/OpportunitiesTest.cls",
      "Missing: line 37 at 18-47: No type declaration found for 'fflib_ApexMocks'",
      "Missing: line 37 at 30-45: No type declaration found for 'fflib_ApexMocks'",
      "Missing: line 38 at 27-106: No type declaration found for 'fflib_ISObjectUnitOfWork'",
      "Missing: line 38 at 37-106: No type declaration found for 'fflib_ISObjectUnitOfWork'",
      "Missing: line 38 at 75-105: No type declaration found for 'fflib_ISObjectUnitOfWork'",
      "Missing: line 41 at 8-25: No variable or type found for 'fflib_IDGenerator' on 'OpportunitiesTest'",
      "Missing: line 48 at 2-24: No type declaration found for 'fflib_Application.UnitOfWorkFactory'",
      "Missing: line 48 at 2-24: No type declaration found for 'fflib_Application.UnitOfWorkFactory'",
      "Missing: line 56:3 to 57:27: No type declaration found for 'fflib_ISObjectUnitOfWork'",
      "Missing: line 58 at 4-15: No variable or type found for 'fflib_Match' on 'OpportunitiesTest'",
      "Missing: line 75 at 26-114: No type declaration found for 'fflib_SObjectUnitOfWork'",
      "Missing: line 75 at 36-59: No type declaration found for 'fflib_SObjectUnitOfWork'",
    ],
    [
      "fflib-apex-common-samplecode/sfdx-source/apex-common-samplecode/test/classes/service/AccountsServiceTest.cls",
      "Error: line 49 at 13-39: No matching method found for 'sObjectType' on 'IAccountsSelector' taking no arguments",
      "Error: line 50 at 13-56: No matching method found for 'selectSObjectsById' on 'IAccountsSelector' taking arguments 'System.Set<System.Id>'",
      "Error: line 51 at 13-33: No matching method found for 'getType' on 'IAccounts' taking no arguments",
      "Error: line 52 at 13-36: No matching method found for 'getRecords' on 'IAccounts' taking no arguments",
      "Error: line 66 at 2-81: No matching method found for 'selectSObjectsById' on 'IAccountsSelector' taking arguments 'System.Set<System.Id>'",
      "Missing: line 36 at 32-49: No variable or type found for 'fflib_IDGenerator' on 'AccountsServiceTest'",
      "Missing: line 37 at 32-49: No variable or type found for 'fflib_IDGenerator' on 'AccountsServiceTest'",
      "Missing: line 38 at 32-49: No variable or type found for 'fflib_IDGenerator' on 'AccountsServiceTest'",
      "Missing: line 43 at 18-47: No type declaration found for 'fflib_ApexMocks'",
      "Missing: line 43 at 30-45: No type declaration found for 'fflib_ApexMocks'",
      "Missing: line 44 at 27-91: No type declaration found for 'fflib_ISObjectUnitOfWork'",
      "Missing: line 44 at 48-84: No type declaration found for 'fflib_SObjectMocks.SObjectUnitOfWork'",
      "Missing: line 55 at 2-24: No type declaration found for 'fflib_Application.UnitOfWorkFactory'",
      "Missing: line 55 at 2-24: No type declaration found for 'fflib_Application.UnitOfWorkFactory'",
      "Missing: line 56 at 2-20: No type declaration found for 'fflib_Application.DomainFactory'",
      "Missing: line 56 at 2-20: No type declaration found for 'fflib_Application.DomainFactory'",
      "Missing: line 57 at 2-22: No type declaration found for 'fflib_Application.SelectorFactory'",
      "Missing: line 57 at 2-22: No type declaration found for 'fflib_Application.SelectorFactory'",
      "Missing: line 68 at 3-58: No type declaration found for 'fflib_ISObjectUnitOfWork'",
      "Missing: line 69 at 3-58: No type declaration found for 'fflib_ISObjectUnitOfWork'",
    ],
    [
      "fflib-apex-common-samplecode/sfdx-source/apex-common-samplecode/test/classes/service/InvoicingServiceTest.cls",
      "Missing: line 34 at 27-69: No type declaration found for 'fflib_ISObjectUnitOfWork'",
      "Missing: line 34 at 33-55: No type declaration found for 'fflib_Application.UnitOfWorkFactory'",
      "Missing: line 34 at 33-55: No type declaration found for 'fflib_Application.UnitOfWorkFactory'",
    ],
    [
      "fflib-apex-common-samplecode/sfdx-source/apex-common-samplecode/test/classes/service/OpportunitiesServiceTest.cls",
      "Error: line 51 at 13-33: No matching method found for 'getType' on 'IOpportunities' taking no arguments",
      "Error: line 52 at 13-39: No matching method found for 'sObjectType' on 'IOpportunitiesSelector' taking no arguments",
      "Missing: line 34 at 18-47: No type declaration found for 'fflib_ApexMocks'",
      "Missing: line 34 at 30-45: No type declaration found for 'fflib_ApexMocks'",
      "Missing: line 36 at 27-106: No type declaration found for 'fflib_ISObjectUnitOfWork'",
      "Missing: line 36 at 37-106: No type declaration found for 'fflib_ISObjectUnitOfWork'",
      "Missing: line 36 at 75-105: No type declaration found for 'fflib_ISObjectUnitOfWork'",
      "Missing: line 45 at 9-26: No variable or type found for 'fflib_IDGenerator' on 'OpportunitiesServiceTest'",
      "Missing: line 55 at 2-24: No type declaration found for 'fflib_Application.UnitOfWorkFactory'",
      "Missing: line 55 at 2-24: No type declaration found for 'fflib_Application.UnitOfWorkFactory'",
      "Missing: line 56 at 2-20: No type declaration found for 'fflib_Application.DomainFactory'",
      "Missing: line 56 at 2-20: No type declaration found for 'fflib_Application.DomainFactory'",
      "Missing: line 57 at 2-22: No type declaration found for 'fflib_Application.SelectorFactory'",
      "Missing: line 57 at 2-22: No type declaration found for 'fflib_Application.SelectorFactory'",
      "Missing: line 67:3 to 68:27: No type declaration found for 'fflib_ISObjectUnitOfWork'",
    ],
    [
      "fflib-apex-common-samplecode/sfdx-source/apex-common-samplecode/test/classes/triggerHandlers/OpportunitiesTriggerHandlerTest.cls",
      "Missing: line 39 at 25-44: No variable or type found for 'fflib_SObjectDomain' on 'OpportunitiesTriggerHandlerTest'",
      "Missing: line 40 at 107-126: No variable or type found for 'fflib_SObjectDomain' on 'OpportunitiesTriggerHandlerTest'",
      "Missing: line 41 at 46-116: No type declaration found for 'fflib_SObjectDomain.FieldError'",
      "Missing: line 41 at 78-97: No variable or type found for 'fflib_SObjectDomain' on 'OpportunitiesTriggerHandlerTest'",
      "Missing: line 48 at 2-21: No variable or type found for 'fflib_SObjectDomain' on 'OpportunitiesTriggerHandlerTest'",
      "Missing: line 49 at 2-21: No variable or type found for 'fflib_SObjectDomain' on 'OpportunitiesTriggerHandlerTest'",
      "Missing: line 50 at 25-44: No variable or type found for 'fflib_SObjectDomain' on 'OpportunitiesTriggerHandlerTest'",
      "Missing: line 51 at 107-126: No variable or type found for 'fflib_SObjectDomain' on 'OpportunitiesTriggerHandlerTest'",
      "Missing: line 52 at 46-116: No type declaration found for 'fflib_SObjectDomain.FieldError'",
      "Missing: line 52 at 78-97: No variable or type found for 'fflib_SObjectDomain' on 'OpportunitiesTriggerHandlerTest'",
      "Missing: line 60 at 2-21: No variable or type found for 'fflib_SObjectDomain' on 'OpportunitiesTriggerHandlerTest'",
      "Missing: line 61 at 2-21: No variable or type found for 'fflib_SObjectDomain' on 'OpportunitiesTriggerHandlerTest'",
      "Missing: line 62 at 25-44: No variable or type found for 'fflib_SObjectDomain' on 'OpportunitiesTriggerHandlerTest'",
      "Missing: line 63 at 90-109: No variable or type found for 'fflib_SObjectDomain' on 'OpportunitiesTriggerHandlerTest'",
      "Missing: line 64 at 41-111: No type declaration found for 'fflib_SObjectDomain.FieldError'",
      "Missing: line 64 at 73-92: No variable or type found for 'fflib_SObjectDomain' on 'OpportunitiesTriggerHandlerTest'",
      "Missing: line 71 at 2-21: No variable or type found for 'fflib_SObjectDomain' on 'OpportunitiesTriggerHandlerTest'",
      "Missing: line 72 at 2-21: No variable or type found for 'fflib_SObjectDomain' on 'OpportunitiesTriggerHandlerTest'",
      "Missing: line 73 at 22-41: No variable or type found for 'fflib_SObjectDomain' on 'OpportunitiesTriggerHandlerTest'",
    ],
  ],
  "status": 4,
}
`;

exports[`Check samples Sample: fflib-apex-mocks 1`] = `
{
  "logs": [],
  "status": 0,
}
`;

exports[`Check samples Sample: flowtoolbelt 1`] = `
{
  "logs": [],
  "status": 0,
}
`;

exports[`Check samples Sample: force-di 1`] = `
{
  "logs": [],
  "status": 0,
}
`;

exports[`Check samples Sample: forcedotcom-enterprise-architecture 1`] = `
{
  "logs": [
    [
      "src/classes/fflib_SObjectDescribe.cls",
      "Warning: line 181 at 3-82: Local variable is hiding class field 'token', see src/classes/fflib_SObjectDescribe.cls: line 41 at 9-34",
    ],
  ],
  "status": 0,
}
`;

exports[`Check samples Sample: forcelog 1`] = `
{
  "logs": [],
  "status": 0,
}
`;

exports[`Check samples Sample: grid 1`] = `
{
  "logs": [],
  "status": 0,
}
`;

exports[`Check samples Sample: jsonparse 1`] = `
{
  "logs": [],
  "status": 0,
}
`;

exports[`Check samples Sample: logger 1`] = `
{
  "logs": [],
  "status": 0,
}
`;

exports[`Check samples Sample: processBuilderBlocks 1`] = `
{
  "logs": [],
  "status": 0,
}
`;

exports[`Check samples Sample: promise 1`] = `
{
  "logs": [],
  "status": 0,
}
`;

exports[`Check samples Sample: promiseV3 1`] = `
{
  "logs": [
    [
      "force-app/main/default/classes/Chain.cls",
      "Error: line 12 at 14-45: No matching method found for 'getAsyncApexJobResult' on 'System.FinalizerContext' taking no arguments",
      "Error: line 23 at 54-88: No matching method found for 'getAsyncApexJobException' on 'System.FinalizerContext' taking no arguments",
    ],
  ],
  "status": 4,
}
`;

exports[`Check samples Sample: q 1`] = `
{
  "logs": [],
  "status": 0,
}
`;

exports[`Check samples Sample: quiz-host-app 1`] = `
{
  "logs": [],
  "status": 0,
}
`;

exports[`Check samples Sample: rflib 1`] = `
{
  "logs": [
    [
      "rflib/main/default/classes/rflib_GlobalSettings.cls",
      "Missing: line 70 at 75-165: Unknown field or type 'Value__c' on 'System.SObject'",
    ],
    [
      "rflib/test/default/classes/rflib_GlobalSettingsTest.cls",
      "Missing: line 35 at 31-101: Unknown field or type 'Value__c' on 'System.SObject'",
      "Missing: line 44 at 48-138: Unknown field or type 'Value__c' on 'System.SObject'",
      "Missing: line 53 at 48-138: Unknown field or type 'Value__c' on 'System.SObject'",
      "Missing: line 64 at 48-138: Unknown field or type 'Value__c' on 'System.SObject'",
      "Missing: line 77 at 48-138: Unknown field or type 'Value__c' on 'System.SObject'",
    ],
    [
      "rflib/test/default/classes/rflib_LogArchiveControllerTest.cls",
      "Warning: line 90 at 8-150: Local variable is hiding class field 'result', see rflib/test/default/classes/rflib_LogArchiveControllerTest.cls: line 33:25 to 35:6",
      "Warning: line 99 at 8-126: Local variable is hiding class field 'result', see rflib/test/default/classes/rflib_LogArchiveControllerTest.cls: line 33:25 to 35:6",
    ],
    [
      "rflib/test/default/classes/rflib_MockLoggerFactory.cls",
      "Warning: line 110 at 20-27: Method 'void publish(System.SObject)' implementing void publish(Schema.rflib_Log_Event__e) should use param 'Schema.rflib_Log_Event__e' instead of 'System.SObject'",
    ],
    [
      "sfdx-project.json",
      "Warning: line 21 at 16: Package dependency for 'RFLIB@4.0.0-2' ignored as metadata is not available for analysis.",
      "Warning: line 35 at 16: Package dependency for 'RFLIB@4.0.0-2' ignored as metadata is not available for analysis.",
      "Warning: line 38 at 16: Package dependency for 'RFLIB-FS@2.0.0-1' ignored as metadata is not available for analysis.",
    ],
  ],
  "status": 4,
}
`;

exports[`Check samples Sample: sObject-Remote 1`] = `
{
  "logs": [],
  "status": 0,
}
`;

exports[`Check samples Sample: salesforce-bot-toolkit 1`] = `
{
  "logs": [],
  "status": 0,
}
`;

exports[`Check samples Sample: salesforce-limit-monitor 1`] = `
{
  "logs": [],
  "status": 0,
}
`;

exports[`Check samples Sample: selector 1`] = `
{
  "logs": [],
  "status": 0,
}
`;

exports[`Check samples Sample: sendgrid-apex 1`] = `
{
  "logs": [],
  "status": 0,
}
`;

exports[`Check samples Sample: sf-sandbox-post-copy 1`] = `
{
  "logs": [],
  "status": 0,
}
`;

exports[`Check samples Sample: sfdc-convert-attachments-to-chatter-files 1`] = `
{
  "logs": [],
  "status": 0,
}
`;

exports[`Check samples Sample: sfdc-oauth-playground 1`] = `
{
  "logs": [],
  "status": 0,
}
`;

exports[`Check samples Sample: sfdc-related-files-lightning 1`] = `
{
  "logs": [],
  "status": 0,
}
`;

exports[`Check samples Sample: sfdc-trigger-framework 1`] = `
{
  "logs": [],
  "status": 0,
}
`;

exports[`Check samples Sample: sfdx-mass-action-scheduler 1`] = `
{
  "logs": [],
  "status": 0,
}
`;

exports[`Check samples Sample: sfdx-simple 1`] = `
{
  "logs": [],
  "status": 0,
}
`;

exports[`Check samples Sample: sirono-common 1`] = `
{
  "logs": [],
  "status": 0,
}
`;

exports[`Check samples Sample: sobject-work-queue 1`] = `
{
  "logs": [],
  "status": 0,
}
`;

exports[`Check samples Sample: soql-secure 1`] = `
{
  "logs": [
    [
      "src/classes/ConditionBuilder.cls",
      "Error: line 13 at 2-14: Unreachable block or statement",
    ],
  ],
  "status": 4,
}
`;

exports[`Check samples Sample: survey-force 1`] = `
{
  "logs": [],
  "status": 0,
}
`;

exports[`Check samples Sample: twilio-salesforce 1`] = `
{
  "logs": [
    [
      "src/classes/TwilioQueue.cls",
      "Error: line 26 at 8-20: Unreachable block or statement",
    ],
    [
      "src/classes/TwilioResource.cls",
      "Warning: line 290 at 3-52: Local variable is hiding class field 'properties', see src/classes/TwilioResource.cls: line 132 at 10-41",
    ],
    [
      "src/classes/TwilioRestException.cls",
      "Warning: line 66 at 8-27: Local variable is hiding class field 'message', see src/classes/TwilioRestException.cls: line 28 at 25-40",
      "Warning: line 67 at 8-30: Local variable is hiding class field 'moreInfo', see src/classes/TwilioRestException.cls: line 31 at 25-41",
      "Warning: line 68 at 8-32: Local variable is hiding class field 'errorCode', see src/classes/TwilioRestException.cls: line 25 at 25-43",
    ],
  ],
  "status": 4,
}
`;

exports[`Check samples Sample: user-access-visualization 1`] = `
{
  "logs": [],
  "status": 0,
}
`;

exports[`Check samples Sample: visualforce-table-grid 1`] = `
{
  "logs": [
    [
      "src/classes/TableGridController.cls",
      "Warning: line 324 at 5-31: Local variable is hiding class field 'settings', see src/classes/TableGridController.cls: line 78 at 12-39",
    ],
  ],
  "status": 0,
}
`;

exports[`Check samples Sample: visualforce-typeahead 1`] = `
{
  "logs": [],
  "status": 0,
}
`;<|MERGE_RESOLUTION|>--- conflicted
+++ resolved
@@ -196,21 +196,6 @@
       "Warning: line 674 at 12-53: Local variable is hiding class field 'columns', see Cumulus/force-app/main/default/classes/BGE_DataImportBatchEntry_CTRL.cls: line 631 at 28-49",
       "Warning: line 844 at 12-33: Local variable is hiding class field 'donorName', see Cumulus/force-app/main/default/classes/BGE_DataImportBatchEntry_CTRL.cls: line 830 at 28-45",
       "Warning: line 864 at 16-56: Local variable is hiding class field 'errors', see Cumulus/force-app/main/default/classes/BGE_DataImportBatchEntry_CTRL.cls: line 835 at 28-48",
-    ],
-    [
-<<<<<<< HEAD
-      "Cumulus/force-app/main/default/classes/CON_ContactMerge_TEST.cls",
-      "Warning: line 114 at 16-65: Ambiguous method call for 'valueOf' on 'System.String' taking arguments 'any'",
-      "Warning: line 1147 at 16-65: Ambiguous method call for 'valueOf' on 'System.String' taking arguments 'any'",
-=======
-      "Cumulus/force-app/main/default/classes/CMT_FilterRule.cls",
-      "Warning: line 205 at 23-33: Method 'System.Boolean isIncluded(System.SObject, npsp.CMT_FilterRule)' implementing System.Boolean isIncluded(System.SObject, npsp.CMT_FilterRule) should use param 'System.SObject' instead of 'System.SObject'",
-      "Warning: line 223 at 23-33: Method 'System.Boolean isIncluded(System.SObject, npsp.CMT_FilterRule)' implementing System.Boolean isIncluded(System.SObject, npsp.CMT_FilterRule) should use param 'System.SObject' instead of 'System.SObject'",
-      "Warning: line 265 at 23-33: Method 'System.Boolean isIncluded(System.SObject, npsp.CMT_FilterRule)' implementing System.Boolean isIncluded(System.SObject, npsp.CMT_FilterRule) should use param 'System.SObject' instead of 'System.SObject'",
-      "Warning: line 317 at 23-33: Method 'System.Boolean isIncluded(System.SObject, npsp.CMT_FilterRule)' implementing System.Boolean isIncluded(System.SObject, npsp.CMT_FilterRule) should use param 'System.SObject' instead of 'System.SObject'",
-      "Warning: line 359 at 23-33: Method 'System.Boolean isIncluded(System.SObject, npsp.CMT_FilterRule)' implementing System.Boolean isIncluded(System.SObject, npsp.CMT_FilterRule) should use param 'System.SObject' instead of 'System.SObject'",
-      "Warning: line 399 at 23-33: Method 'System.Boolean isIncluded(System.SObject, npsp.CMT_FilterRule)' implementing System.Boolean isIncluded(System.SObject, npsp.CMT_FilterRule) should use param 'System.SObject' instead of 'System.SObject'",
->>>>>>> 3e78181c
     ],
     [
       "Cumulus/force-app/main/default/classes/CRLP_ApiService.cls",
@@ -676,21 +661,6 @@
       "Warning: line 674 at 12-53: Local variable is hiding class field 'columns', see NPSP/force-app/main/default/classes/BGE_DataImportBatchEntry_CTRL.cls: line 631 at 28-49",
       "Warning: line 844 at 12-33: Local variable is hiding class field 'donorName', see NPSP/force-app/main/default/classes/BGE_DataImportBatchEntry_CTRL.cls: line 830 at 28-45",
       "Warning: line 864 at 16-56: Local variable is hiding class field 'errors', see NPSP/force-app/main/default/classes/BGE_DataImportBatchEntry_CTRL.cls: line 835 at 28-48",
-    ],
-    [
-<<<<<<< HEAD
-      "NPSP/force-app/main/default/classes/CON_ContactMerge_TEST.cls",
-      "Warning: line 114 at 16-65: Ambiguous method call for 'valueOf' on 'System.String' taking arguments 'any'",
-      "Warning: line 1147 at 16-65: Ambiguous method call for 'valueOf' on 'System.String' taking arguments 'any'",
-=======
-      "NPSP/force-app/main/default/classes/CMT_FilterRule.cls",
-      "Warning: line 205 at 23-33: Method 'System.Boolean isIncluded(System.SObject, npsp.CMT_FilterRule)' implementing System.Boolean isIncluded(System.SObject, npsp.CMT_FilterRule) should use param 'System.SObject' instead of 'System.SObject'",
-      "Warning: line 223 at 23-33: Method 'System.Boolean isIncluded(System.SObject, npsp.CMT_FilterRule)' implementing System.Boolean isIncluded(System.SObject, npsp.CMT_FilterRule) should use param 'System.SObject' instead of 'System.SObject'",
-      "Warning: line 265 at 23-33: Method 'System.Boolean isIncluded(System.SObject, npsp.CMT_FilterRule)' implementing System.Boolean isIncluded(System.SObject, npsp.CMT_FilterRule) should use param 'System.SObject' instead of 'System.SObject'",
-      "Warning: line 317 at 23-33: Method 'System.Boolean isIncluded(System.SObject, npsp.CMT_FilterRule)' implementing System.Boolean isIncluded(System.SObject, npsp.CMT_FilterRule) should use param 'System.SObject' instead of 'System.SObject'",
-      "Warning: line 359 at 23-33: Method 'System.Boolean isIncluded(System.SObject, npsp.CMT_FilterRule)' implementing System.Boolean isIncluded(System.SObject, npsp.CMT_FilterRule) should use param 'System.SObject' instead of 'System.SObject'",
-      "Warning: line 399 at 23-33: Method 'System.Boolean isIncluded(System.SObject, npsp.CMT_FilterRule)' implementing System.Boolean isIncluded(System.SObject, npsp.CMT_FilterRule) should use param 'System.SObject' instead of 'System.SObject'",
->>>>>>> 3e78181c
     ],
     [
       "NPSP/force-app/main/default/classes/CRLP_ApiService.cls",
