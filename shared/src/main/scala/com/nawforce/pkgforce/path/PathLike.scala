/*
 Copyright (c) 2019 Kevin Jones, All rights reserved.
 Redistribution and use in source and binary forms, with or without
 modification, are permitted provided that the following conditions
 are met:
 1. Redistributions of source code must retain the above copyright
    notice, this list of conditions and the following disclaimer.
 2. Redistributions in binary form must reproduce the above copyright
    notice, this list of conditions and the following disclaimer in the
    documentation and/or other materials provided with the distribution.
 3. The name of the author may not be used to endorse or promote products
    derived from this software without specific prior written permission.
 */
package com.nawforce.pkgforce.path

import com.nawforce.runtime.parsers.SourceData

import java.nio.file.Path
import scala.collection.compat.immutable.ArraySeq

/* File system path abstraction, to make life simple relative paths are NOT supported */
abstract class PathLike {

  // All paths have a base, it may be empty for root paths
  def basename: String

  // All paths have a parent, it may be the same path for root paths
  def parent: PathLike

  // Test if this path is the parent of another
  def isParentOf(other: PathLike): Boolean =
    other.toString.startsWith(toString) && other.toString != toString

  // Is anything present at path
  def exists: Boolean

  // Is this the root
  def isRoot: Boolean

  // Is this a directory
  def isDirectory: Boolean

  // Is this a regular file
  def isFile: Boolean

  // Size of regular file, returns 0 otherwise
  def size: Long

<<<<<<< HEAD
  // As native representation, platform specific escape
  def native: Path

=======
>>>>>>> 2c09f9cd
  // Join some new text to end of path & normalise
  def join(arg: String): PathLike

  // Create a file if this is a directory (silently overwriting), returns new Path or error message
  def createFile(name: String, data: String): Either[String, PathLike]

  // Read the contents of a file or return an error message
  def read(): Either[String, String]

  // Read the contents of a file or return an error message
  def readBytes(): Either[String, Array[Byte]]

  // Read the contents of a file or return an error message
  def readSourceData(): Either[String, SourceData]

  // Write a file or return an error message
  def write(data: String): Option[String]

  // Write a file or return an error message
  def write(data: Array[Byte]): Option[String]

  // Create a directory if this is a directory (ignores if already exists), returns new Path or error message
  def createDirectory(name: String): Either[String, PathLike]

  // List contents of directory or return error message
  def directoryList(): Either[String, Seq[String]]

  // Obtain entries in a directory split into regular files and subdirectories
  def splitDirectoryEntries(): (Array[PathLike], Array[PathLike])

  // Delete a file or directory, returns an error message on failure
  def delete(): Option[String]

  // Last modified timestamp
  def lastModified(): Option[Long]
}

object PathLike {
  val emptyPaths: ArraySeq[PathLike] = ArraySeq()
}<|MERGE_RESOLUTION|>--- conflicted
+++ resolved
@@ -15,7 +15,6 @@
 
 import com.nawforce.runtime.parsers.SourceData
 
-import java.nio.file.Path
 import scala.collection.compat.immutable.ArraySeq
 
 /* File system path abstraction, to make life simple relative paths are NOT supported */
@@ -46,12 +45,6 @@
   // Size of regular file, returns 0 otherwise
   def size: Long
 
-<<<<<<< HEAD
-  // As native representation, platform specific escape
-  def native: Path
-
-=======
->>>>>>> 2c09f9cd
   // Join some new text to end of path & normalise
   def join(arg: String): PathLike
 
