/*
 Copyright (c) 2019 Kevin Jones, All rights reserved.
 Redistribution and use in source and binary forms, with or without
 modification, are permitted provided that the following conditions
 are met:
 1. Redistributions of source code must retain the above copyright
    notice, this list of conditions and the following disclaimer.
 2. Redistributions in binary form must reproduce the above copyright
    notice, this list of conditions and the following disclaimer in the
    documentation and/or other materials provided with the distribution.
 3. The name of the author may not be used to endorse or promote products
    derived from this software without specific prior written permission.
 */
package com.nawforce.pkgforce.sfdx

import com.nawforce.pkgforce.diagnostics._
import com.nawforce.pkgforce.documents.MetadataDocument
import com.nawforce.pkgforce.names.Name
import com.nawforce.pkgforce.path.{Location, PathLike}
import com.nawforce.pkgforce.workspace.{ModuleLayer, NamespaceLayer}
import ujson.Value

import scala.annotation.tailrec

class SFDXProjectError(val line: Int, val offset: Int, message: String) extends Throwable(message)

object SFDXProjectError {
  def apply(lineAndOffset: (Int, Int), message: String) =
    new SFDXProjectError(lineAndOffset._1, lineAndOffset._2, message)
}

case class VersionedPackageLayer(version: Option[VersionNumber], packageLayer: ModuleLayer)

class SFDXProject(val projectPath: PathLike, config: ValueWithPositions) {
  private val projectFile = projectPath.join("sfdx-project.json")
  private val localLogger = new CatchingLogger

  val sourceApiVersion: Option[String] =
    try {
      config.root("sourceApiVersion") match {
        case value: ujson.Str => Some(value.value)
        case value =>
          config
            .lineAndOffsetOf(value)
            .map(lineAndOffset => {
              throw SFDXProjectError(lineAndOffset, "'sourceApiVersion' should be a string")
            })
            .getOrElse(None)
      }
    } catch {
      case _: NoSuchElementException => None
    }

  val packageDirectories: Seq[PackageDirectory] =
    try {
      config.root("packageDirectories") match {
        case value: ujson.Arr =>
          value.value.map(pd => PackageDirectory(projectPath, config, pd)).toSeq
        case value =>
          config
            .lineAndOffsetOf(value)
            .map(lineAndOffset => {
              throw SFDXProjectError(lineAndOffset, "'packageDirectories' should be an array")
            })
            .getOrElse(Seq.empty)
      }
    } catch {
      case _: NoSuchElementException =>
        config
          .lineAndOffsetOf(config.root)
          .map(lineAndOffset => {
            throw SFDXProjectError(lineAndOffset, "'packageDirectories' is required")
          })
          .getOrElse(Seq.empty)
    }

  val namespace: Option[Name] = config.root.optIdentifier(config, "namespace")

  val apexConfig: ApexConfig = ApexConfig.fromConfig(projectPath, config)

  val forceIgnoreVersion: ForceIgnoreVersion = {
    val versionString =
      apexConfig.options.getOrElse("forceIgnoreVersion", ForceIgnoreVersion.default.value)
    ForceIgnoreVersion.fromString(versionString) match {
      case Some(version) => version
      case None =>
        val optionsValue   = apexConfig.plugins.get("options")
        val validValuesStr = ForceIgnoreVersion.validValues.mkString("'", "', '", "'")
        config
          .lineAndOffsetOf(optionsValue)
          .map(lineAndOffset => {
            throw SFDXProjectError(
              lineAndOffset,
              s"'options.forceIgnoreVersion' must be one of $validValuesStr, got '$versionString'"
            )
          })
          .getOrElse(
            throw new RuntimeException(
              s"'options.forceIgnoreVersion' must be one of $validValuesStr, got '$versionString'"
            )
          )
    }
  }

<<<<<<< HEAD
  private val gulpPackages = apexConfig.additionalNamespaces.flatMap(ns => {
=======
  val isLibrary: Boolean = plugins.get("library") match {
    case Some(ujson.Bool(value)) => value
    case Some(value) =>
      config
        .lineAndOffsetOf(value)
        .foreach(lineAndOffset =>
          throw SFDXProjectError(lineAndOffset, "'library' should be a boolean")
        )
      false
    case None => false
  }

  val externalMetadata: Seq[String] =
    plugins.getOrElse("externalMetadata", ujson.Arr()) match {
      case value: ujson.Arr =>
        value.value.toSeq.flatMap(value => {
          value match {
            case ujson.Str(dir) =>
              validateExternalMetadataPath(dir) match {
                case Some(error) =>
                  config
                    .lineAndOffsetOf(value)
                    .map(lineAndOffset => throw SFDXProjectError(lineAndOffset, error))
                  None
                case None => Some(dir)
              }
            case _ =>
              config
                .lineAndOffsetOf(value)
                .map(lineAndOffset =>
                  throw SFDXProjectError(
                    lineAndOffset,
                    "'externalMetadata' entries should be strings"
                  )
                )
              None
          }
        })
      case value =>
        config
          .lineAndOffsetOf(value)
          .map(lineAndOffset =>
            throw SFDXProjectError(lineAndOffset, "'externalMetadata' should be an array")
          )
          .getOrElse(Seq.empty)
    }

  val externalMetadataPaths: Seq[PathLike] =
    externalMetadata.map(extDir => projectPath.join(extDir))

  val options: Map[String, String] =
    plugins.getOrElse("options", ujson.Obj()) match {
      case value: ujson.Obj =>
        value.value.map {
          case (key, ujson.Str(strValue)) => (key, strValue)
          case (key, nonStringValue) =>
            config
              .lineAndOffsetOf(nonStringValue)
              .foreach(lineAndOffset => {
                throw SFDXProjectError(lineAndOffset, s"'options.$key' should be a string value")
              })
            throw new RuntimeException(s"'options.$key' should be a string value")
        }.toMap
      case value =>
        config
          .lineAndOffsetOf(value)
          .foreach(lineAndOffset => {
            throw SFDXProjectError(lineAndOffset, "'options' should be an object")
          })
        throw new RuntimeException("'options' should be an object")
    }

  val forceIgnoreVersion: ForceIgnoreVersion = {
    val forceIgnoreVersionValue = plugins.get("options").flatMap {
      case obj: ujson.Obj => obj.value.get("forceIgnoreVersion")
      case _              => None
    }
    val versionString = forceIgnoreVersionValue match {
      case Some(ujson.Str(str)) => str
      case _                    => ForceIgnoreVersion.default.value
    }
    ForceIgnoreVersion.fromString(versionString).getOrElse {
      val validValuesStr = ForceIgnoreVersion.validValues.mkString("'", "', '", "'")
      val location       = config.lineAndOffsetOf(forceIgnoreVersionValue.get).get
      throw SFDXProjectError(
        location,
        s"'options.forceIgnoreVersion' must be one of $validValuesStr, got '$versionString'"
      )
    }
  }

  private val gulpPackages = additionalNamespaces.flatMap(ns => {
>>>>>>> 95514ba5
    createGulpPath(ns) match {
      case Left(err) =>
        config
          .lineAndOffsetOf(apexConfig.plugins.get("additionalNamespaces"))
          .map(lineAndOffset => throw SFDXProjectError(lineAndOffset, err))
          .getOrElse(None)
        None
      case Right(path) if ns != namespace =>
        Some(NamespaceLayer(ns, isGulped = true, Seq(ModuleLayer(projectPath, path, Seq()))))
      case Right(_) => None
    }
  })

  private val extendedPackageDirectories = packageDirectories ++ apexConfig.unpackagedMetadata

  private val externalPackages =
    apexConfig.dependencies.flatMap(dependent => packageDependentLayers(localLogger, dependent))

  def metadataGlobs: Seq[String] = {
    val glob = MetadataDocument.extensionsGlob
    (extendedPackageDirectories.map(packageDirectory => packageDirectory.relativePath) ++
      externalPackages.flatMap(_.layers.map(layer => layer.pathRelativeTo(projectPath))) ++
      apexConfig.additionalNamespaces.map(gulpPath).map(pathParts => pathParts.mkString("/")))
      .map(prefix => s"$prefix/**/*.$glob")
  }

  def layers(logger: IssueLogger): Seq[NamespaceLayer] = {
    logger.logAll(localLogger.issues)

    if (packageDirectories.isEmpty) {
      config
        .lineAndOffsetOf(config.root("packageDirectories"))
        .foreach(lineAndOffset => {
          logger.log(
            Issue(
              projectFile,
              Diagnostic(
                ERROR_CATEGORY,
                Location(lineAndOffset._1, lineAndOffset._2),
                s"packageDirectories must have at least one entry"
              )
            )
          )
        })
      return Seq.empty
    }

    val localModules = extendedPackageDirectories
      .foldLeft((Map[String, VersionedPackageLayer](), List[ModuleLayer]()))(
        foldPackageDirectory(logger)
      )
      ._2
      .reverse

    val gulpLocalModule =
      if (apexConfig.additionalNamespaces.contains(namespace))
        Seq(ModuleLayer(projectPath, gulpPath(namespace).mkString("/"), Seq()))
      else
        Seq()

    val localPackage = NamespaceLayer(namespace, isGulped = false, gulpLocalModule ++ localModules)

    if (!validatePackagePathsLocal(localPackage.layers, logger))
      return Seq.empty

    val layers = externalPackages ++ gulpPackages :+ localPackage

    if (layers.map(_.namespace).toSet.size != layers.size) {
      logger.log(
        Issue(
          projectFile,
          Diagnostic(
            ERROR_CATEGORY,
            apexConfig.dependencies.head.location,
            s"plugin additionalNamespaces/dependencies must use unique namespaces"
          )
        )
      )
      return Seq.empty
    }

    layers
  }

  private def gulpPath(namespace: Option[Name]): Seq[String] = {
    Seq(".apexlink", "gulp", namespace.map(_.value).getOrElse("unmanaged"))
  }

  private def createGulpPath(namespace: Option[Name]): Either[String, String] = {
    @tailrec
    def createDirectoryPath(root: PathLike, parts: Seq[String]): Either[String, PathLike] = {
      if (parts.isEmpty) return Right(root)

      val next = root.join(parts.head)
      if (next.isDirectory)
        createDirectoryPath(next, parts.tail)
      else
        root.createDirectory(parts.head) match {
          case Left(err)   => Left(err)
          case Right(path) => createDirectoryPath(path, parts.tail)
        }
    }

    val pathParts = gulpPath(namespace)
    createDirectoryPath(projectPath, pathParts)
    Right(pathParts.mkString("/"))
  }

  private def validatePackagePathsLocal(modules: Seq[ModuleLayer], logger: IssueLogger): Boolean = {
    val enclosingPath = projectPath.toString
    val escaping = modules.flatMap(module => {
      if (!module.path.toString.startsWith(enclosingPath)) Some(module.path) else None
    })
    escaping.foreach(path =>
      logger.log(
        Issue(
          projectFile,
          Diagnostic(
            ERROR_CATEGORY,
            Location.empty,
            s"Package directory '$path' is not within the project directory '$projectPath'"
          )
        )
      )
    )
    escaping.isEmpty
  }

  private def packageDependentLayers(
    logger: IssueLogger,
    dependent: PackageDependent
  ): Seq[NamespaceLayer] = {
    (dependent.namespace.nonEmpty, dependent.relativePath.nonEmpty) match {
      case (false, false) =>
        logger.log(
          Issue(
            projectFile,
            Diagnostic(
              ERROR_CATEGORY,
              dependent.location,
              s"plugin dependencies must include either a namespace, a path or both"
            )
          )
        )
        Seq.empty
      case (true, false) =>
        Seq(NamespaceLayer(dependent.namespace, isGulped = false, Nil))
      case (true, true) =>
        Seq(
          NamespaceLayer(
            dependent.namespace,
            isGulped = false,
            Seq(ModuleLayer(projectPath.join(dependent.relativePath.get), ".", Seq.empty))
          )
        )
      case (false, true) =>
        SFDXProject(projectPath.join(dependent.relativePath.get), logger)
          .map(project => {
            project.layers(logger)
          })
          .getOrElse(Seq.empty)
    }
  }

  private def foldPackageDirectory(logger: IssueLogger)(
    layers: (Map[String, VersionedPackageLayer], List[ModuleLayer]),
    packageDirectory: PackageDirectory
  ): (Map[String, VersionedPackageLayer], List[ModuleLayer]) = {

    // Check dependencies are well formed
    val dependencies = packageDirectory.dependencies.flatMap(dependency =>
      validateDependency(layers._1, dependency, logger)
    )
    val newLayer = VersionedPackageLayer(
      packageDirectory.version,
      ModuleLayer(projectPath, packageDirectory.relativePath, dependencies.map(_.packageLayer))
    )

    // For 2GP, named packages need a version as well
    if (packageDirectory.name.nonEmpty) {
      if (packageDirectory.version.isEmpty)
        logger.logError(
          projectFile,
          packageDirectory.location,
          s"Package '${packageDirectory.name.get}' should have a versionNumber"
        )
      (layers._1 + (packageDirectory.name.get -> newLayer), newLayer.packageLayer :: layers._2)
    } else {
      (layers._1, newLayer.packageLayer :: layers._2)
    }
  }

  private def validateExternalMetadataPath(dir: String): Option[String] = {
    if (dir.startsWith("/") || dir.startsWith("\\") || dir.contains("..")) {
      Some(s"External metadata path '$dir' must be a relative path within the project")
    } else {
      None
    }
  }

  private def validateDependency(
    current: Map[String, VersionedPackageLayer],
    dependency: ModuleDependent,
    logger: IssueLogger
  ): Option[VersionedPackageLayer] = {
    val existing = current.get(dependency.name)
    if (existing.isEmpty) {
      if (dependency.name.contains('@')) {
        logger.logWarning(
          projectFile,
          dependency.location,
          s"Package dependency for '${dependency.name}' ignored as metadata is not available for analysis."
        )
      } else {
        logger.logWarning(
          projectFile,
          dependency.location,
          s"Dependency '${dependency.name}' must be defined in project before being referenced"
        )
      }
    } else if (dependency.version.isEmpty) {
      logger.logWarning(
        projectFile,
        dependency.location,
        s"Dependency '${dependency.name}' must provide a version number"
      )
    } else if (!dependency.version.get.isCompatible(existing.get.version.get)) {
      logger.logWarning(
        projectFile,
        dependency.location,
        s"Dependency version '${dependency.version.get}' for '${dependency.name}' is not compatible with '${existing.get.version.get}'"
      )
    }
    existing
  }
}

object SFDXProject {
  def apply(path: PathLike, logger: IssueLogger): Option[SFDXProject] = {
    val projectFile = path.join("sfdx-project.json")
    if (!projectFile.isFile) {
      logger.logError(
        projectFile,
        Location.empty,
        s"Missing sfdx-project.json file at $projectFile"
      )
      None
    } else {
      projectFile.read() match {
        case Left(err) => logger.logError(projectFile, Location.empty, err); None
        case Right(data) =>
          try {
            Some(new SFDXProject(path, PositionParser.parse(data)))
          } catch {
            case ex: SFDXProjectError =>
              logger.logError(projectFile, Location(ex.line, ex.offset), ex.getMessage)
              None
            case ex: Throwable =>
              logger.logError(projectFile, Location.empty, s"Failed to parse - ${ex.toString}")
              None
          }
      }
    }
  }
}<|MERGE_RESOLUTION|>--- conflicted
+++ resolved
@@ -102,102 +102,7 @@
     }
   }
 
-<<<<<<< HEAD
   private val gulpPackages = apexConfig.additionalNamespaces.flatMap(ns => {
-=======
-  val isLibrary: Boolean = plugins.get("library") match {
-    case Some(ujson.Bool(value)) => value
-    case Some(value) =>
-      config
-        .lineAndOffsetOf(value)
-        .foreach(lineAndOffset =>
-          throw SFDXProjectError(lineAndOffset, "'library' should be a boolean")
-        )
-      false
-    case None => false
-  }
-
-  val externalMetadata: Seq[String] =
-    plugins.getOrElse("externalMetadata", ujson.Arr()) match {
-      case value: ujson.Arr =>
-        value.value.toSeq.flatMap(value => {
-          value match {
-            case ujson.Str(dir) =>
-              validateExternalMetadataPath(dir) match {
-                case Some(error) =>
-                  config
-                    .lineAndOffsetOf(value)
-                    .map(lineAndOffset => throw SFDXProjectError(lineAndOffset, error))
-                  None
-                case None => Some(dir)
-              }
-            case _ =>
-              config
-                .lineAndOffsetOf(value)
-                .map(lineAndOffset =>
-                  throw SFDXProjectError(
-                    lineAndOffset,
-                    "'externalMetadata' entries should be strings"
-                  )
-                )
-              None
-          }
-        })
-      case value =>
-        config
-          .lineAndOffsetOf(value)
-          .map(lineAndOffset =>
-            throw SFDXProjectError(lineAndOffset, "'externalMetadata' should be an array")
-          )
-          .getOrElse(Seq.empty)
-    }
-
-  val externalMetadataPaths: Seq[PathLike] =
-    externalMetadata.map(extDir => projectPath.join(extDir))
-
-  val options: Map[String, String] =
-    plugins.getOrElse("options", ujson.Obj()) match {
-      case value: ujson.Obj =>
-        value.value.map {
-          case (key, ujson.Str(strValue)) => (key, strValue)
-          case (key, nonStringValue) =>
-            config
-              .lineAndOffsetOf(nonStringValue)
-              .foreach(lineAndOffset => {
-                throw SFDXProjectError(lineAndOffset, s"'options.$key' should be a string value")
-              })
-            throw new RuntimeException(s"'options.$key' should be a string value")
-        }.toMap
-      case value =>
-        config
-          .lineAndOffsetOf(value)
-          .foreach(lineAndOffset => {
-            throw SFDXProjectError(lineAndOffset, "'options' should be an object")
-          })
-        throw new RuntimeException("'options' should be an object")
-    }
-
-  val forceIgnoreVersion: ForceIgnoreVersion = {
-    val forceIgnoreVersionValue = plugins.get("options").flatMap {
-      case obj: ujson.Obj => obj.value.get("forceIgnoreVersion")
-      case _              => None
-    }
-    val versionString = forceIgnoreVersionValue match {
-      case Some(ujson.Str(str)) => str
-      case _                    => ForceIgnoreVersion.default.value
-    }
-    ForceIgnoreVersion.fromString(versionString).getOrElse {
-      val validValuesStr = ForceIgnoreVersion.validValues.mkString("'", "', '", "'")
-      val location       = config.lineAndOffsetOf(forceIgnoreVersionValue.get).get
-      throw SFDXProjectError(
-        location,
-        s"'options.forceIgnoreVersion' must be one of $validValuesStr, got '$versionString'"
-      )
-    }
-  }
-
-  private val gulpPackages = additionalNamespaces.flatMap(ns => {
->>>>>>> 95514ba5
     createGulpPath(ns) match {
       case Left(err) =>
         config
