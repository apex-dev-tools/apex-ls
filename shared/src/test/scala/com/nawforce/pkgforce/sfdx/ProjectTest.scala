--- conflicted
+++ resolved
@@ -753,8 +753,6 @@
     }
   }
 
-<<<<<<< HEAD
-=======
   test("Empty additionalNamespaces") {
     FileSystemHelper.run(
       Map(
@@ -763,9 +761,7 @@
     ) { root: PathLike =>
       val project = SFDXProject(root, logger)
       assert(logger.issues.isEmpty)
-      assert(project.get.plugins.size == 1)
-      assert(project.get.plugins.contains("additionalNamespaces"))
-      assert(project.get.additionalNamespaces.isEmpty)
+      assert(project.get.apexConfig.additionalNamespaces.isEmpty)
     }
   }
 
@@ -798,7 +794,7 @@
       val project = SFDXProject(root, logger)
       assert(logger.issues.isEmpty)
 
-      assert(project.get.additionalNamespaces sameElements Array(Some(Name("ns"))))
+      assert(project.get.apexConfig.additionalNamespaces sameElements Array(Some(Name("ns"))))
       val globs = project.get.metadataGlobs
       assert(globs.length == 1)
       assert(globs.exists(_.startsWith(".apexlink/gulp/ns/**/")))
@@ -814,7 +810,7 @@
       val project = SFDXProject(root, logger)
       assert(logger.issues.isEmpty)
 
-      assert(project.get.additionalNamespaces sameElements Array(Some(Name("ns1")), None))
+      assert(project.get.apexConfig.additionalNamespaces sameElements Array(Some(Name("ns1")), None))
       val globs = project.get.metadataGlobs
       assert(globs.length == 2)
       assert(globs.exists(_.startsWith(".apexlink/gulp/ns1/**/")))
@@ -894,164 +890,13 @@
     }
   }
 
-  test("Library flag defaults to false") {
-    FileSystemHelper.run(
-      Map("sfdx-project.json" -> "{\"packageDirectories\": [{\"path\": \"force-app\"}]}")
-    ) { root: PathLike =>
-      val project = SFDXProject(root, logger)
-      assert(logger.issues.isEmpty)
-      assert(!project.get.isLibrary)
-    }
-  }
-
-  test("Library flag set to true") {
-    FileSystemHelper.run(
-      Map(
-        "sfdx-project.json" -> "{\"packageDirectories\": [{\"path\": \"force-app\"}], \"plugins\": {\"library\": true}}"
-      )
-    ) { root: PathLike =>
-      val project = SFDXProject(root, logger)
-      assert(logger.issues.isEmpty)
-      assert(project.get.isLibrary)
-    }
-  }
-
-  test("Library flag invalid type") {
-    FileSystemHelper.run(
-      Map(
-        "sfdx-project.json" -> "{\"packageDirectories\": [{\"path\": \"force-app\"}], \"plugins\": {\"library\": \"invalid\"}}"
-      )
-    ) { root: PathLike =>
-      val project = SFDXProject(root, logger)
-      assert(project.isEmpty)
-      assert(
-        logger.issues == ArraySeq(
-          Issue(
-            root.join("sfdx-project.json"),
-            Diagnostic(ERROR_CATEGORY, Location(1, 71), "'library' should be a boolean")
-          )
-        )
-      )
-    }
-  }
-
-  test("External metadata defaults to empty") {
-    FileSystemHelper.run(
-      Map("sfdx-project.json" -> "{\"packageDirectories\": [{\"path\": \"force-app\"}]}")
-    ) { root: PathLike =>
-      val project = SFDXProject(root, logger)
-      assert(logger.issues.isEmpty)
-      assert(project.get.externalMetadata.isEmpty)
-    }
-  }
-
-  test("External metadata with valid paths") {
-    FileSystemHelper.run(
-      Map(
-        "sfdx-project.json" -> "{\"packageDirectories\": [{\"path\": \"force-app\"}], \"plugins\": {\"externalMetadata\": [\"vendor\", \"external\"]}}"
-      )
-    ) { root: PathLike =>
-      val project = SFDXProject(root, logger)
-      assert(logger.issues.isEmpty)
-      assert(project.get.externalMetadata == Seq("vendor", "external"))
-    }
-  }
-
-  test("External metadata with invalid absolute path") {
-    FileSystemHelper.run(
-      Map(
-        "sfdx-project.json" -> "{\"packageDirectories\": [{\"path\": \"force-app\"}], \"plugins\": {\"externalMetadata\": [\"/absolute/path\"]}}"
-      )
-    ) { root: PathLike =>
-      val project = SFDXProject(root, logger)
-      assert(project.isEmpty)
-      assert(
-        logger.issues == ArraySeq(
-          Issue(
-            root.join("sfdx-project.json"),
-            Diagnostic(
-              ERROR_CATEGORY,
-              Location(1, 81),
-              "External metadata path '/absolute/path' must be a relative path within the project"
-            )
-          )
-        )
-      )
-    }
-  }
-
-  test("External metadata with invalid parent directory reference") {
-    FileSystemHelper.run(
-      Map(
-        "sfdx-project.json" -> "{\"packageDirectories\": [{\"path\": \"force-app\"}], \"plugins\": {\"externalMetadata\": [\"../escape\"]}}"
-      )
-    ) { root: PathLike =>
-      val project = SFDXProject(root, logger)
-      assert(project.isEmpty)
-      assert(
-        logger.issues == ArraySeq(
-          Issue(
-            root.join("sfdx-project.json"),
-            Diagnostic(
-              ERROR_CATEGORY,
-              Location(1, 81),
-              "External metadata path '../escape' must be a relative path within the project"
-            )
-          )
-        )
-      )
-    }
-  }
-
-  test("External metadata with non-string entry") {
-    FileSystemHelper.run(
-      Map(
-        "sfdx-project.json" -> "{\"packageDirectories\": [{\"path\": \"force-app\"}], \"plugins\": {\"externalMetadata\": [123]}}"
-      )
-    ) { root: PathLike =>
-      val project = SFDXProject(root, logger)
-      assert(project.isEmpty)
-      assert(
-        logger.issues == ArraySeq(
-          Issue(
-            root.join("sfdx-project.json"),
-            Diagnostic(
-              ERROR_CATEGORY,
-              Location(1, 81),
-              "'externalMetadata' entries should be strings"
-            )
-          )
-        )
-      )
-    }
-  }
-
-  test("External metadata with non-array value") {
-    FileSystemHelper.run(
-      Map(
-        "sfdx-project.json" -> "{\"packageDirectories\": [{\"path\": \"force-app\"}], \"plugins\": {\"externalMetadata\": \"invalid\"}}"
-      )
-    ) { root: PathLike =>
-      val project = SFDXProject(root, logger)
-      assert(project.isEmpty)
-      assert(
-        logger.issues == ArraySeq(
-          Issue(
-            root.join("sfdx-project.json"),
-            Diagnostic(ERROR_CATEGORY, Location(1, 80), "'externalMetadata' should be an array")
-          )
-        )
-      )
-    }
-  }
-
   test("options parsing - empty object") {
     FileSystemHelper.run(
       Map("sfdx-project.json" -> "{\"plugins\": {\"options\": {}}, \"packageDirectories\": []}")
     ) { root: PathLike =>
       val project = SFDXProject(root, logger)
       assert(project.isDefined)
-      assert(project.get.options.isEmpty)
+      assert(project.get.apexConfig.options.isEmpty)
       assert(project.get.forceIgnoreVersion == ForceIgnoreVersion.V2) // Default value
     }
   }
@@ -1064,7 +909,7 @@
     ) { root: PathLike =>
       val project = SFDXProject(root, logger)
       assert(project.isDefined)
-      assert(project.get.options == Map("forceIgnoreVersion" -> "v1"))
+      assert(project.get.apexConfig.options == Map("forceIgnoreVersion" -> "v1"))
       assert(project.get.forceIgnoreVersion == ForceIgnoreVersion.V1)
     }
   }
@@ -1077,7 +922,7 @@
     ) { root: PathLike =>
       val project = SFDXProject(root, logger)
       assert(project.isDefined)
-      assert(project.get.options == Map("forceIgnoreVersion" -> "v2"))
+      assert(project.get.apexConfig.options == Map("forceIgnoreVersion" -> "v2"))
       assert(project.get.forceIgnoreVersion == ForceIgnoreVersion.V2)
     }
   }
@@ -1090,7 +935,7 @@
     ) { root: PathLike =>
       val project = SFDXProject(root, logger)
       assert(project.isDefined)
-      assert(project.get.options == Map("forceIgnoreVersion" -> "v1", "customOption" -> "value"))
+      assert(project.get.apexConfig.options == Map("forceIgnoreVersion" -> "v1", "customOption" -> "value"))
       assert(project.get.forceIgnoreVersion == ForceIgnoreVersion.V1)
     }
   }
@@ -1158,10 +1003,9 @@
     ) { root: PathLike =>
       val project = SFDXProject(root, logger)
       assert(project.isDefined)
-      assert(project.get.options.isEmpty)
+      assert(project.get.apexConfig.options.isEmpty)
       assert(project.get.forceIgnoreVersion == ForceIgnoreVersion.V2) // Default value
     }
   }
 
->>>>>>> 95514ba5
 }