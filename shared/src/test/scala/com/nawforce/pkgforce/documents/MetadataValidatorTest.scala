/*
 Copyright (c) 2022 Kevin Jones, All rights reserved.
 Redistribution and use in source and binary forms, with or without
 modification, are permitted provided that the following conditions
 are met:
 1. Redistributions of source code must retain the above copyright
    notice, this list of conditions and the following disclaimer.
 2. Redistributions in binary form must reproduce the above copyright
    notice, this list of conditions and the following disclaimer in the
    documentation and/or other materials provided with the distribution.
 3. The name of the author may not be used to endorse or promote products
    derived from this software without specific prior written permission.
 */
package com.nawforce.pkgforce.documents

import com.nawforce.pkgforce.diagnostics.IssuesManager
import com.nawforce.pkgforce.path.PathLike
import com.nawforce.runtime.FileSystemHelper
import com.nawforce.runtime.platform.Path
import org.scalatest.BeforeAndAfter
import org.scalatest.funsuite.AnyFunSuite

class MetadataValidatorTest extends AnyFunSuite with BeforeAndAfter {

  private var logger: IssuesManager = _

  before {
    logger = new IssuesManager()
  }

<<<<<<< HEAD
  test("Single class ok") {
    val validator = new MetadataValidator(logger, None)
=======
  test("single class ok") {
    val validator = new MetadataValidator(logger, None, isGulped = false)
>>>>>>> 73145231
    validator.validate(
      ApexNature,
      List(Path("/pkg/foo/Foo.cls"), Path("/pkg/foo/Foo.cls-meta.xml"))
    )

    val issues = logger.issuesForFiles(null, includeWarnings = false, 10)
    assert(issues.isEmpty)
  }

<<<<<<< HEAD
  test("Duplicate classes error") {
    val validator = new MetadataValidator(logger, None)
=======
  test("duplicate classes error") {
    val validator = new MetadataValidator(logger, None, isGulped = false)
>>>>>>> 73145231
    validator.validate(
      ApexNature,
      List(Path("/pkg/foo/Foo.cls"), Path("/pkg/foo/Foo.cls-meta.xml"), Path("/pkg/bar/Foo.cls"))
    )

    val issues = logger.issuesForFiles(null, includeWarnings = false, 10)
    assert(issues.length == 1)
    assert(
      issues.head.toString ==
        "/pkg/bar/Foo.cls: Error: line 1: Duplicate for type 'Foo' found in '/pkg/bar/Foo.cls', ignoring this file, see also /pkg/foo/Foo.cls"
    )
  }

<<<<<<< HEAD
  test("Missing class meta errors") {
    val validator = new MetadataValidator(logger, None)
=======
  test("missing class meta errors") {
    val validator = new MetadataValidator(logger, None, isGulped = false)
>>>>>>> 73145231
    validator.validate(ApexNature, List(Path("/pkg/foo/Foo.cls")))

    val issues = logger.issuesForFiles(null, includeWarnings = false, 10)
    assert(issues.length == 1)
    assert(
      issues.head.toString ==
        "/pkg/foo/Foo.cls: Error: line 1: Type 'Foo' is defined, but meta file is missing for '/pkg/foo/Foo.cls'"
    )
  }

<<<<<<< HEAD
  test("Missing class errors") {
    val validator = new MetadataValidator(logger, None)
    validator.validate(ApexNature, List(Path("/pkg/foo/Foo.cls-meta.xml")))

    val issues = logger.issuesForFiles(null, includeWarnings = false, 10)
    assert(issues.length == 1)
    assert(
      issues.head.toString ==
        "/pkg/foo/Foo.cls-meta.xml: Error: line 1: Type 'Foo' is not defined, but expected due to '/pkg/foo/Foo.cls-meta.xml', ignoring this file"
    )
  }

  test("Ignored class has no meta error") {
    FileSystemHelper.run(Map("pkg/foo/Foo.cls" -> "")) { root: PathLike =>
      val validator = new MetadataValidator(logger, None)
      validator.validate(ApexNature, List(root.join("pkg", "foo", "Foo.cls-meta.xml")))

      val issues = logger.issuesForFiles(null, includeWarnings = false, 10)
      assert(issues.isEmpty)
    }
  }

  test("Wrong directory class meta errors") {
    val validator = new MetadataValidator(logger, None)
=======
  test("missing class meta error suppressed for gulped metadata") {
    val validator = new MetadataValidator(logger, None, isGulped = true)
    validator.validate(ApexNature, List(Path("/pkg/foo/Foo.cls")))

    val issues = logger.issuesForFiles(null, includeWarnings = false, 10)
    assert(issues.isEmpty)
  }

  test("wrong directory class meta errors") {
    val validator = new MetadataValidator(logger, None, isGulped = false)
>>>>>>> 73145231
    validator.validate(
      ApexNature,
      List(Path("/pkg/foo/Foo.cls"), Path("/pkg/bar/Foo.cls-meta.xml"))
    )

    val issues = logger.issuesForFiles(null, includeWarnings = false, 10)
    assert(issues.length == 1)
    assert(
      issues.head.toString ==
        "/pkg/foo/Foo.cls: Error: line 1: Type 'Foo' is defined, but its meta file is in a different directory see /pkg/bar/Foo.cls-meta.xml"
    )
  }

<<<<<<< HEAD
  test("Multiple class meta errors") {
    val validator = new MetadataValidator(logger, None)
=======
  test("multiple class meta errors") {
    val validator = new MetadataValidator(logger, None, isGulped = false)
>>>>>>> 73145231
    validator.validate(
      ApexNature,
      List(
        Path("/pkg/foo/Foo.cls"),
        Path("/pkg/foo/Foo.cls-meta.xml"),
        Path("/pkg/bar/Foo.cls-meta.xml")
      )
    )

    val issues = logger.issuesForFiles(null, includeWarnings = false, 10)
    assert(issues.length == 1)
    assert(
      issues.head.toString ==
        "/pkg/foo/Foo.cls: Error: line 1: Type 'Foo' is defined, but multiple meta files found at /pkg/foo/Foo.cls-meta.xml, /pkg/bar/Foo.cls-meta.xml"
    )
  }

<<<<<<< HEAD
  test("Single trigger ok") {
    val validator = new MetadataValidator(logger, None)
=======
  test("single trigger ok") {
    val validator = new MetadataValidator(logger, None, isGulped = false)
>>>>>>> 73145231
    validator.validate(
      TriggerNature,
      List(Path("/pkg/foo/Foo.trigger"), Path("/pkg/foo/Foo.trigger-meta.xml"))
    )

    val issues = logger.issuesForFiles(null, includeWarnings = false, 10)
    assert(issues.isEmpty)
  }

<<<<<<< HEAD
  test("Duplicate triggers error") {
    val validator = new MetadataValidator(logger, None)
=======
  test("duplicate triggers error") {
    val validator = new MetadataValidator(logger, None, isGulped = false)
>>>>>>> 73145231
    validator.validate(
      TriggerNature,
      List(Path("/pkg/foo/Foo.trigger"), Path("/pkg/bar/Foo.trigger"))
    )

    val issues = logger.issuesForFiles(null, includeWarnings = false, 10)
    assert(issues.length == 1)
    assert(
      issues.head.toString ==
        "/pkg/bar/Foo.trigger: Error: line 1: Duplicate for type '__sfdc_trigger/Foo' found in '/pkg/bar/Foo.trigger', ignoring this file, see also /pkg/foo/Foo.trigger"
    )
  }

<<<<<<< HEAD
  test("Missing trigger meta errors") {
    val validator = new MetadataValidator(logger, None)
=======
  test("missing trigger meta errors") {
    val validator = new MetadataValidator(logger, None, isGulped = false)
>>>>>>> 73145231
    validator.validate(TriggerNature, List(Path("/pkg/foo/Foo.trigger")))

    val issues = logger.issuesForFiles(null, includeWarnings = false, 10)
    assert(issues.length == 1)
    assert(
      issues.head.toString ==
        "/pkg/foo/Foo.trigger: Error: line 1: Type '__sfdc_trigger/Foo' is defined, but meta file is missing for '/pkg/foo/Foo.trigger'"
    )
  }

<<<<<<< HEAD
  test("Missing trigger errors") {
    val validator = new MetadataValidator(logger, None)
    validator.validate(TriggerNature, List(Path("/pkg/foo/Foo.trigger-meta.xml")))

    val issues = logger.issuesForFiles(null, includeWarnings = false, 10)
    assert(issues.length == 1)
    assert(
      issues.head.toString ==
        "/pkg/foo/Foo.trigger-meta.xml: Error: line 1: Type '__sfdc_trigger/Foo' is not defined, but expected due to '/pkg/foo/Foo.trigger-meta.xml', ignoring this file"
    )
  }

  test("Ignored trigger has no meta error") {
    FileSystemHelper.run(Map("pkg/foo/Foo.trigger" -> "")) { root: PathLike =>
      val validator = new MetadataValidator(logger, None)
      validator.validate(TriggerNature, List(root.join("pkg", "foo", "Foo.trigger-meta.xml")))

      val issues = logger.issuesForFiles(null, includeWarnings = false, 10)
      assert(issues.isEmpty)
    }
  }

  test("Wrong directory trigger meta errors") {
    val validator = new MetadataValidator(logger, None)
=======
  test("missing trigger meta error suppressed for gulped metadata") {
    val validator = new MetadataValidator(logger, None, isGulped = true)
    validator.validate(TriggerNature, List(Path("/pkg/foo/Foo.trigger")))

    val issues = logger.issuesForFiles(null, includeWarnings = false, 10)
    assert(issues.isEmpty)
  }

  test("wrong directory trigger meta errors") {
    val validator = new MetadataValidator(logger, None, isGulped = false)
>>>>>>> 73145231
    validator.validate(
      TriggerNature,
      List(Path("/pkg/foo/Foo.trigger"), Path("/pkg/bar/Foo.trigger-meta.xml"))
    )

    val issues = logger.issuesForFiles(null, includeWarnings = false, 10)
    assert(issues.length == 1)
    assert(
      issues.head.toString ==
        "/pkg/foo/Foo.trigger: Error: line 1: Type '__sfdc_trigger/Foo' is defined, but its meta file is in a different directory see /pkg/bar/Foo.trigger-meta.xml"
    )
  }

<<<<<<< HEAD
  test("Multiple class trigger errors") {
    val validator = new MetadataValidator(logger, None)
=======
  test("multiple class trigger errors") {
    val validator = new MetadataValidator(logger, None, isGulped = false)
>>>>>>> 73145231
    validator.validate(
      TriggerNature,
      List(
        Path("/pkg/foo/Foo.trigger"),
        Path("/pkg/foo/Foo.trigger-meta.xml"),
        Path("/pkg/bar/Foo.trigger-meta.xml")
      )
    )

    val issues = logger.issuesForFiles(null, includeWarnings = false, 10)
    assert(issues.length == 1)
    assert(
      issues.head.toString ==
        "/pkg/foo/Foo.trigger: Error: line 1: Type '__sfdc_trigger/Foo' is defined, but multiple meta files found at /pkg/foo/Foo.trigger-meta.xml, /pkg/bar/Foo.trigger-meta.xml"
    )
  }

<<<<<<< HEAD
  test("SObject single meta") {
    val validator = new MetadataValidator(logger, None)
=======
  test("sobject single meta") {
    val validator = new MetadataValidator(logger, None, isGulped = false)
>>>>>>> 73145231
    validator.validate(SObjectNature, List(Path("/objects/Foo__c/Foo__c.object-meta.xml")))

    val issues = logger.issuesForFiles(null, includeWarnings = false, 10)
    assert(issues.isEmpty)
  }

<<<<<<< HEAD
  test("SObject dual meta") {
    val validator = new MetadataValidator(logger, None)
=======
  test("sobject dual meta") {
    val validator = new MetadataValidator(logger, None, isGulped = false)
>>>>>>> 73145231
    validator.validate(
      SObjectNature,
      List(
        Path("/dir1/objects/Foo__c/Foo__c.object-meta.xml"),
        Path("/dir2/objects/Foo__c/Foo__c.object-meta.xml")
      )
    )

    val issues = logger.issuesForFiles(null, includeWarnings = false, 10)
    assert(issues.length == 2)
    assert(
      issues.head.toString ==
        "/dir1/objects/Foo__c/Foo__c.object-meta.xml: Error: line 1: Type 'Schema.Foo__c' is defined, but duplicate object-meta.xml files found at /dir2/objects/Foo__c/Foo__c.object-meta.xml"
    )
    assert(
      issues(1).toString ==
        "/dir2/objects/Foo__c/Foo__c.object-meta.xml: Error: line 1: Type 'Schema.Foo__c' is defined, but duplicate object-meta.xml files found at /dir1/objects/Foo__c/Foo__c.object-meta.xml"
    )
  }

<<<<<<< HEAD
  test("SObject only field") {
    val validator = new MetadataValidator(logger, None)
=======
  test("sobject only field") {
    val validator = new MetadataValidator(logger, None, isGulped = false)
>>>>>>> 73145231
    validator.validate(
      SObjectNature,
      List(Path("/objects/Foo__c/fields/MyField__c.field-meta.xml"))
    )

    val issues = logger.issuesForFiles(null, includeWarnings = false, 10)
    assert(issues.isEmpty)
  }

<<<<<<< HEAD
  test("SObject duplicate field") {
    val validator = new MetadataValidator(logger, None)
=======
  test("sobject duplicate field") {
    val validator = new MetadataValidator(logger, None, isGulped = false)
>>>>>>> 73145231
    validator.validate(
      SObjectNature,
      List(
        Path("/dir1/objects/Foo__c/fields/MyField__c.field-meta.xml"),
        Path("/dir2/objects/Foo__c/fields/MyField__c.field-meta.xml")
      )
    )

    val issues = logger.issuesForFiles(null, includeWarnings = false, 10)
    assert(issues.length == 2)
    assert(
      issues.head.toString ==
        "/dir1/objects/Foo__c/fields/MyField__c.field-meta.xml: Error: line 1: Type 'Schema.SObjectType.Foo__c.Fields.MyField__c' is defined, but duplicate metadata found at /dir2/objects/Foo__c/fields/MyField__c.field-meta.xml"
    )
    assert(
      issues(1).toString ==
        "/dir2/objects/Foo__c/fields/MyField__c.field-meta.xml: Error: line 1: Type 'Schema.SObjectType.Foo__c.Fields.MyField__c' is defined, but duplicate metadata found at /dir1/objects/Foo__c/fields/MyField__c.field-meta.xml"
    )
  }

<<<<<<< HEAD
  test("SObject only fieldset") {
    val validator = new MetadataValidator(logger, None)
=======
  test("sobject only fieldset") {
    val validator = new MetadataValidator(logger, None, isGulped = false)
>>>>>>> 73145231
    validator.validate(
      SObjectNature,
      List(Path("/objects/Foo__c/fieldSets/MyFieldSet__c.fieldSet-meta.xml"))
    )

    val issues = logger.issuesForFiles(null, includeWarnings = false, 10)
    assert(issues.isEmpty)
  }

<<<<<<< HEAD
  test("SObject duplicate fieldset") {
    val validator = new MetadataValidator(logger, None)
=======
  test("sobject duplicate fieldset") {
    val validator = new MetadataValidator(logger, None, isGulped = false)
>>>>>>> 73145231
    validator.validate(
      SObjectNature,
      List(
        Path("/dir1/objects/Foo__c/fieldSets/MyFieldSet__c.fieldSet-meta.xml"),
        Path("/dir2/objects/Foo__c/fieldSets/MyFieldSet__c.fieldSet-meta.xml")
      )
    )

    val issues = logger.issuesForFiles(null, includeWarnings = false, 10)
    assert(issues.length == 2)
    assert(
      issues.head.toString ==
        "/dir1/objects/Foo__c/fieldSets/MyFieldSet__c.fieldSet-meta.xml: Error: line 1: Type 'Schema.SObjectType.Foo__c.FieldSets.MyFieldSet__c' is defined, but duplicate metadata found at /dir2/objects/Foo__c/fieldSets/MyFieldSet__c.fieldSet-meta.xml"
    )
    assert(
      issues(1).toString ==
        "/dir2/objects/Foo__c/fieldSets/MyFieldSet__c.fieldSet-meta.xml: Error: line 1: Type 'Schema.SObjectType.Foo__c.FieldSets.MyFieldSet__c' is defined, but duplicate metadata found at /dir1/objects/Foo__c/fieldSets/MyFieldSet__c.fieldSet-meta.xml"
    )

  }

<<<<<<< HEAD
  test("SObject only sharing reason") {
    val validator = new MetadataValidator(logger, None)
=======
  test("sobject only sharing reason") {
    val validator = new MetadataValidator(logger, None, isGulped = false)
>>>>>>> 73145231
    validator.validate(
      SObjectNature,
      List(Path("/objects/Foo__c/sharingReasons/MySharingReason__c.sharingReason-meta.xml"))
    )

    val issues = logger.issuesForFiles(null, includeWarnings = false, 10)
    assert(issues.isEmpty)
  }

<<<<<<< HEAD
  test("SObject duplicate sharing reason") {
    val validator = new MetadataValidator(logger, None)
=======
  test("sobject duplicate sharing reason") {
    val validator = new MetadataValidator(logger, None, isGulped = false)
>>>>>>> 73145231
    validator.validate(
      SObjectNature,
      List(
        Path("/dir1/objects/Foo__c/sharingReasons/MySharingReason__c.sharingReason-meta.xml"),
        Path("/dir2/objects/Foo__c/sharingReasons/MySharingReason__c.sharingReason-meta.xml")
      )
    )

    val issues = logger.issuesForFiles(null, includeWarnings = false, 10)
    assert(issues.length == 2)
    assert(
      issues.head.toString ==
        "/dir1/objects/Foo__c/sharingReasons/MySharingReason__c.sharingReason-meta.xml: Error: line 1: Type 'Schema.SObjectType.Foo__c.RowCause.MySharingReason__c' is defined, but duplicate metadata found at /dir2/objects/Foo__c/sharingReasons/MySharingReason__c.sharingReason-meta.xml"
    )
    assert(
      issues(1).toString ==
        "/dir2/objects/Foo__c/sharingReasons/MySharingReason__c.sharingReason-meta.xml: Error: line 1: Type 'Schema.SObjectType.Foo__c.RowCause.MySharingReason__c' is defined, but duplicate metadata found at /dir1/objects/Foo__c/sharingReasons/MySharingReason__c.sharingReason-meta.xml"
    )

  }

<<<<<<< HEAD
  test("Platform event single meta") {
    val validator = new MetadataValidator(logger, None)
=======
  test("platform event single meta") {
    val validator = new MetadataValidator(logger, None, isGulped = false)
>>>>>>> 73145231
    validator.validate(SObjectNature, List(Path("/objects/Foo__e/Foo__e.object-meta.xml")))

    val issues = logger.issuesForFiles(null, includeWarnings = false, 10)
    assert(issues.isEmpty)
  }

<<<<<<< HEAD
  test("Platform event dual meta") {
    val validator = new MetadataValidator(logger, None)
=======
  test("platform event dual meta") {
    val validator = new MetadataValidator(logger, None, isGulped = false)
>>>>>>> 73145231
    validator.validate(
      SObjectNature,
      List(
        Path("/dir1/objects/Foo__e/Foo__e.object-meta.xml"),
        Path("/dir2/objects/Foo__e/Foo__e.object-meta.xml")
      )
    )

    val issues = logger.issuesForFiles(null, includeWarnings = false, 10)
    assert(issues.length == 2)
    assert(
      issues.head.toString ==
        "/dir1/objects/Foo__e/Foo__e.object-meta.xml: Error: line 1: Type 'Schema.Foo__e' is defined, but duplicate object-meta.xml files found at /dir2/objects/Foo__e/Foo__e.object-meta.xml"
    )
    assert(
      issues(1).toString ==
        "/dir2/objects/Foo__e/Foo__e.object-meta.xml: Error: line 1: Type 'Schema.Foo__e' is defined, but duplicate object-meta.xml files found at /dir1/objects/Foo__e/Foo__e.object-meta.xml"
    )
  }

<<<<<<< HEAD
  test("Platform event no meta") {
    val validator = new MetadataValidator(logger, None)
=======
  test("platform event no meta") {
    val validator = new MetadataValidator(logger, None, isGulped = false)
>>>>>>> 73145231
    validator.validate(
      SObjectNature,
      List(Path("/objects/Foo__e/fields/MyField__c.field-meta.xml"))
    )

    val issues = logger.issuesForFiles(null, includeWarnings = false, 10)
    assert(issues.length == 1)
    assert(
      issues.head.toString ==
        "/objects/Foo__e/fields/MyField__c.field-meta.xml: Error: line 1: Components of type 'Schema.Foo__e' are defined, but the required object-meta.xml file is missing"
    )
  }

<<<<<<< HEAD
  test("Custom metadata event single meta") {
    val validator = new MetadataValidator(logger, None)
=======
  test("custom metadata event single meta") {
    val validator = new MetadataValidator(logger, None, isGulped = false)
>>>>>>> 73145231
    validator.validate(SObjectNature, List(Path("/objects/Foo__mdt/Foo__mdt.object-meta.xml")))

    val issues = logger.issuesForFiles(null, includeWarnings = false, 10)
    assert(issues.isEmpty)
  }

<<<<<<< HEAD
  test("Custom metadata event dual meta") {
    val validator = new MetadataValidator(logger, None)
=======
  test("custom metadata event dual meta") {
    val validator = new MetadataValidator(logger, None, isGulped = false)
>>>>>>> 73145231
    validator.validate(
      SObjectNature,
      List(
        Path("/dir1/objects/Foo__mdt/Foo__mdt.object-meta.xml"),
        Path("/dir2/objects/Foo__mdt/Foo__mdt.object-meta.xml")
      )
    )

    val issues = logger.issuesForFiles(null, includeWarnings = false, 10)
    assert(issues.length == 2)
    assert(
      issues.head.toString ==
        "/dir1/objects/Foo__mdt/Foo__mdt.object-meta.xml: Error: line 1: Type 'Schema.Foo__mdt' is defined, but duplicate object-meta.xml files found at /dir2/objects/Foo__mdt/Foo__mdt.object-meta.xml"
    )
    assert(
      issues(1).toString ==
        "/dir2/objects/Foo__mdt/Foo__mdt.object-meta.xml: Error: line 1: Type 'Schema.Foo__mdt' is defined, but duplicate object-meta.xml files found at /dir1/objects/Foo__mdt/Foo__mdt.object-meta.xml"
    )
  }

<<<<<<< HEAD
  test("Custom metadata no meta") {
    val validator = new MetadataValidator(logger, None)
=======
  test("custom metadata no meta") {
    val validator = new MetadataValidator(logger, None, isGulped = false)
>>>>>>> 73145231
    validator.validate(
      SObjectNature,
      List(Path("/objects/Foo__mdt/fields/MyField__c.field-meta.xml"))
    )

    val issues = logger.issuesForFiles(null, includeWarnings = false, 10)
    assert(issues.length == 1)
    assert(
      issues.head.toString ==
        "/objects/Foo__mdt/fields/MyField__c.field-meta.xml: Error: line 1: Components of type 'Schema.Foo__mdt' are defined, but the required object-meta.xml file is missing"
    )
  }

<<<<<<< HEAD
  test("Big object single meta") {
    val validator = new MetadataValidator(logger, None)
=======
  test("big object single meta") {
    val validator = new MetadataValidator(logger, None, isGulped = false)
>>>>>>> 73145231
    validator.validate(SObjectNature, List(Path("/objects/Foo__b/Foo__b.object-meta.xml")))

    val issues = logger.issuesForFiles(null, includeWarnings = false, 10)
    assert(issues.isEmpty)
  }

<<<<<<< HEAD
  test("Big object dual meta") {
    val validator = new MetadataValidator(logger, None)
=======
  test("big object dual meta") {
    val validator = new MetadataValidator(logger, None, isGulped = false)
>>>>>>> 73145231
    validator.validate(
      SObjectNature,
      List(
        Path("/dir1/objects/Foo__b/Foo__b.object-meta.xml"),
        Path("/dir2/objects/Foo__b/Foo__b.object-meta.xml")
      )
    )

    val issues = logger.issuesForFiles(null, includeWarnings = false, 10)
    assert(issues.length == 2)
    assert(
      issues.head.toString ==
        "/dir1/objects/Foo__b/Foo__b.object-meta.xml: Error: line 1: Type 'Schema.Foo__b' is defined, but duplicate object-meta.xml files found at /dir2/objects/Foo__b/Foo__b.object-meta.xml"
    )
    assert(
      issues(1).toString ==
        "/dir2/objects/Foo__b/Foo__b.object-meta.xml: Error: line 1: Type 'Schema.Foo__b' is defined, but duplicate object-meta.xml files found at /dir1/objects/Foo__b/Foo__b.object-meta.xml"
    )
  }

<<<<<<< HEAD
  test("Big object no meta") {
    val validator = new MetadataValidator(logger, None)
=======
  test("big object no meta") {
    val validator = new MetadataValidator(logger, None, isGulped = false)
>>>>>>> 73145231
    validator.validate(
      SObjectNature,
      List(Path("/objects/Foo__b/fields/MyField__c.field-meta.xml"))
    )

    val issues = logger.issuesForFiles(null, includeWarnings = false, 10)
    assert(issues.length == 1)
    assert(
      issues.head.toString ==
        "/objects/Foo__b/fields/MyField__c.field-meta.xml: Error: line 1: Components of type 'Schema.Foo__b' are defined, but the required object-meta.xml file is missing"
    )
  }

<<<<<<< HEAD
  test("Dual components") {
    val validator = new MetadataValidator(logger, None)
=======
  test("dual components") {
    val validator = new MetadataValidator(logger, None, isGulped = false)
>>>>>>> 73145231
    validator.validate(
      ComponentNature,
      List(Path("/dir1/Foo.component"), Path("/dir2/Foo.component"))
    )

    val issues = logger.issuesForFiles(null, includeWarnings = false, 10)
    assert(issues.length == 2)
    assert(
      issues.head.toString ==
        "/dir1/Foo.component: Error: line 1: Duplicate for type 'Component.Foo', see also /dir2/Foo.component"
    )
    assert(
      issues(1).toString ==
        "/dir2/Foo.component: Error: line 1: Duplicate for type 'Component.Foo', see also /dir1/Foo.component"
    )
  }

<<<<<<< HEAD
  test("Dual pages") {
    val validator = new MetadataValidator(logger, None)
=======
  test("dual pages") {
    val validator = new MetadataValidator(logger, None, isGulped = false)
>>>>>>> 73145231
    validator.validate(PageNature, List(Path("/dir1/Foo.page"), Path("/dir2/Foo.page")))

    val issues = logger.issuesForFiles(null, includeWarnings = false, 10)
    assert(issues.length == 2)
    assert(
      issues.head.toString ==
        "/dir1/Foo.page: Error: line 1: Duplicate for type 'Page.Foo', see also /dir2/Foo.page"
    )
    assert(
      issues(1).toString ==
        "/dir2/Foo.page: Error: line 1: Duplicate for type 'Page.Foo', see also /dir1/Foo.page"
    )
  }

<<<<<<< HEAD
  test("Dual flows") {
    val validator = new MetadataValidator(logger, None)
=======
  test("dual flows") {
    val validator = new MetadataValidator(logger, None, isGulped = false)
>>>>>>> 73145231
    validator.validate(FlowNature, List(Path("/dir1/Foo.flow"), Path("/dir2/Foo.flow")))

    val issues = logger.issuesForFiles(null, includeWarnings = false, 10)
    assert(issues.length == 2)
    assert(
      issues.head.toString ==
        "/dir1/Foo.flow: Error: line 1: Duplicate for type 'Flow.Interview.Foo', see also /dir2/Foo.flow"
    )
    assert(
      issues(1).toString ==
        "/dir2/Foo.flow: Error: line 1: Duplicate for type 'Flow.Interview.Foo', see also /dir1/Foo.flow"
    )
  }

}<|MERGE_RESOLUTION|>--- conflicted
+++ resolved
@@ -28,13 +28,8 @@
     logger = new IssuesManager()
   }
 
-<<<<<<< HEAD
   test("Single class ok") {
-    val validator = new MetadataValidator(logger, None)
-=======
-  test("single class ok") {
-    val validator = new MetadataValidator(logger, None, isGulped = false)
->>>>>>> 73145231
+    val validator = new MetadataValidator(logger, None, isGulped = false)
     validator.validate(
       ApexNature,
       List(Path("/pkg/foo/Foo.cls"), Path("/pkg/foo/Foo.cls-meta.xml"))
@@ -44,13 +39,8 @@
     assert(issues.isEmpty)
   }
 
-<<<<<<< HEAD
   test("Duplicate classes error") {
-    val validator = new MetadataValidator(logger, None)
-=======
-  test("duplicate classes error") {
-    val validator = new MetadataValidator(logger, None, isGulped = false)
->>>>>>> 73145231
+    val validator = new MetadataValidator(logger, None, isGulped = false)
     validator.validate(
       ApexNature,
       List(Path("/pkg/foo/Foo.cls"), Path("/pkg/foo/Foo.cls-meta.xml"), Path("/pkg/bar/Foo.cls"))
@@ -64,13 +54,8 @@
     )
   }
 
-<<<<<<< HEAD
   test("Missing class meta errors") {
-    val validator = new MetadataValidator(logger, None)
-=======
-  test("missing class meta errors") {
-    val validator = new MetadataValidator(logger, None, isGulped = false)
->>>>>>> 73145231
+    val validator = new MetadataValidator(logger, None, isGulped = false)
     validator.validate(ApexNature, List(Path("/pkg/foo/Foo.cls")))
 
     val issues = logger.issuesForFiles(null, includeWarnings = false, 10)
@@ -81,9 +66,8 @@
     )
   }
 
-<<<<<<< HEAD
   test("Missing class errors") {
-    val validator = new MetadataValidator(logger, None)
+    val validator = new MetadataValidator(logger, None, isGulped = false)
     validator.validate(ApexNature, List(Path("/pkg/foo/Foo.cls-meta.xml")))
 
     val issues = logger.issuesForFiles(null, includeWarnings = false, 10)
@@ -96,7 +80,7 @@
 
   test("Ignored class has no meta error") {
     FileSystemHelper.run(Map("pkg/foo/Foo.cls" -> "")) { root: PathLike =>
-      val validator = new MetadataValidator(logger, None)
+      val validator = new MetadataValidator(logger, None, isGulped = false)
       validator.validate(ApexNature, List(root.join("pkg", "foo", "Foo.cls-meta.xml")))
 
       val issues = logger.issuesForFiles(null, includeWarnings = false, 10)
@@ -105,19 +89,7 @@
   }
 
   test("Wrong directory class meta errors") {
-    val validator = new MetadataValidator(logger, None)
-=======
-  test("missing class meta error suppressed for gulped metadata") {
-    val validator = new MetadataValidator(logger, None, isGulped = true)
-    validator.validate(ApexNature, List(Path("/pkg/foo/Foo.cls")))
-
-    val issues = logger.issuesForFiles(null, includeWarnings = false, 10)
-    assert(issues.isEmpty)
-  }
-
-  test("wrong directory class meta errors") {
-    val validator = new MetadataValidator(logger, None, isGulped = false)
->>>>>>> 73145231
+    val validator = new MetadataValidator(logger, None, isGulped = false)
     validator.validate(
       ApexNature,
       List(Path("/pkg/foo/Foo.cls"), Path("/pkg/bar/Foo.cls-meta.xml"))
@@ -131,13 +103,8 @@
     )
   }
 
-<<<<<<< HEAD
   test("Multiple class meta errors") {
-    val validator = new MetadataValidator(logger, None)
-=======
-  test("multiple class meta errors") {
-    val validator = new MetadataValidator(logger, None, isGulped = false)
->>>>>>> 73145231
+    val validator = new MetadataValidator(logger, None, isGulped = false)
     validator.validate(
       ApexNature,
       List(
@@ -155,13 +122,8 @@
     )
   }
 
-<<<<<<< HEAD
   test("Single trigger ok") {
-    val validator = new MetadataValidator(logger, None)
-=======
-  test("single trigger ok") {
-    val validator = new MetadataValidator(logger, None, isGulped = false)
->>>>>>> 73145231
+    val validator = new MetadataValidator(logger, None, isGulped = false)
     validator.validate(
       TriggerNature,
       List(Path("/pkg/foo/Foo.trigger"), Path("/pkg/foo/Foo.trigger-meta.xml"))
@@ -171,13 +133,8 @@
     assert(issues.isEmpty)
   }
 
-<<<<<<< HEAD
   test("Duplicate triggers error") {
-    val validator = new MetadataValidator(logger, None)
-=======
-  test("duplicate triggers error") {
-    val validator = new MetadataValidator(logger, None, isGulped = false)
->>>>>>> 73145231
+    val validator = new MetadataValidator(logger, None, isGulped = false)
     validator.validate(
       TriggerNature,
       List(Path("/pkg/foo/Foo.trigger"), Path("/pkg/bar/Foo.trigger"))
@@ -191,13 +148,8 @@
     )
   }
 
-<<<<<<< HEAD
   test("Missing trigger meta errors") {
-    val validator = new MetadataValidator(logger, None)
-=======
-  test("missing trigger meta errors") {
-    val validator = new MetadataValidator(logger, None, isGulped = false)
->>>>>>> 73145231
+    val validator = new MetadataValidator(logger, None, isGulped = false)
     validator.validate(TriggerNature, List(Path("/pkg/foo/Foo.trigger")))
 
     val issues = logger.issuesForFiles(null, includeWarnings = false, 10)
@@ -208,9 +160,8 @@
     )
   }
 
-<<<<<<< HEAD
   test("Missing trigger errors") {
-    val validator = new MetadataValidator(logger, None)
+    val validator = new MetadataValidator(logger, None, isGulped = false)
     validator.validate(TriggerNature, List(Path("/pkg/foo/Foo.trigger-meta.xml")))
 
     val issues = logger.issuesForFiles(null, includeWarnings = false, 10)
@@ -223,7 +174,7 @@
 
   test("Ignored trigger has no meta error") {
     FileSystemHelper.run(Map("pkg/foo/Foo.trigger" -> "")) { root: PathLike =>
-      val validator = new MetadataValidator(logger, None)
+      val validator = new MetadataValidator(logger, None, isGulped = false)
       validator.validate(TriggerNature, List(root.join("pkg", "foo", "Foo.trigger-meta.xml")))
 
       val issues = logger.issuesForFiles(null, includeWarnings = false, 10)
@@ -232,19 +183,7 @@
   }
 
   test("Wrong directory trigger meta errors") {
-    val validator = new MetadataValidator(logger, None)
-=======
-  test("missing trigger meta error suppressed for gulped metadata") {
-    val validator = new MetadataValidator(logger, None, isGulped = true)
-    validator.validate(TriggerNature, List(Path("/pkg/foo/Foo.trigger")))
-
-    val issues = logger.issuesForFiles(null, includeWarnings = false, 10)
-    assert(issues.isEmpty)
-  }
-
-  test("wrong directory trigger meta errors") {
-    val validator = new MetadataValidator(logger, None, isGulped = false)
->>>>>>> 73145231
+    val validator = new MetadataValidator(logger, None, isGulped = false)
     validator.validate(
       TriggerNature,
       List(Path("/pkg/foo/Foo.trigger"), Path("/pkg/bar/Foo.trigger-meta.xml"))
@@ -258,13 +197,8 @@
     )
   }
 
-<<<<<<< HEAD
   test("Multiple class trigger errors") {
-    val validator = new MetadataValidator(logger, None)
-=======
-  test("multiple class trigger errors") {
-    val validator = new MetadataValidator(logger, None, isGulped = false)
->>>>>>> 73145231
+    val validator = new MetadataValidator(logger, None, isGulped = false)
     validator.validate(
       TriggerNature,
       List(
@@ -282,26 +216,16 @@
     )
   }
 
-<<<<<<< HEAD
   test("SObject single meta") {
-    val validator = new MetadataValidator(logger, None)
-=======
-  test("sobject single meta") {
-    val validator = new MetadataValidator(logger, None, isGulped = false)
->>>>>>> 73145231
+    val validator = new MetadataValidator(logger, None, isGulped = false)
     validator.validate(SObjectNature, List(Path("/objects/Foo__c/Foo__c.object-meta.xml")))
 
     val issues = logger.issuesForFiles(null, includeWarnings = false, 10)
     assert(issues.isEmpty)
   }
 
-<<<<<<< HEAD
   test("SObject dual meta") {
-    val validator = new MetadataValidator(logger, None)
-=======
-  test("sobject dual meta") {
-    val validator = new MetadataValidator(logger, None, isGulped = false)
->>>>>>> 73145231
+    val validator = new MetadataValidator(logger, None, isGulped = false)
     validator.validate(
       SObjectNature,
       List(
@@ -322,13 +246,8 @@
     )
   }
 
-<<<<<<< HEAD
   test("SObject only field") {
-    val validator = new MetadataValidator(logger, None)
-=======
-  test("sobject only field") {
-    val validator = new MetadataValidator(logger, None, isGulped = false)
->>>>>>> 73145231
+    val validator = new MetadataValidator(logger, None, isGulped = false
     validator.validate(
       SObjectNature,
       List(Path("/objects/Foo__c/fields/MyField__c.field-meta.xml"))
@@ -338,13 +257,8 @@
     assert(issues.isEmpty)
   }
 
-<<<<<<< HEAD
   test("SObject duplicate field") {
-    val validator = new MetadataValidator(logger, None)
-=======
-  test("sobject duplicate field") {
-    val validator = new MetadataValidator(logger, None, isGulped = false)
->>>>>>> 73145231
+    val validator = new MetadataValidator(logger, None, isGulped = false)
     validator.validate(
       SObjectNature,
       List(
@@ -365,13 +279,8 @@
     )
   }
 
-<<<<<<< HEAD
   test("SObject only fieldset") {
-    val validator = new MetadataValidator(logger, None)
-=======
-  test("sobject only fieldset") {
-    val validator = new MetadataValidator(logger, None, isGulped = false)
->>>>>>> 73145231
+    val validator = new MetadataValidator(logger, None, isGulped = false)
     validator.validate(
       SObjectNature,
       List(Path("/objects/Foo__c/fieldSets/MyFieldSet__c.fieldSet-meta.xml"))
@@ -381,13 +290,8 @@
     assert(issues.isEmpty)
   }
 
-<<<<<<< HEAD
   test("SObject duplicate fieldset") {
-    val validator = new MetadataValidator(logger, None)
-=======
-  test("sobject duplicate fieldset") {
-    val validator = new MetadataValidator(logger, None, isGulped = false)
->>>>>>> 73145231
+    val validator = new MetadataValidator(logger, None, isGulped = false)
     validator.validate(
       SObjectNature,
       List(
@@ -409,13 +313,8 @@
 
   }
 
-<<<<<<< HEAD
   test("SObject only sharing reason") {
-    val validator = new MetadataValidator(logger, None)
-=======
-  test("sobject only sharing reason") {
-    val validator = new MetadataValidator(logger, None, isGulped = false)
->>>>>>> 73145231
+    val validator = new MetadataValidator(logger, None, isGulped = false)
     validator.validate(
       SObjectNature,
       List(Path("/objects/Foo__c/sharingReasons/MySharingReason__c.sharingReason-meta.xml"))
@@ -425,13 +324,8 @@
     assert(issues.isEmpty)
   }
 
-<<<<<<< HEAD
   test("SObject duplicate sharing reason") {
-    val validator = new MetadataValidator(logger, None)
-=======
-  test("sobject duplicate sharing reason") {
-    val validator = new MetadataValidator(logger, None, isGulped = false)
->>>>>>> 73145231
+    val validator = new MetadataValidator(logger, None, isGulped = false)
     validator.validate(
       SObjectNature,
       List(
@@ -453,26 +347,16 @@
 
   }
 
-<<<<<<< HEAD
   test("Platform event single meta") {
-    val validator = new MetadataValidator(logger, None)
-=======
-  test("platform event single meta") {
-    val validator = new MetadataValidator(logger, None, isGulped = false)
->>>>>>> 73145231
+    val validator = new MetadataValidator(logger, None, isGulped = false)
     validator.validate(SObjectNature, List(Path("/objects/Foo__e/Foo__e.object-meta.xml")))
 
     val issues = logger.issuesForFiles(null, includeWarnings = false, 10)
     assert(issues.isEmpty)
   }
 
-<<<<<<< HEAD
   test("Platform event dual meta") {
-    val validator = new MetadataValidator(logger, None)
-=======
-  test("platform event dual meta") {
-    val validator = new MetadataValidator(logger, None, isGulped = false)
->>>>>>> 73145231
+    val validator = new MetadataValidator(logger, None, isGulped = false)
     validator.validate(
       SObjectNature,
       List(
@@ -493,13 +377,8 @@
     )
   }
 
-<<<<<<< HEAD
   test("Platform event no meta") {
-    val validator = new MetadataValidator(logger, None)
-=======
-  test("platform event no meta") {
-    val validator = new MetadataValidator(logger, None, isGulped = false)
->>>>>>> 73145231
+    val validator = new MetadataValidator(logger, None, isGulped = false)
     validator.validate(
       SObjectNature,
       List(Path("/objects/Foo__e/fields/MyField__c.field-meta.xml"))
@@ -513,26 +392,16 @@
     )
   }
 
-<<<<<<< HEAD
   test("Custom metadata event single meta") {
-    val validator = new MetadataValidator(logger, None)
-=======
-  test("custom metadata event single meta") {
-    val validator = new MetadataValidator(logger, None, isGulped = false)
->>>>>>> 73145231
+    val validator = new MetadataValidator(logger, None, isGulped = false)
     validator.validate(SObjectNature, List(Path("/objects/Foo__mdt/Foo__mdt.object-meta.xml")))
 
     val issues = logger.issuesForFiles(null, includeWarnings = false, 10)
     assert(issues.isEmpty)
   }
 
-<<<<<<< HEAD
   test("Custom metadata event dual meta") {
-    val validator = new MetadataValidator(logger, None)
-=======
-  test("custom metadata event dual meta") {
-    val validator = new MetadataValidator(logger, None, isGulped = false)
->>>>>>> 73145231
+    val validator = new MetadataValidator(logger, None, isGulped = false)
     validator.validate(
       SObjectNature,
       List(
@@ -553,13 +422,8 @@
     )
   }
 
-<<<<<<< HEAD
   test("Custom metadata no meta") {
-    val validator = new MetadataValidator(logger, None)
-=======
-  test("custom metadata no meta") {
-    val validator = new MetadataValidator(logger, None, isGulped = false)
->>>>>>> 73145231
+    val validator = new MetadataValidator(logger, None, isGulped = false)
     validator.validate(
       SObjectNature,
       List(Path("/objects/Foo__mdt/fields/MyField__c.field-meta.xml"))
@@ -573,26 +437,16 @@
     )
   }
 
-<<<<<<< HEAD
   test("Big object single meta") {
-    val validator = new MetadataValidator(logger, None)
-=======
-  test("big object single meta") {
-    val validator = new MetadataValidator(logger, None, isGulped = false)
->>>>>>> 73145231
+    val validator = new MetadataValidator(logger, None, isGulped = false)
     validator.validate(SObjectNature, List(Path("/objects/Foo__b/Foo__b.object-meta.xml")))
 
     val issues = logger.issuesForFiles(null, includeWarnings = false, 10)
     assert(issues.isEmpty)
   }
 
-<<<<<<< HEAD
   test("Big object dual meta") {
-    val validator = new MetadataValidator(logger, None)
-=======
-  test("big object dual meta") {
-    val validator = new MetadataValidator(logger, None, isGulped = false)
->>>>>>> 73145231
+    val validator = new MetadataValidator(logger, None, isGulped = false)
     validator.validate(
       SObjectNature,
       List(
@@ -613,13 +467,8 @@
     )
   }
 
-<<<<<<< HEAD
   test("Big object no meta") {
-    val validator = new MetadataValidator(logger, None)
-=======
-  test("big object no meta") {
-    val validator = new MetadataValidator(logger, None, isGulped = false)
->>>>>>> 73145231
+    val validator = new MetadataValidator(logger, None, isGulped = false)
     validator.validate(
       SObjectNature,
       List(Path("/objects/Foo__b/fields/MyField__c.field-meta.xml"))
@@ -633,13 +482,8 @@
     )
   }
 
-<<<<<<< HEAD
   test("Dual components") {
-    val validator = new MetadataValidator(logger, None)
-=======
-  test("dual components") {
-    val validator = new MetadataValidator(logger, None, isGulped = false)
->>>>>>> 73145231
+    val validator = new MetadataValidator(logger, None, isGulped = false)
     validator.validate(
       ComponentNature,
       List(Path("/dir1/Foo.component"), Path("/dir2/Foo.component"))
@@ -657,13 +501,8 @@
     )
   }
 
-<<<<<<< HEAD
   test("Dual pages") {
-    val validator = new MetadataValidator(logger, None)
-=======
-  test("dual pages") {
-    val validator = new MetadataValidator(logger, None, isGulped = false)
->>>>>>> 73145231
+    val validator = new MetadataValidator(logger, None, isGulped = false)
     validator.validate(PageNature, List(Path("/dir1/Foo.page"), Path("/dir2/Foo.page")))
 
     val issues = logger.issuesForFiles(null, includeWarnings = false, 10)
@@ -678,13 +517,8 @@
     )
   }
 
-<<<<<<< HEAD
   test("Dual flows") {
-    val validator = new MetadataValidator(logger, None)
-=======
-  test("dual flows") {
-    val validator = new MetadataValidator(logger, None, isGulped = false)
->>>>>>> 73145231
+    val validator = new MetadataValidator(logger, None, isGulped = false)
     validator.validate(FlowNature, List(Path("/dir1/Foo.flow"), Path("/dir2/Foo.flow")))
 
     val issues = logger.issuesForFiles(null, includeWarnings = false, 10)
