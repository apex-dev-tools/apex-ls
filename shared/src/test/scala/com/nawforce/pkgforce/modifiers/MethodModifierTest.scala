/*
 [The "BSD licence"]
 Copyright (c) 2017 Kevin Jones
 All rights reserved.

 Redistribution and use in source and binary forms, with or without
 modification, are permitted provided that the following conditions
 are met:
 1. Redistributions of source code must retain the above copyright
    notice, this list of conditions and the following disclaimer.
 2. Redistributions in binary form must reproduce the above copyright
    notice, this list of conditions and the following disclaimer in the
    documentation and/or other materials provided with the distribution.
 3. The name of the author may not be used to endorse or promote products
    derived from this software without specific prior written permission.

 THIS SOFTWARE IS PROVIDED BY THE AUTHOR ``AS IS'' AND ANY EXPRESS OR
 IMPLIED WARRANTIES, INCLUDING, BUT NOT LIMITED TO, THE IMPLIED WARRANTIES
 OF MERCHANTABILITY AND FITNESS FOR A PARTICULAR PURPOSE ARE DISCLAIMED.
 IN NO EVENT SHALL THE AUTHOR BE LIABLE FOR ANY DIRECT, INDIRECT,
 INCIDENTAL, SPECIAL, EXEMPLARY, OR CONSEQUENTIAL DAMAGES (INCLUDING, BUT
 NOT LIMITED TO, PROCUREMENT OF SUBSTITUTE GOODS OR SERVICES; LOSS OF USE,
 DATA, OR PROFITS; OR BUSINESS INTERRUPTION) HOWEVER CAUSED AND ON ANY
 THEORY OF LIABILITY, WHETHER IN CONTRACT, STRICT LIABILITY, OR TORT
 (INCLUDING NEGLIGENCE OR OTHERWISE) ARISING IN ANY WAY OUT OF THE USE OF
 THIS SOFTWARE, EVEN IF ADVISED OF THE POSSIBILITY OF SUCH DAMAGE.
 */
package com.nawforce.pkgforce.modifiers

import com.nawforce.pkgforce.diagnostics.{Diagnostic, ERROR_CATEGORY, Issue, WARNING_CATEGORY}
import com.nawforce.pkgforce.parsers.ApexNode
import com.nawforce.pkgforce.path.Location
import com.nawforce.runtime.parsers.{CodeParser, SourceData}
import com.nawforce.runtime.platform.Path
import org.scalatest.funsuite.AnyFunSuite

import scala.collection.compat.immutable.ArraySeq

class MethodModifierTest extends AnyFunSuite {

  def legalInterfaceMethodAccess(use: ArraySeq[Modifier], expected: ArraySeq[Modifier]): Boolean = {
    val modifiers = use.map(_.name).mkString(" ")
    val path      = Path("Dummy.cls")
    val cp     = CodeParser(path, SourceData(s"public interface Dummy {$modifiers String func();}"))
    val result = cp.parseClass()
    if (result.issues.nonEmpty) {
      false
    } else {
      val root  = ApexNode(cp, result.value).get
      val field = root.children.head
      field.parseIssues.isEmpty &&
      (field.modifiers == expected)
    }
  }

  def legalInterfaceMethodAccess(use: ArraySeq[Modifier]): Boolean = {
    legalInterfaceMethodAccess(use, use)
  }

  def illegalInterfaceMethodAccess(use: ArraySeq[Modifier]): ArraySeq[Issue] = {
    val modifiers = use.map(_.name).mkString(" ")
    val path      = Path("Dummy.cls")
    val cp     = CodeParser(path, SourceData(s"public interface Dummy {$modifiers String func();}"))
    val result = cp.parseClass()
    if (result.issues.nonEmpty) {
      ArraySeq()
    } else {
      val root  = ApexNode(cp, result.value).get
      val field = root.children.head
      field.parseIssues
    }
  }

  def illegalClassMethodAccess(
    use: ArraySeq[Modifier],
    classUse: ArraySeq[Modifier] = ArraySeq(PUBLIC_MODIFIER)
  ): ArraySeq[Issue] = {
    val modifiers      = use.map(_.name).mkString(" ")
    val classModifiers = classUse.map(_.name).mkString(" ")
    val path           = Path("Dummy.cls")
    val cp =
      CodeParser(path, SourceData(s"$classModifiers class Dummy {$modifiers String func() {}}"))
    val result = cp.parseClass()
    if (result.issues.nonEmpty) {
      ArraySeq()
    } else {
      val root  = ApexNode(cp, result.value).get
      val field = root.children.head
      field.parseIssues
    }
  }

  def legalClassMethodAccess(
    use: ArraySeq[Modifier],
    expected: ArraySeq[Modifier],
    classUse: ArraySeq[Modifier] = ArraySeq(PUBLIC_MODIFIER)
  ): Boolean = {
    val modifiers      = use.map(_.name).mkString(" ")
    val classModifiers = classUse.map(_.name).mkString(" ")
    val path           = Path("Dummy.cls")
    val cp =
      CodeParser(path, SourceData(s"$classModifiers class Dummy {$modifiers String func() {}}"))
    val result = cp.parseClass()
    if (result.issues.nonEmpty) {
      false
    } else {
      val root  = ApexNode(cp, result.value).get
      val field = root.children.head
      field.parseIssues.isEmpty &&
      (field.modifiers == expected)
    }
  }

  test("Interface method no modifiers is virtual, public") {
    assert(legalInterfaceMethodAccess(ArraySeq(), ArraySeq(VIRTUAL_MODIFIER, PUBLIC_MODIFIER)))
  }

  test("Interface method public modifier") {
    val issues = illegalInterfaceMethodAccess(ArraySeq(PUBLIC_MODIFIER))
    assert(
      issues == Seq[Issue](
        Issue(
          Path("Dummy.cls"),
          Diagnostic(
            ERROR_CATEGORY,
            Location(1, 24, 1, 30),
            "Modifier 'public' is not supported on interface methods"
          )
        )
      )
    )
  }

  test("Interface method virtual modifier") {
    val issues = illegalInterfaceMethodAccess(ArraySeq(VIRTUAL_MODIFIER))
    assert(
      issues == Seq[Issue](
        Issue(
          Path("Dummy.cls"),
          Diagnostic(
            ERROR_CATEGORY,
            Location(1, 24, 1, 31),
            "Modifier 'virtual' is not supported on interface methods"
          )
        )
      )
    )
  }

  test("Interface method isTest annotation") {
    val issues = illegalInterfaceMethodAccess(ArraySeq(ISTEST_ANNOTATION))
    assert(
      issues == Seq[Issue](
        Issue(
          Path("Dummy.cls"),
          Diagnostic(
            ERROR_CATEGORY,
            Location(1, 24, 1, 31),
            "Annotation '@IsTest' is not supported on interface methods"
          )
        )
      )
    )
  }

  test("Class method public web service") {
    val issues = illegalClassMethodAccess(ArraySeq(PUBLIC_MODIFIER, WEBSERVICE_MODIFIER))
    assert(
      issues == Seq[Issue](
        Issue(
          Path("Dummy.cls"),
          Diagnostic(ERROR_CATEGORY, Location(1, 45, 1, 49), "Webservice methods must be global")
        )
      )
    )
  }

  test("Class method default web service is global") {
    assert(
      legalClassMethodAccess(
        ArraySeq(WEBSERVICE_MODIFIER),
        ArraySeq(GLOBAL_MODIFIER, WEBSERVICE_MODIFIER)
      )
    )
  }

  test("Class method global web service is global") {
    assert(
      legalClassMethodAccess(
        ArraySeq(GLOBAL_MODIFIER, WEBSERVICE_MODIFIER),
        ArraySeq(GLOBAL_MODIFIER, WEBSERVICE_MODIFIER)
      )
    )
  }

  test("Class method virtual/abstract are exclusive") {
    val issues = illegalClassMethodAccess(ArraySeq(ABSTRACT_MODIFIER, VIRTUAL_MODIFIER))
    assert(
      issues == Seq[Issue](
        Issue(
          Path("Dummy.cls"),
          Diagnostic(ERROR_CATEGORY, Location(1, 44, 1, 48), "Abstract methods are virtual methods")
        )
      )
    )
  }

  test("Class method abstract on non-abstract class") {
    val issues = illegalClassMethodAccess(ArraySeq(ABSTRACT_MODIFIER))
    assert(
      issues == Seq[Issue](
        Issue(
          Path("Dummy.cls"),
          Diagnostic(
            ERROR_CATEGORY,
            Location(1, 36, 1, 40),
            "Abstract methods can only be declared on abstract classes"
          )
        )
      )
    )
  }

  test("Class method abstract on abstract class") {
    assert(
      legalClassMethodAccess(
        ArraySeq(PUBLIC_MODIFIER, ABSTRACT_MODIFIER),
        ArraySeq(PUBLIC_MODIFIER, ABSTRACT_MODIFIER),
        ArraySeq(ABSTRACT_MODIFIER)
      )
    )
  }

  test("Class method non-global abstract on global abstract class") {
    val issues = illegalClassMethodAccess(
      ArraySeq(PUBLIC_MODIFIER, ABSTRACT_MODIFIER),
      ArraySeq(ABSTRACT_MODIFIER, GLOBAL_MODIFIER)
    )
    assert(
      issues == Seq[Issue](
        Issue(
          Path("Dummy.cls"),
          Diagnostic(
            ERROR_CATEGORY,
            Location(1, 52, 1, 56),
            "Abstract methods must be global in global abstract classes"
          )
        )
      )
    )
  }

  test("Class method global abstract on global abstract class") {
    assert(
      legalClassMethodAccess(
        ArraySeq(GLOBAL_MODIFIER, ABSTRACT_MODIFIER),
        ArraySeq(GLOBAL_MODIFIER, ABSTRACT_MODIFIER),
        ArraySeq(GLOBAL_MODIFIER, ABSTRACT_MODIFIER)
      )
    )
  }

  test("Class method private abstract") {
    val issues = illegalClassMethodAccess(
      ArraySeq(PRIVATE_MODIFIER, ABSTRACT_MODIFIER),
      ArraySeq(ABSTRACT_MODIFIER)
    )
    assert(
      issues == Seq[Issue](
        Issue(
          Path("Dummy.cls"),
          Diagnostic(
            WARNING_CATEGORY,
            Location(1, 46, 1, 50),
            "Private method overrides have inconsistent behaviour, use global, public or protected"
          )
        )
      )
    )
  }

  test("Class method implicit private abstract") {
    val issues = illegalClassMethodAccess(ArraySeq(ABSTRACT_MODIFIER), ArraySeq(ABSTRACT_MODIFIER))
    assert(
      issues == Seq[Issue](
        Issue(
          Path("Dummy.cls"),
          Diagnostic(
            WARNING_CATEGORY,
            Location(1, 38, 1, 42),
            "Private method overrides have inconsistent behaviour, use global, public or protected"
          )
        )
      )
    )
  }

  test("Class method private virtual") {
    val issues = illegalClassMethodAccess(
      ArraySeq(PRIVATE_MODIFIER, VIRTUAL_MODIFIER),
      ArraySeq(VIRTUAL_MODIFIER)
    )
    assert(
      issues == Seq[Issue](
        Issue(
          Path("Dummy.cls"),
          Diagnostic(
            WARNING_CATEGORY,
            Location(1, 44, 1, 48),
            "Private method overrides have inconsistent behaviour, use global, public or protected"
          )
        )
      )
    )
  }

  test("Class method implicit private virtual") {
    val issues = illegalClassMethodAccess(ArraySeq(VIRTUAL_MODIFIER), ArraySeq(VIRTUAL_MODIFIER))
    assert(
      issues == Seq[Issue](
        Issue(
          Path("Dummy.cls"),
          Diagnostic(
            WARNING_CATEGORY,
            Location(1, 36, 1, 40),
            "Private method overrides have inconsistent behaviour, use global, public or protected"
          )
        )
      )
    )
  }

<<<<<<< HEAD
  test("Class method private AuraEnabled") {
    val issues = illegalClassMethodAccess(ArraySeq(PRIVATE_MODIFIER, AURA_ENABLED_ANNOTATION))
=======
  test("TestMethod in non-test class should error") {
    val issues =
      illegalClassMethodAccess(ArraySeq(ISTEST_ANNOTATION, PUBLIC_MODIFIER, STATIC_MODIFIER))
>>>>>>> f45aec93
    assert(
      issues == Seq[Issue](
        Issue(
          Path("Dummy.cls"),
          Diagnostic(
            ERROR_CATEGORY,
<<<<<<< HEAD
            Location(1, 48, 1, 52),
            "AuraEnabled methods must be global or public"
          )
        )
      )
    )
  }

  test("Class method default AuraEnabled") {
    val issues = illegalClassMethodAccess(ArraySeq(AURA_ENABLED_ANNOTATION))
=======
            Location(1, 49, 1, 53),
            "Method with @IsTest or @TestSetup annotation must be in a class with @IsTest annotation"
          )
        )
      )
    )
  }

  test("TestSetup in non-test class should error") {
    val issues =
      illegalClassMethodAccess(ArraySeq(TEST_SETUP_ANNOTATION, PUBLIC_MODIFIER, STATIC_MODIFIER))
>>>>>>> f45aec93
    assert(
      issues == Seq[Issue](
        Issue(
          Path("Dummy.cls"),
          Diagnostic(
            ERROR_CATEGORY,
<<<<<<< HEAD
            Location(1, 40, 1, 44),
            "AuraEnabled methods must be global or public"
          )
        )
      )
    )
  }

  test("Class method public AuraEnabled is legal") {
    assert(
      legalClassMethodAccess(
        ArraySeq(PUBLIC_MODIFIER, AURA_ENABLED_ANNOTATION),
        ArraySeq(PUBLIC_MODIFIER, AURA_ENABLED_ANNOTATION)
      )
    )
  }

  test("Class method global AuraEnabled is legal") {
    assert(
      legalClassMethodAccess(
        ArraySeq(GLOBAL_MODIFIER, AURA_ENABLED_ANNOTATION),
        ArraySeq(GLOBAL_MODIFIER, AURA_ENABLED_ANNOTATION)
=======
            Location(1, 52, 1, 56),
            "Method with @IsTest or @TestSetup annotation must be in a class with @IsTest annotation"
          )
        )
      )
    )
  }

  test("TestMethod without static should error") {
    val issues = illegalClassMethodAccess(
      ArraySeq(ISTEST_ANNOTATION, PUBLIC_MODIFIER),
      ArraySeq(ISTEST_ANNOTATION)
    )
    assert(
      issues == Seq[Issue](
        Issue(
          Path("Dummy.cls"),
          Diagnostic(
            ERROR_CATEGORY,
            Location(1, 43, 1, 47),
            "testMethod and @IsTest methods must be static"
          )
        )
      )
    )
  }

  test("testMethod modifier without static should error") {
    val issues =
      illegalClassMethodAccess(ArraySeq(TEST_METHOD_MODIFIER), ArraySeq(ISTEST_ANNOTATION))
    assert(
      issues == Seq[Issue](
        Issue(
          Path("Dummy.cls"),
          Diagnostic(
            ERROR_CATEGORY,
            Location(1, 39, 1, 43),
            "testMethod and @IsTest methods must be static"
          )
        )
      )
    )
  }

  test("TestMethod in test class should be ok") {
    assert(
      legalClassMethodAccess(
        ArraySeq(ISTEST_ANNOTATION, PUBLIC_MODIFIER, STATIC_MODIFIER),
        ArraySeq(ISTEST_ANNOTATION, PUBLIC_MODIFIER, STATIC_MODIFIER),
        ArraySeq(ISTEST_ANNOTATION)
      )
    )
  }

  test("TestSetup in test class should be ok") {
    assert(
      legalClassMethodAccess(
        ArraySeq(TEST_SETUP_ANNOTATION, PUBLIC_MODIFIER, STATIC_MODIFIER),
        ArraySeq(TEST_SETUP_ANNOTATION, PUBLIC_MODIFIER, STATIC_MODIFIER),
        ArraySeq(ISTEST_ANNOTATION)
      )
    )
  }

  test("TestMethod with static should be ok") {
    assert(
      legalClassMethodAccess(
        ArraySeq(ISTEST_ANNOTATION, PUBLIC_MODIFIER, STATIC_MODIFIER),
        ArraySeq(ISTEST_ANNOTATION, PUBLIC_MODIFIER, STATIC_MODIFIER),
        ArraySeq(ISTEST_ANNOTATION)
      )
    )
  }

  test("testMethod modifier with static should be ok") {
    assert(
      legalClassMethodAccess(
        ArraySeq(STATIC_MODIFIER, TEST_METHOD_MODIFIER),
        ArraySeq(STATIC_MODIFIER, TEST_METHOD_MODIFIER),
        ArraySeq(ISTEST_ANNOTATION)
>>>>>>> f45aec93
      )
    )
  }

}<|MERGE_RESOLUTION|>--- conflicted
+++ resolved
@@ -330,32 +330,15 @@
     )
   }
 
-<<<<<<< HEAD
-  test("Class method private AuraEnabled") {
-    val issues = illegalClassMethodAccess(ArraySeq(PRIVATE_MODIFIER, AURA_ENABLED_ANNOTATION))
-=======
   test("TestMethod in non-test class should error") {
     val issues =
       illegalClassMethodAccess(ArraySeq(ISTEST_ANNOTATION, PUBLIC_MODIFIER, STATIC_MODIFIER))
->>>>>>> f45aec93
-    assert(
-      issues == Seq[Issue](
-        Issue(
-          Path("Dummy.cls"),
-          Diagnostic(
-            ERROR_CATEGORY,
-<<<<<<< HEAD
-            Location(1, 48, 1, 52),
-            "AuraEnabled methods must be global or public"
-          )
-        )
-      )
-    )
-  }
-
-  test("Class method default AuraEnabled") {
-    val issues = illegalClassMethodAccess(ArraySeq(AURA_ENABLED_ANNOTATION))
-=======
+    assert(
+      issues == Seq[Issue](
+        Issue(
+          Path("Dummy.cls"),
+          Diagnostic(
+            ERROR_CATEGORY,
             Location(1, 49, 1, 53),
             "Method with @IsTest or @TestSetup annotation must be in a class with @IsTest annotation"
           )
@@ -367,37 +350,12 @@
   test("TestSetup in non-test class should error") {
     val issues =
       illegalClassMethodAccess(ArraySeq(TEST_SETUP_ANNOTATION, PUBLIC_MODIFIER, STATIC_MODIFIER))
->>>>>>> f45aec93
-    assert(
-      issues == Seq[Issue](
-        Issue(
-          Path("Dummy.cls"),
-          Diagnostic(
-            ERROR_CATEGORY,
-<<<<<<< HEAD
-            Location(1, 40, 1, 44),
-            "AuraEnabled methods must be global or public"
-          )
-        )
-      )
-    )
-  }
-
-  test("Class method public AuraEnabled is legal") {
-    assert(
-      legalClassMethodAccess(
-        ArraySeq(PUBLIC_MODIFIER, AURA_ENABLED_ANNOTATION),
-        ArraySeq(PUBLIC_MODIFIER, AURA_ENABLED_ANNOTATION)
-      )
-    )
-  }
-
-  test("Class method global AuraEnabled is legal") {
-    assert(
-      legalClassMethodAccess(
-        ArraySeq(GLOBAL_MODIFIER, AURA_ENABLED_ANNOTATION),
-        ArraySeq(GLOBAL_MODIFIER, AURA_ENABLED_ANNOTATION)
-=======
+    assert(
+      issues == Seq[Issue](
+        Issue(
+          Path("Dummy.cls"),
+          Diagnostic(
+            ERROR_CATEGORY,
             Location(1, 52, 1, 56),
             "Method with @IsTest or @TestSetup annotation must be in a class with @IsTest annotation"
           )
@@ -423,6 +381,56 @@
         )
       )
     )
+
+    test("Class method private AuraEnabled") {
+      val issues = illegalClassMethodAccess(ArraySeq(PRIVATE_MODIFIER, AURA_ENABLED_ANNOTATION))
+      assert(
+        issues == Seq[Issue](
+          Issue(
+            Path("Dummy.cls"),
+            Diagnostic(
+              ERROR_CATEGORY,
+              Location(1, 48, 1, 52),
+              "AuraEnabled methods must be global or public"
+            )
+          )
+        )
+      )
+    }
+
+    test("Class method default AuraEnabled") {
+      val issues = illegalClassMethodAccess(ArraySeq(AURA_ENABLED_ANNOTATION))
+      assert(
+        issues == Seq[Issue](
+          Issue(
+            Path("Dummy.cls"),
+            Diagnostic(
+              ERROR_CATEGORY,
+              Location(1, 40, 1, 44),
+              "AuraEnabled methods must be global or public"
+            )
+          )
+        )
+      )
+    }
+
+    test("Class method public AuraEnabled is legal") {
+      assert(
+        legalClassMethodAccess(
+          ArraySeq(PUBLIC_MODIFIER, AURA_ENABLED_ANNOTATION),
+          ArraySeq(PUBLIC_MODIFIER, AURA_ENABLED_ANNOTATION)
+        )
+      )
+    }
+
+    test("Class method global AuraEnabled is legal") {
+      assert(
+        legalClassMethodAccess(
+          ArraySeq(GLOBAL_MODIFIER, AURA_ENABLED_ANNOTATION),
+          ArraySeq(GLOBAL_MODIFIER, AURA_ENABLED_ANNOTATION)
+        )
+      )
+    }
   }
 
   test("testMethod modifier without static should error") {
@@ -478,7 +486,6 @@
         ArraySeq(STATIC_MODIFIER, TEST_METHOD_MODIFIER),
         ArraySeq(STATIC_MODIFIER, TEST_METHOD_MODIFIER),
         ArraySeq(ISTEST_ANNOTATION)
->>>>>>> f45aec93
       )
     )
   }
