--- conflicted
+++ resolved
@@ -108,11 +108,7 @@
 
     private def loadClasses(): Unit = {
       val namespace = pkg.namespace
-<<<<<<< HEAD
-      ApexClassLoader
-=======
       new ApexClassLoader(loadingPool)
->>>>>>> fe9dc1ac
         .loadClasses(index.get(ApexNature), pkg.org.issues)
         .map(
           docAndType => types.put(Name(docAndType._1.typeName(namespace).toString), docAndType._2)
