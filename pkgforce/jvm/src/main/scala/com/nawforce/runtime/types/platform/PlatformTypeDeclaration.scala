/*
 Copyright (c) 2019 Kevin Jones, All rights reserved.
 Redistribution and use in source and binary forms, with or without
 modification, are permitted provided that the following conditions
 are met:
 1. Redistributions of source code must retain the above copyright
    notice, this list of conditions and the following disclaimer.
 2. Redistributions in binary form must reproduce the above copyright
    notice, this list of conditions and the following disclaimer in the
    documentation and/or other materials provided with the distribution.
 3. The name of the author may not be used to endorse or promote products
    derived from this software without specific prior written permission.
 */

package com.nawforce.runtime.types.platform

<<<<<<< HEAD
import com.financialforce.oparser.{FormalParameterList, QualifiedName, _}
=======
import com.financialforce.oparser._
import com.nawforce.pkgforce.names.TypeName.ambiguousAliasMap
>>>>>>> a3baaa69
import com.nawforce.pkgforce.names.{DotName, Name, Names, TypeName}
import com.nawforce.runtime.types.platform.PlatformTypeDeclaration.{
  decodeName,
  emptyAnnotations,
  emptyInitializers,
  emptyPaths,
  emptyProperties,
  emptyTypeDeclarations,
  getTypeName,
  platformPackage,
  preResolveArguments
}
import com.nawforce.runtime.workspace.{IModuleTypeDeclaration, IPM}

import java.nio.file.{FileSystemNotFoundException, FileSystems, Files, Paths}
import java.util
import scala.collection.immutable.{ArraySeq, HashMap}
import scala.collection.mutable
import scala.jdk.CollectionConverters._

/* Platform type declaration, a wrapper around a com.nawforce.platform Java classes */
class PlatformTypeDeclaration(
  val module: IPM.Module,
  val native: Any,
  override val enclosing: Option[PlatformTypeDeclaration]
) extends IModuleTypeDeclaration {

  final private val cls: java.lang.Class[_] = native.asInstanceOf[java.lang.Class[_]]

  final val nature: Nature = {
    (cls.isEnum, cls.isInterface) match {
      case (true, _) => ENUM_NATURE
      case (_, true) => INTERFACE_NATURE
      case _         => CLASS_NATURE
    }
  }

<<<<<<< HEAD
  protected def getSuperClassTypeInfo: Option[TypeInfo] = {
    if (cls.getSuperclass != null) {
      cls.getSuperclass.getCanonicalName match {
        case "java.lang.Object" => None
        case "java.lang.Enum"   => None
        case _                  => Some(getTypeName(cls.getSuperclass))
      }
    } else {
      None
    }
=======
  override def getFullName: String = {
    if (enclosing.nonEmpty)
      return s"${typeInfo.namespace}.${enclosing.get.getFullName}.${typeInfo.typeName.toString}"
    s"${typeInfo.namespace}.${typeInfo.typeName.toString}"
  }

  override def toString: String = {
    val args = if (typeInfo.args.nonEmpty) typeInfo.args.mkString("<", ",", ">") else ""
    val rawNames =
      if (enclosing.nonEmpty)
        Seq(typeInfo.typeName.id.toString, enclosing.get.getFullName, typeInfo.namespace)
      else Seq(typeInfo.typeName.id.toString, typeInfo.namespace)
    val name = TypeName(rawNames.map(Name(_)))

    s"$name$args"
>>>>>>> a3baaa69
  }

  final val typeInfo: TypeInfo = getTypeName(cls)

  override val paths: Array[String] = emptyPaths

  override val location: Location = Location.default

  override val id: Id = typeInfo.typeName.id

  override val typeNameSegment: TypeNameSegment = typeInfo.typeName

  override def extendsTypeRef: TypeRef =
    getSuperClassTypeInfo
      .flatMap(_.asOptionalUnresolved)
      .orNull

  override def implementsTypeList: TypeList = {
    val interfaces = cls.getGenericInterfaces
    if (interfaces.nonEmpty) {
      val tl = TypeList()
      interfaces.map(i => getTypeName(i.getClass)).flatMap(_.asOptionalUnresolved).foreach(tl.add)
      return if (tl.typeRefs.nonEmpty) tl else null
    }
    null
  }

  override def modifiers: ArraySeq[Modifier] =
    PlatformModifiers.typeModifiers(cls.getModifiers, nature)

  override def annotations: ArraySeq[Annotation] = emptyAnnotations

  override def initializers: ArraySeq[Initializer] = emptyInitializers

  override def innerTypes: ArraySeq[PlatformTypeDeclaration] = {
    if (nature == CLASS_NATURE) {
      ArraySeq.unsafeWrapArray(
        cls.getClasses.map(nested => new PlatformTypeDeclaration(module, nested, Some(this)))
      )
    } else {
      emptyTypeDeclarations
    }
  }

  override def constructors: ArraySeq[ConstructorDeclaration] =
    ArraySeq
      .unsafeWrapArray(cls.getConstructors)
      .filterNot(_.isSynthetic)
      .map(c => toConstructorDeclaration(c, this))

  override def methods: ArraySeq[MethodDeclaration] = {
    nature match {
      case ENUM_NATURE => ArraySeq.empty //TODO
      case _           => getMethods
    }
  }

  override def properties: ArraySeq[PropertyDeclaration] = emptyProperties

  override def fields: ArraySeq[FieldDeclaration] = getFields

  private def getMethods: ArraySeq[MethodDeclaration] = {
    ArraySeq
      .unsafeWrapArray(cls.getMethods)
      .filter(
        _.getDeclaringClass.getCanonicalName.startsWith(PlatformTypeDeclaration.platformPackage)
      )
      .filterNot(_.isSynthetic)
      .map(toMethodDeclaration)
  }

  private def getFields: ArraySeq[FieldDeclaration] = {
    ArraySeq.unsafeWrapArray(collectFields(cls).values.toArray)
  }

  private def collectFields(
    cls: Class[_],
    accum: mutable.Map[Name, FieldDeclaration] = mutable.Map()
  ): mutable.Map[Name, FieldDeclaration] = {
    if (cls.getCanonicalName.startsWith(PlatformTypeDeclaration.platformPackage)) {
      cls.getDeclaredFields
        .filterNot(_.isSynthetic)
        .foreach(f => {
          val name = Name(f.getName)
          if (!accum.contains(name))
            accum.put(name, toFieldDeclaration(f))
        })
      Option(cls.getSuperclass).foreach(superClass => collectFields(superClass, accum))
    }
    accum
  }

  private def toConstructorDeclaration(
    ctor: java.lang.reflect.Constructor[_],
    td: PlatformTypeDeclaration
  ): ConstructorDeclaration = {
    val modifiers = PlatformModifiers.ctorModifiers(ctor.getModifiers)
    val name      = new QualifiedName()
    name.add(Id(IdToken(td.id.id.contents, Location.default)))
    ConstructorDeclaration(
      ArraySeq.empty,
      modifiers,
      name,
      toFormalParameterList(ctor.getParameters)
    )
  }

  private def toMethodDeclaration(method: java.lang.reflect.Method): MethodDeclaration = {
    new MethodDeclaration(
      emptyAnnotations,
      PlatformModifiers.fieldOrMethodModifiers(method.getModifiers),
      getPlatformTypeDeclFromType(method.getGenericReturnType),
      Id(IdToken(decodeName(method.getName), Location.default)),
      toFormalParameterList(method.getParameters)
    )
  }

  private def toFieldDeclaration(field: java.lang.reflect.Field) = {
    new FieldDeclaration(
      emptyAnnotations,
      PlatformModifiers.fieldOrMethodModifiers(field.getModifiers),
      getPlatformTypeDeclFromType(field.getGenericType),
      Id(IdToken(decodeName(field.getName), Location.default))
    )
  }

  private def toFormalParameterList(params: Array[java.lang.reflect.Parameter]) = {
    val fpl = new FormalParameterList()
    params.map(toFormalParameter).foreach(fpl.add)
    fpl
  }

  private def toFormalParameter(parameter: java.lang.reflect.Parameter): FormalParameter = {
    val typeInfo = getTypeName(parameter.getType)
    val p        = new FormalParameter
    typeInfo.asOptionalUnresolved.foreach(p.add)
    p.add(Id(IdToken(parameter.getName, Location.default)))
    p
  }

  private def getPlatformTypeDeclFromType(from: java.lang.reflect.Type): PlatformTypeDeclaration = {
    val typeRefNameWithGenerics = from.getTypeName.replace(s"$platformPackage.", "")
    val unresolvedTypeRef       = UnresolvedTypeRef(typeRefNameWithGenerics).toOption
    preResolveArguments(unresolvedTypeRef, module)
    PlatformTypeDeclaration.get(module, unresolvedTypeRef.get).get
  }
}

object PlatformTypeDeclaration {
  final val emptyPaths: Array[String]                                = Array.empty
  final val emptyArgs: Array[String]                                 = Array.empty
  final val emptyTypeDeclarations: ArraySeq[PlatformTypeDeclaration] = ArraySeq.empty
  final val emptyAnnotations: ArraySeq[Annotation]                   = ArraySeq.empty
  final val emptyInitializers: ArraySeq[Initializer]                 = ArraySeq.empty
  final val emptyProperties: ArraySeq[PropertyDeclaration]           = ArraySeq.empty
  final val priorityNamespaces: Seq[Name]                            = Seq(Names.System, Names.Schema, Names.Database)

  /* Java package prefix for platform types */
  private val platformPackage = "com.nawforce.runforce"

  /* Get a Path that leads to platform classes */
  lazy val platformPackagePath: java.nio.file.Path = {
    val path = "/" + platformPackage.replaceAll("\\.", "/")
    val uri  = classOf[com.nawforce.runforce.Internal.Object$].getResource(path).toURI
    if (uri.getScheme.equalsIgnoreCase("file")) {
      Paths.get(uri)
    } else {
      try {
        FileSystems.getFileSystem(uri).getPath(path)
      } catch {
        case _: FileSystemNotFoundException =>
          FileSystems.newFileSystem(uri, new util.HashMap[String, String]).getPath(path)
      }
    }
  }

  def get(module: IPM.Module, typeRef: UnresolvedTypeRef): Option[PlatformTypeDeclaration] = {

    // Conversion will fail if typeRef has unresolved type arguments
    val typeNameOpt = asTypeName(typeRef)
    if (typeNameOpt.isEmpty)
      return None

    // Non-generic lookup
    val aliasedTypeName = typeAliasMap.getOrElse(typeNameOpt.get, typeNameOpt.get)
    val tdOpt           = getDeclaration(module, asDotName(aliasedTypeName))
    if (tdOpt.isEmpty) return None

    // Quick fail on wrong number of type variables
    val td            = tdOpt.get
    val typeArguments = td.typeNameSegment.getArguments
    if (typeArguments.length != aliasedTypeName.params.size)
      return None

    if (typeArguments.isEmpty) {
      Some(td)
    } else {
      val resolvedArgs = typeRef.typeNameSegments.last.getArguments.collect {
        case td: IModuleTypeDeclaration => td
      }
      Some(GenericPlatformTypeDeclaration.get(td.module, resolvedArgs, td))
    }
  }

  /* Converts UnresolvedTypeRef to a TypeName, if all type arguments are resolved */
  private def asTypeName(typeRef: UnresolvedTypeRef): Option[TypeName] = {
    asTypeName(typeRef.typeNameSegments.toList, None).map(fullTypeName => {
      var wrapped = fullTypeName
      for (_ <- 0 until typeRef.arraySubscripts)
        wrapped = new TypeName(Names.List$, Seq(wrapped), Some(TypeName.System))
      wrapped
    })
  }

  private def asTypeName(typeName: TypeNameSegment, outer: Option[TypeName]): Option[TypeName] = {
    val resolvedSegments =
      typeName.getArguments.collect { case td: IModuleTypeDeclaration => td }.map(_.typeName)
    if (resolvedSegments.length != typeName.getArguments.length) {
      None
    } else {
      val resolvedTypeNames: Seq[TypeName] =
        resolvedSegments.flatMap(segments => asTypeName(segments.toList))
      Some(new TypeName(Name(typeName.id.toString), resolvedTypeNames, outer))
    }
  }

  def asTypeName(
    typeNameSegments: List[TypeNameSegment],
    outer: Option[TypeName] = None
  ): Option[TypeName] = {
    typeNameSegments match {
      case hd :: tl => asTypeName(hd, outer).flatMap(converted => asTypeName(tl, Some(converted)))
      case Nil      => outer
    }
  }

  private def asDotName(typeName: TypeName): DotName = {
    typeName.outer match {
      case None    => DotName(Seq(typeName.name))
      case Some(x) => asDotName(x).append(typeName.name)
    }
  }

  /* Get a declaration for a class from a Name. */
  private def getDeclaration(
    module: IPM.Module,
    dotName: DotName
  ): Option[PlatformTypeDeclaration] = {
    if (dotName.names.length == 3) {
      val tailName = dotName.names.last.toString
      getDeclaration(module, DotName(dotName.names.take(2))).flatMap(td => {
        td.innerTypes.find(_.id.toString.equalsIgnoreCase(tailName))
      })
    } else if (dotName.names.length == 2) {
      val matched = classNameMap.get(dotName)
      assert(matched.size < 2, s"Found multiple platform type matches for $dotName")
      matched.map(
        name =>
          new PlatformTypeDeclaration(
            module,
            classOf[PlatformTypeDeclaration].getClassLoader
              .loadClass(platformPackage + "." + name),
            None
          )
      )
    } else {
      None
    }
  }

  /* Valid platform class names */
  lazy val classNames: Iterable[DotName] = classNameMap.keys

  /* All the namespaces - excluding our special ones! */
  lazy val namespaces: Seq[Name] = priorityNamespaces ++ classNameMap.keys
    .filter(_.isCompound)
    .map(_.firstName)
    .toSeq
    .distinct
    .filterNot(name => name == Names.SObjects || name == Names.Internal)
    .filterNot(priorityNamespaces.contains)

  /* Map of class names, it's a map just to allow easy recovery of the original case by looking at value */
  private lazy val classNameMap: HashMap[DotName, DotName] = {
    val names = mutable.HashMap[DotName, DotName]()
    indexDir(platformPackagePath, DotName(Seq()), names)
    HashMap[DotName, DotName]() ++ names
  }

  /* Index .class files, we have to index to make sure we get natural case sensitive names, but also used
   * to re-map SObject so they appear in Schema namespace.
   */
  private def indexDir(
    path: java.nio.file.Path,
    prefix: DotName,
    accum: mutable.HashMap[DotName, DotName]
  ): Unit = {
    Files
      .list(path)
      .iterator
      .asScala
      .foreach(entry => {
        val filename = entry.getFileName.toString
        if (
          Files.isRegularFile(entry) && filename.endsWith(".class") &&
          (filename.endsWith("$.class") || !filename.contains('$'))
        ) {
          val dotName = prefix.append(Name(filename.dropRight(".class".length)))
          if (dotName.names.head == Names.SObjects) {
            accum.put(DotName(Names.Schema +: dotName.names.tail), dotName)
          } else {
            accum.put(dotName, dotName)
          }
        } else if (Files.isDirectory(entry)) {
          val safeFilename = filename.replace("/", "").replace("\\", "")
          indexDir(entry, prefix.append(Name(safeFilename)), accum)
        }
      })
  }

  def getTypeName(cls: java.lang.Class[_]): TypeInfo = {
    val cname  = cls.getCanonicalName
    val names  = cname.drop(platformPackage.length + 1).split('.').reverse
    val params = cls.getTypeParameters.map(_.getName)
    if (params.nonEmpty) {
      TypeInfo(names(1), params, TypeNameSegment(names.head, params))
    } else {
      TypeInfo(names(1), emptyArgs, TypeNameSegment(names.head))
    }
  }

  def createTypeName(name: String, params: ArraySeq[IModuleTypeDeclaration]): TypeNameSegment = {
    val typeName = TypeNameSegment(name)
    typeName.typeArguments = Some(TypeArguments(params))
    typeName
  }

<<<<<<< HEAD
  private def decodeName(name: String): String = {
    if (name.endsWith("$"))
      name.substring(0, name.length - 1)
    else
      name
  }

  private def preResolveArguments(un: Option[UnresolvedTypeRef], module: IPM.Module): Unit = {
    if (un.nonEmpty) {
      un.get.typeNameSegments
        .filter(tns => tns.typeArguments.nonEmpty)
        .foreach(tns => {
          val args = tns.getArguments
          val newArgs = args.flatMap {
            case unref: UnresolvedTypeRef => PlatformTypeDeclaration.get(module, unref)
            case other                    => Some(other)
          }
          if (args.nonEmpty && args.length == newArgs.length)
            tns.replaceArguments(newArgs)
        })
    }
  }
=======
  private val typeAliasMap: Map[TypeName, TypeName] = Map(
    TypeName.Object                 -> TypeName.InternalObject,
    TypeName.ApexPagesPageReference -> TypeName.PageReference
  ) ++ ambiguousAliasMap
>>>>>>> a3baaa69
}

case class TypeInfo(namespace: String, args: Array[String], typeName: TypeNameSegment) {
  def asOptionalUnresolved: Option[UnresolvedTypeRef] = {
    UnresolvedTypeRef(s"${namespace}.${typeName.toString}").toOption
  }
}<|MERGE_RESOLUTION|>--- conflicted
+++ resolved
@@ -14,12 +14,8 @@
 
 package com.nawforce.runtime.types.platform
 
-<<<<<<< HEAD
-import com.financialforce.oparser.{FormalParameterList, QualifiedName, _}
-=======
 import com.financialforce.oparser._
 import com.nawforce.pkgforce.names.TypeName.ambiguousAliasMap
->>>>>>> a3baaa69
 import com.nawforce.pkgforce.names.{DotName, Name, Names, TypeName}
 import com.nawforce.runtime.types.platform.PlatformTypeDeclaration.{
   decodeName,
@@ -57,7 +53,6 @@
     }
   }
 
-<<<<<<< HEAD
   protected def getSuperClassTypeInfo: Option[TypeInfo] = {
     if (cls.getSuperclass != null) {
       cls.getSuperclass.getCanonicalName match {
@@ -68,7 +63,67 @@
     } else {
       None
     }
-=======
+  }
+
+  final val typeInfo: TypeInfo = getTypeName(cls)
+
+  override val paths: Array[String] = emptyPaths
+
+  override val location: Location = Location.default
+
+  override val id: Id = typeInfo.typeName.id
+
+  override val typeNameSegment: TypeNameSegment = typeInfo.typeName
+
+  override def extendsTypeRef: TypeRef =
+    getSuperClassTypeInfo
+      .flatMap(_.asOptionalUnresolved)
+      .orNull
+
+  override def implementsTypeList: TypeList = {
+    val interfaces = cls.getGenericInterfaces
+    if (interfaces.nonEmpty) {
+      val tl = TypeList()
+      interfaces.map(i => getTypeName(i.getClass)).flatMap(_.asOptionalUnresolved).foreach(tl.add)
+      return if (tl.typeRefs.nonEmpty) tl else null
+    }
+    null
+  }
+
+  override def modifiers: ArraySeq[Modifier] =
+    PlatformModifiers.typeModifiers(cls.getModifiers, nature)
+
+  override def annotations: ArraySeq[Annotation] = emptyAnnotations
+
+  override def initializers: ArraySeq[Initializer] = emptyInitializers
+
+  override def innerTypes: ArraySeq[PlatformTypeDeclaration] = {
+    if (nature == CLASS_NATURE) {
+      ArraySeq.unsafeWrapArray(
+        cls.getClasses.map(nested => new PlatformTypeDeclaration(module, nested, Some(this)))
+      )
+    } else {
+      emptyTypeDeclarations
+    }
+  }
+
+  override def constructors: ArraySeq[ConstructorDeclaration] =
+    ArraySeq
+      .unsafeWrapArray(cls.getConstructors)
+      .filterNot(_.isSynthetic)
+      .map(c => toConstructorDeclaration(c, this))
+
+  override def methods: ArraySeq[MethodDeclaration] = {
+    nature match {
+      case ENUM_NATURE => ArraySeq.empty //TODO
+      case _           => getMethods
+    }
+  }
+
+  override def properties: ArraySeq[PropertyDeclaration] = emptyProperties
+
+  override def fields: ArraySeq[FieldDeclaration] = getFields
+
   override def getFullName: String = {
     if (enclosing.nonEmpty)
       return s"${typeInfo.namespace}.${enclosing.get.getFullName}.${typeInfo.typeName.toString}"
@@ -84,67 +139,7 @@
     val name = TypeName(rawNames.map(Name(_)))
 
     s"$name$args"
->>>>>>> a3baaa69
-  }
-
-  final val typeInfo: TypeInfo = getTypeName(cls)
-
-  override val paths: Array[String] = emptyPaths
-
-  override val location: Location = Location.default
-
-  override val id: Id = typeInfo.typeName.id
-
-  override val typeNameSegment: TypeNameSegment = typeInfo.typeName
-
-  override def extendsTypeRef: TypeRef =
-    getSuperClassTypeInfo
-      .flatMap(_.asOptionalUnresolved)
-      .orNull
-
-  override def implementsTypeList: TypeList = {
-    val interfaces = cls.getGenericInterfaces
-    if (interfaces.nonEmpty) {
-      val tl = TypeList()
-      interfaces.map(i => getTypeName(i.getClass)).flatMap(_.asOptionalUnresolved).foreach(tl.add)
-      return if (tl.typeRefs.nonEmpty) tl else null
-    }
-    null
-  }
-
-  override def modifiers: ArraySeq[Modifier] =
-    PlatformModifiers.typeModifiers(cls.getModifiers, nature)
-
-  override def annotations: ArraySeq[Annotation] = emptyAnnotations
-
-  override def initializers: ArraySeq[Initializer] = emptyInitializers
-
-  override def innerTypes: ArraySeq[PlatformTypeDeclaration] = {
-    if (nature == CLASS_NATURE) {
-      ArraySeq.unsafeWrapArray(
-        cls.getClasses.map(nested => new PlatformTypeDeclaration(module, nested, Some(this)))
-      )
-    } else {
-      emptyTypeDeclarations
-    }
-  }
-
-  override def constructors: ArraySeq[ConstructorDeclaration] =
-    ArraySeq
-      .unsafeWrapArray(cls.getConstructors)
-      .filterNot(_.isSynthetic)
-      .map(c => toConstructorDeclaration(c, this))
-
-  override def methods: ArraySeq[MethodDeclaration] = {
-    nature match {
-      case ENUM_NATURE => ArraySeq.empty //TODO
-      case _           => getMethods
-    }
-  }
-
-  override def properties: ArraySeq[PropertyDeclaration] = emptyProperties
-
-  override def fields: ArraySeq[FieldDeclaration] = getFields
+  }
 
   private def getMethods: ArraySeq[MethodDeclaration] = {
     ArraySeq
@@ -231,6 +226,7 @@
     preResolveArguments(unresolvedTypeRef, module)
     PlatformTypeDeclaration.get(module, unresolvedTypeRef.get).get
   }
+
 }
 
 object PlatformTypeDeclaration {
@@ -422,7 +418,11 @@
     typeName
   }
 
-<<<<<<< HEAD
+  private val typeAliasMap: Map[TypeName, TypeName] = Map(
+    TypeName.Object                 -> TypeName.InternalObject,
+    TypeName.ApexPagesPageReference -> TypeName.PageReference
+  ) ++ ambiguousAliasMap
+
   private def decodeName(name: String): String = {
     if (name.endsWith("$"))
       name.substring(0, name.length - 1)
@@ -445,12 +445,6 @@
         })
     }
   }
-=======
-  private val typeAliasMap: Map[TypeName, TypeName] = Map(
-    TypeName.Object                 -> TypeName.InternalObject,
-    TypeName.ApexPagesPageReference -> TypeName.PageReference
-  ) ++ ambiguousAliasMap
->>>>>>> a3baaa69
 }
 
 case class TypeInfo(namespace: String, args: Array[String], typeName: TypeNameSegment) {
