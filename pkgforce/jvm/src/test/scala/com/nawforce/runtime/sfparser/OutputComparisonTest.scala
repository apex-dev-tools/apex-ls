/*
 * Copyright (c) 2022 FinancialForce.com, inc. All rights reserved.
 */

package com.nawforce.runtime.sfparser

<<<<<<< HEAD
import com.financialforce.oparser.OutlineParser
=======
import com.financialforce.oparser.{OutlineParser, TypeDeclaration, UnresolvedTypeRef}
>>>>>>> 2ab530ce
import com.nawforce.pkgforce.path.PathLike
import com.nawforce.runtime.FileSystemHelper
import com.nawforce.runtime.sfparser.compare.{SubsetComparator, TypeIdCollector}
import com.nawforce.runtime.workspace.{IModuleTypeDeclaration, IPM, ModuleClassFactory, TypeDeclaration}

import java.nio.file.{Files, Path, Paths}
import scala.collection.immutable.ArraySeq
import scala.collection.mutable.ArrayBuffer

object OutputComparisonTest {
  var exactlyEqual = 0
  var withWarnings = 0
  var errors = 0
  var total = 0
  var parseFailure = 0

  def main(args: Array[String]): Unit = {

    if (args.isEmpty) {
      System.err.println(s"No workspace directory argument provided.")
      return
    }
    if (args.length < 2) {
      System.err.println(
        s"Not enough arguments provided, expected workspace directory and apex db path, '${args.mkString(", ")}'}"
      )
      return
    }

    val absolutePath = Paths.get(Option(args.head).getOrElse("")).toAbsolutePath.normalize()
    val dbpath = Paths.get(args.tail.headOption.getOrElse("")).toAbsolutePath.normalize()

    val files: Seq[Path] = getFilesFromPath(absolutePath)
    val sources: Map[String, String] = files
      .map(path => {
        path.toString -> getUTF8ContentsFromPath(path)
      })
      .toMap
<<<<<<< HEAD
    val sfParserOutput = SFParser(null, sources).parseClassWithSymbolProvider(SymbolProvider(dbpath))
    if (sfParserOutput._2.nonEmpty) {
      parseFailure = sfParserOutput._2.size
      System.err.println(
        s"Some files will not be compared due to parse failure: ${sfParserOutput._2.mkString(", ")}"
      )
    }
    FileSystemHelper.run(sources) { root: PathLike =>
      val index = new IPM.Index(root)
      files
        .filterNot(x => sfParserOutput._2.contains(x.toAbsolutePath.toString))
        .foreach(f => {
          val sf = findSfParserOutput(f.toAbsolutePath, sfParserOutput)
          val op = index.rootModule.get.findExactTypeId(sf.get.getFullName)
          compareResolved(op, sf)
        })

    }
=======
    //    val sfParserOutput = SFParser(sources).parseClassWithSymbolProvider(SymbolProvider(dbpath))
    //    if (sfParserOutput._2.nonEmpty) {
    //      parseFailure = sfParserOutput._2.size
    //      System.err.println(
    //        s"Some files will not be compared due to parse failure: ${sfParserOutput._2.mkString(", ")}"
    //      )
    //    }
    checkOPResolutions(sources)
    //    FileSystemHelper.run(sources) { root: PathLike =>
    //      val index = new IPM.Index(root)
    //      files
    //        .filterNot(x => sfParserOutput._2.contains(x.toAbsolutePath.toString))
    //        .foreach(f => {
    //          val sf = findSfParserOutput(f.toAbsolutePath, sfParserOutput)
    //          val op = index.rootModule.get.findExactTypeId(sf.get.getFullName)
    //          compareResolved(op, sf)
    //        })
>>>>>>> 2ab530ce

    def toPercentage(result: Int) = {
      (result / files.size.toFloat) * 100
    }

    println(
      f"""
         |Output Comparison Summary
         |Total cls files processed: ${files.size}
         |Total comparisons: $total
         |Parse Failures: $parseFailure (${toPercentage(parseFailure)}%.0f%%)
         |Exactly Equal: $exactlyEqual (${toPercentage(exactlyEqual)}%.0f%%)
         |Files with comparison warnings: $withWarnings (${toPercentage(withWarnings)}%.0f%%)
         |Files with comparison errors: $errors (${toPercentage(errors)}%.0f%%)
         |""".stripMargin)
  }

  //Temp
  private def checkOPResolutions(sources: Map[String, String]) = {
    FileSystemHelper.run(sources) { root: PathLike =>
      val index = new IPM.Index(root)
      sources.keys
        .filter(_.endsWith("cls"))
        .filterNot(_.contains(".sfdx/tools/"))
        .foreach(f => {
          val file = index.rootModule.get.findTypesByPath(f)
          if (file.nonEmpty) {
            val op = file.head
            val ex = op.extendsTypeRef match {
              case un: UnresolvedTypeRef => Some(un)
              case _ => None
            }
            val impl = if (op.implementsTypeList != null) op.implementsTypeList.typeRefs collect {
              case un: UnresolvedTypeRef => un
            }
            else ArrayBuffer.empty
            val cons = op.constructors.filter(
              x =>
                x.formalParameterList.formalParameters
                  .flatMap(_.typeRef)
                  .collect({ case un: UnresolvedTypeRef => un })
                  .nonEmpty
            )
            val meths = op.methods.filter(
              x =>
                x.formalParameterList.formalParameters
                  .flatMap(_.typeRef)
                  .collect({ case un: UnresolvedTypeRef => un })
                  .nonEmpty
            )
            val props = op.properties.filter(x => x.typeRef.isInstanceOf[UnresolvedTypeRef])
            val fi = op.fields.filter(x => x.typeRef.isInstanceOf[UnresolvedTypeRef])

            if (
              ex.nonEmpty ||
                impl.nonEmpty ||
                cons.nonEmpty ||
                meths.nonEmpty ||
                props.nonEmpty ||
                fi.nonEmpty
            ) {
              println(f)
              if (ex.nonEmpty) println(ex.map(_.getFullName))
              if (impl.nonEmpty) println(impl.map(_.getFullName))
              if (cons.nonEmpty)
                println(
                  cons
                    .map(_.formalParameterList.formalParameters.flatMap(_.typeRef).map(_.getFullName))
                )
              if (meths.nonEmpty)
                println(
                  meths
                    .map(_.formalParameterList.formalParameters.flatMap(_.typeRef).map(_.getFullName))
                )
              if (props.nonEmpty) println(props.map(_.typeRef.getFullName))
              if (fi.nonEmpty) println(fi.map(_.typeRef.getFullName))
              println(" ")

            }
          }
        })

    }
  }

  private def getOutLineParserOutput(path: Path) = {
    val contentsString = getUTF8ContentsFromPath(path)
    val result = OutlineParser.parse(path.toString, contentsString, ModuleClassFactory, ctx = null)
    (result._1, result._2, result._3)
  }

  private def findSfParserOutput(
                                  path: Path,
                                  output: (ArrayBuffer[TypeDeclaration], ArrayBuffer[String])
                                ) = {
    output._1.find(_.paths.head == path.toString)
  }

  private def compareResolved(
                               fromIndex: Option[IModuleTypeDeclaration],
                               fromSf: Option[TypeDeclaration]
                             ): Unit = {
    val comparator = SubsetComparator(
      fromIndex.get,
      TypeIdCollector.fromIModuleTypeDecls(List.empty),
      TypeIdCollector.fromTypeDecls(List.empty)
    )
    comparator.subsetOf(fromSf.get)
  }

  private def compareOutputs(
                              path: Path,
                              sfOutput: (ArrayBuffer[TypeDeclaration], ArrayBuffer[String]),
                              sfTypeIdResolver: TypeIdCollector
                            ): Unit = {
    val (success, reason, opOut) = getOutLineParserOutput(path)
    val sfTd = findSfParserOutput(path, sfOutput)

    total += 1
    if (!success) {
      parseFailure += 1
      System.err.println(s"Parse Failure $path $reason")
      return
    }
    try {
      val opResolver = TypeIdCollector.fromIModuleTypeDecls(List(opOut.get))
      val comparator = SubsetComparator(opOut.get, opResolver, sfTypeIdResolver)
      comparator.subsetOf(sfTd.get)
      val warnings = comparator.getWarnings
      if (warnings.nonEmpty) {
        withWarnings += 1
        //TODO: Process warnings?
      } else {
        exactlyEqual += 1
      }
    } catch {
      case ex: Throwable =>
        errors += 1
        System.err.println(s"Failed output on $path due to ${ex.getMessage}")
    }
  }

  private def getFilesFromPath(absolutePath: Path) = {
    if (Files.isDirectory(absolutePath)) {
      println("Directory")
      val s = Files.walk(absolutePath)
      s.filter(file => !Files.isDirectory(file))
        .filter(
          file =>
            file.getFileName.toString.toLowerCase
              .endsWith("cls") || file.getFileName.toString.toLowerCase.endsWith("-meta.xml")
        )
        .toArray
        .map(_.asInstanceOf[Path])
        .toIndexedSeq
    } else {
      println("Single file")
      Seq(absolutePath)
    }
  }

  private def getUTF8ContentsFromPath(absolutePath: Path): String = {
    val contentsBytes = Files.readAllBytes(absolutePath)
    new String(contentsBytes, "utf8")
  }
}<|MERGE_RESOLUTION|>--- conflicted
+++ resolved
@@ -4,18 +4,12 @@
 
 package com.nawforce.runtime.sfparser
 
-<<<<<<< HEAD
-import com.financialforce.oparser.OutlineParser
-=======
-import com.financialforce.oparser.{OutlineParser, TypeDeclaration, UnresolvedTypeRef}
->>>>>>> 2ab530ce
+import com.financialforce.oparser.UnresolvedTypeRef
 import com.nawforce.pkgforce.path.PathLike
 import com.nawforce.runtime.FileSystemHelper
-import com.nawforce.runtime.sfparser.compare.{SubsetComparator, TypeIdCollector}
-import com.nawforce.runtime.workspace.{IModuleTypeDeclaration, IPM, ModuleClassFactory, TypeDeclaration}
+import com.nawforce.runtime.workspace.IPM
 
 import java.nio.file.{Files, Path, Paths}
-import scala.collection.immutable.ArraySeq
 import scala.collection.mutable.ArrayBuffer
 
 object OutputComparisonTest {
@@ -39,7 +33,6 @@
     }
 
     val absolutePath = Paths.get(Option(args.head).getOrElse("")).toAbsolutePath.normalize()
-    val dbpath = Paths.get(args.tail.headOption.getOrElse("")).toAbsolutePath.normalize()
 
     val files: Seq[Path] = getFilesFromPath(absolutePath)
     val sources: Map[String, String] = files
@@ -47,44 +40,7 @@
         path.toString -> getUTF8ContentsFromPath(path)
       })
       .toMap
-<<<<<<< HEAD
-    val sfParserOutput = SFParser(null, sources).parseClassWithSymbolProvider(SymbolProvider(dbpath))
-    if (sfParserOutput._2.nonEmpty) {
-      parseFailure = sfParserOutput._2.size
-      System.err.println(
-        s"Some files will not be compared due to parse failure: ${sfParserOutput._2.mkString(", ")}"
-      )
-    }
-    FileSystemHelper.run(sources) { root: PathLike =>
-      val index = new IPM.Index(root)
-      files
-        .filterNot(x => sfParserOutput._2.contains(x.toAbsolutePath.toString))
-        .foreach(f => {
-          val sf = findSfParserOutput(f.toAbsolutePath, sfParserOutput)
-          val op = index.rootModule.get.findExactTypeId(sf.get.getFullName)
-          compareResolved(op, sf)
-        })
-
-    }
-=======
-    //    val sfParserOutput = SFParser(sources).parseClassWithSymbolProvider(SymbolProvider(dbpath))
-    //    if (sfParserOutput._2.nonEmpty) {
-    //      parseFailure = sfParserOutput._2.size
-    //      System.err.println(
-    //        s"Some files will not be compared due to parse failure: ${sfParserOutput._2.mkString(", ")}"
-    //      )
-    //    }
     checkOPResolutions(sources)
-    //    FileSystemHelper.run(sources) { root: PathLike =>
-    //      val index = new IPM.Index(root)
-    //      files
-    //        .filterNot(x => sfParserOutput._2.contains(x.toAbsolutePath.toString))
-    //        .foreach(f => {
-    //          val sf = findSfParserOutput(f.toAbsolutePath, sfParserOutput)
-    //          val op = index.rootModule.get.findExactTypeId(sf.get.getFullName)
-    //          compareResolved(op, sf)
-    //        })
->>>>>>> 2ab530ce
 
     def toPercentage(result: Int) = {
       (result / files.size.toFloat) * 100
@@ -103,7 +59,7 @@
   }
 
   //Temp
-  private def checkOPResolutions(sources: Map[String, String]) = {
+  private def checkOPResolutions(sources: Map[String, String]): Unit = {
     FileSystemHelper.run(sources) { root: PathLike =>
       val index = new IPM.Index(root)
       sources.keys
@@ -170,63 +126,6 @@
     }
   }
 
-  private def getOutLineParserOutput(path: Path) = {
-    val contentsString = getUTF8ContentsFromPath(path)
-    val result = OutlineParser.parse(path.toString, contentsString, ModuleClassFactory, ctx = null)
-    (result._1, result._2, result._3)
-  }
-
-  private def findSfParserOutput(
-                                  path: Path,
-                                  output: (ArrayBuffer[TypeDeclaration], ArrayBuffer[String])
-                                ) = {
-    output._1.find(_.paths.head == path.toString)
-  }
-
-  private def compareResolved(
-                               fromIndex: Option[IModuleTypeDeclaration],
-                               fromSf: Option[TypeDeclaration]
-                             ): Unit = {
-    val comparator = SubsetComparator(
-      fromIndex.get,
-      TypeIdCollector.fromIModuleTypeDecls(List.empty),
-      TypeIdCollector.fromTypeDecls(List.empty)
-    )
-    comparator.subsetOf(fromSf.get)
-  }
-
-  private def compareOutputs(
-                              path: Path,
-                              sfOutput: (ArrayBuffer[TypeDeclaration], ArrayBuffer[String]),
-                              sfTypeIdResolver: TypeIdCollector
-                            ): Unit = {
-    val (success, reason, opOut) = getOutLineParserOutput(path)
-    val sfTd = findSfParserOutput(path, sfOutput)
-
-    total += 1
-    if (!success) {
-      parseFailure += 1
-      System.err.println(s"Parse Failure $path $reason")
-      return
-    }
-    try {
-      val opResolver = TypeIdCollector.fromIModuleTypeDecls(List(opOut.get))
-      val comparator = SubsetComparator(opOut.get, opResolver, sfTypeIdResolver)
-      comparator.subsetOf(sfTd.get)
-      val warnings = comparator.getWarnings
-      if (warnings.nonEmpty) {
-        withWarnings += 1
-        //TODO: Process warnings?
-      } else {
-        exactlyEqual += 1
-      }
-    } catch {
-      case ex: Throwable =>
-        errors += 1
-        System.err.println(s"Failed output on $path due to ${ex.getMessage}")
-    }
-  }
-
   private def getFilesFromPath(absolutePath: Path) = {
     if (Files.isDirectory(absolutePath)) {
       println("Directory")
