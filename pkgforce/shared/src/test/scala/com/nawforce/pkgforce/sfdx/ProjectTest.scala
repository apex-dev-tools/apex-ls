/*
 Copyright (c) 2019 Kevin Jones, All rights reserved.
 Redistribution and use in source and binary forms, with or without
 modification, are permitted provided that the following conditions
 are met:
 1. Redistributions of source code must retain the above copyright
    notice, this list of conditions and the following disclaimer.
 2. Redistributions in binary form must reproduce the above copyright
    notice, this list of conditions and the following disclaimer in the
    documentation and/or other materials provided with the distribution.
 3. The name of the author may not be used to endorse or promote products
    derived from this software without specific prior written permission.
 */
package com.nawforce.pkgforce.sfdx

import com.nawforce.pkgforce.diagnostics
import com.nawforce.pkgforce.diagnostics._
import com.nawforce.pkgforce.names.Name
import com.nawforce.pkgforce.path.{Location, PathLike}
import com.nawforce.runtime.FileSystemHelper
import org.scalatest.BeforeAndAfter
import org.scalatest.funsuite.AnyFunSuite

import scala.collection.immutable.ArraySeq

class ProjectTest extends AnyFunSuite with BeforeAndAfter {

  private var logger: CatchingLogger = _

  before {
    logger = new CatchingLogger
  }

  test("Missing project file") {
    FileSystemHelper.run(Map()) { root: PathLike =>
      val project = SFDXProject(root, logger)
      assert(project.isEmpty)
      assert(
        logger.issues == ArraySeq(
          Issue(
            root.join("sfdx-project.json"),
            Diagnostic(
              ERROR_CATEGORY,
              Location.empty,
<<<<<<< HEAD
              "Missing sfdx-project.json file at /sfdx-project.json"
=======
              s"Missing sfdx-project.json file at ${root.join("sfdx-project.json")}"
>>>>>>> a9b7c209
            )
          )
        )
      )
    }
  }

  test("Empty project file") {
    FileSystemHelper.run(Map("sfdx-project.json" -> "")) { root: PathLike =>
      val project = SFDXProject(root, logger)
      assert(project.isEmpty)
      assert(
        logger.issues == ArraySeq(
          Issue(
            root.join("sfdx-project.json"),
            diagnostics.Diagnostic(
              ERROR_CATEGORY,
              Location.empty,
              "Failed to parse - ujson.IncompleteParseException: exhausted input"
            )
          )
        )
      )
    }
  }

  test("Badly formed project file") {
    FileSystemHelper.run(Map("sfdx-project.json" -> "{ 'foo': ''")) { root: PathLike =>
      val project = SFDXProject(root, logger)
      assert(project.isEmpty)
      assert(
        logger.issues == ArraySeq(
          Issue(
            root.join("sfdx-project.json"),
            diagnostics.Diagnostic(
              ERROR_CATEGORY,
              Location.empty,
              "Failed to parse - ujson.ParseException: expected \" got ' (line 1, column 3) at index 2"
            )
          )
        )
      )
    }
  }

  test("Missing packageDirectories") {
    FileSystemHelper.run(Map("sfdx-project.json" -> "{ }")) { root: PathLike =>
      val project = SFDXProject(root, logger)
      assert(project.isEmpty)
      assert(
        logger.issues == ArraySeq(
          Issue(
            root.join("sfdx-project.json"),
            diagnostics
              .Diagnostic(ERROR_CATEGORY, Location(1, 0), "'packageDirectories' is required")
          )
        )
      )
    }
  }

  test("Wrong type of packageDirectories") {
    FileSystemHelper.run(Map("sfdx-project.json" -> "{ \"packageDirectories\": \"Hello\"}")) {
      root: PathLike =>
        val project = SFDXProject(root, logger)
        assert(project.isEmpty)
        assert(
          logger.issues == ArraySeq(
            Issue(
              root.join("sfdx-project.json"),
              diagnostics.Diagnostic(
                ERROR_CATEGORY,
                Location(1, 24),
                "'packageDirectories' should be an array"
              )
            )
          )
        )
    }
  }

  test("Empty packageDirectories") {
    FileSystemHelper.run(Map("sfdx-project.json" -> "{ \"packageDirectories\": []}")) {
      root: PathLike =>
        val project = SFDXProject(root, logger)
        assert(logger.issues.isEmpty)
        assert(project.nonEmpty)
        assert(project.get.packageDirectories.isEmpty)
    }
  }

  test("Single packageDirectory") {
    FileSystemHelper.run(
      Map("sfdx-project.json" -> "{ \"packageDirectories\": [{\"path\": \"foo\"}]}")
    ) { root: PathLike =>
      val project = SFDXProject(root, logger)
      assert(logger.issues.isEmpty)
      assert(project.nonEmpty)
      assert(project.get.packageDirectories.size == 1)
      val pd = project.get.packageDirectories.head
      assert(pd.path == root.join("foo"))
      assert(pd.name.isEmpty)
      assert(pd.version.isEmpty)
      assert(pd.dependencies.isEmpty)
    }
  }

  test("Single packageDirectory, with name & version") {
    FileSystemHelper.run(
      Map(
        "sfdx-project.json" -> "{ \"packageDirectories\": [{\"package\": \"name\", \"versionNumber\": \"1.2.3.NEXT\", \"path\": \"foo\"}]}"
      )
    ) { root: PathLike =>
      val project = SFDXProject(root, logger)
      assert(logger.issues.isEmpty)
      assert(project.nonEmpty)
      assert(project.get.packageDirectories.size == 1)
      val pd = project.get.packageDirectories.head
      assert(pd.path == root.join("foo"))
      assert(pd.name.contains("name"))
      assert(pd.version.contains(VersionNumber(1, 2, 3, NextBuild)))
      assert(pd.dependencies.isEmpty)
    }
  }

  test("Single packageDirectory, with dependencies of wrong type") {
    FileSystemHelper.run(
      Map(
        "sfdx-project.json" ->
          """
          |{ "packageDirectories": [
          | {
          |   "path": "foo",
          |   "dependencies": "deps"
          | }
          |]}
          |""".stripMargin
      )
    ) { root: PathLike =>
      val project = SFDXProject(root, logger)
      assert(project.isEmpty)
      assert(
        logger.issues == ArraySeq(
          Issue(
            root.join("sfdx-project.json"),
            diagnostics
              .Diagnostic(ERROR_CATEGORY, Location(5, 19), "'dependencies' should be an array")
          )
        )
      )
    }
  }

  test("Single packageDirectory, with empty dependencies") {
    FileSystemHelper.run(
      Map(
        "sfdx-project.json" ->
          """
          |{ "packageDirectories": [
          | {
          |   "path": "foo",
          |   "dependencies": []
          | }
          |]}
          |""".stripMargin
      )
    ) { root: PathLike =>
      val project = SFDXProject(root, logger)
      assert(project.nonEmpty)
      assert(project.get.packageDirectories.size == 1)
      assert(project.get.packageDirectories.head.dependencies.isEmpty)
    }
  }

  test("Single packageDirectory, with some dependency") {
    FileSystemHelper.run(
      Map(
        "sfdx-project.json" ->
          """
          |{ "packageDirectories": [
          | {
          |   "path": "foo",
          |   "dependencies": [{
          |     "package": "myPackage",
          |     "versionNumber": "1.40.2.12"
          |   }]
          | }
          |]}
          |""".stripMargin
      )
    ) { root: PathLike =>
      val project = SFDXProject(root, logger)
      assert(project.nonEmpty)
      assert(project.get.packageDirectories.size == 1)
      assert(project.get.packageDirectories.head.dependencies.size == 1)
      assert(project.get.packageDirectories.head.dependencies.head.name == "myPackage")
      assert(
        project.get.packageDirectories.head.dependencies.head.version
          .contains(VersionNumber(1, 40, 2, Build(12)))
      )
    }
  }

  test("Single packageDirectory, with some dependency missing name") {
    FileSystemHelper.run(
      Map(
        "sfdx-project.json" ->
          """
          |{ "packageDirectories": [
          | {
          |   "path": "foo",
          |   "dependencies": [{
          |     "versionNumber": "10.9.8.LATEST"
          |   }]
          | }
          |]}
          |""".stripMargin
      )
    ) { root: PathLike =>
      val project = SFDXProject(root, logger)
      assert(project.isEmpty)
      assert(
        logger.issues == ArraySeq(
          Issue(
            root.join("sfdx-project.json"),
            diagnostics.Diagnostic(ERROR_CATEGORY, Location(5, 20), "'package' is required")
          )
        )
      )
    }
  }

  test("Single packageDirectories without path") {
    FileSystemHelper.run(Map("sfdx-project.json" -> "{ \"packageDirectories\": [{}]}")) {
      root: PathLike =>
        val project = SFDXProject(root, logger)
        assert(project.isEmpty)
        assert(
          logger.issues == ArraySeq(
            Issue(
              root.join("sfdx-project.json"),
              diagnostics.Diagnostic(ERROR_CATEGORY, Location(1, 25), "'path' is required")
            )
          )
        )
    }
  }

  test("Multiple packageDirectories") {
    FileSystemHelper.run(
      Map(
        "sfdx-project.json" -> "{ \"packageDirectories\": [{\"path\": \"foo\"}, {\"path\": \"bar\"}]}"
      )
    ) { root: PathLike =>
      val project = SFDXProject(root, logger)
      assert(logger.issues.isEmpty)
      assert(project.nonEmpty)
      assert(project.get.packageDirectories.size == 2)
      assert(project.get.packageDirectories.head.path == root.join("foo"))
      assert(project.get.packageDirectories(1).path == root.join("bar"))

    }
  }

  test("Bad path type") {
    FileSystemHelper.run(
      Map("sfdx-project.json" -> "{ \"packageDirectories\": [{\"path\": {}}]}")
    ) { root: PathLike =>
      val project = SFDXProject(root, logger)
      assert(project.isEmpty)
      assert(
        logger.issues == ArraySeq(
          Issue(
            root.join("sfdx-project.json"),
            diagnostics.Diagnostic(ERROR_CATEGORY, Location(1, 34), "'path' should be a string")
          )
        )
      )
    }
  }

  test("Path outside project") {
    FileSystemHelper.run(
      Map("pkg/sfdx-project.json" -> "{ \"packageDirectories\": [{\"path\": \"/path\"}]}")
    ) { root: PathLike =>
      val project = SFDXProject(root.join("pkg"), logger)
      assert(project.nonEmpty)
      assert(logger.issues.isEmpty)

      // Path are checked during layer construction
      project.get.layers(logger)
      assert(
        logger.issues == ArraySeq(
          Issue(
            root.join("pkg").join("sfdx-project.json"),
            diagnostics.Diagnostic(
              ERROR_CATEGORY,
              Location.empty,
<<<<<<< HEAD
              "Package directory '/path' is not within the project directory '/pkg'"
=======
              s"Package directory '${root.join("path")}' is not within the project directory '${root.join("pkg")}'"
>>>>>>> a9b7c209
            )
          )
        )
      )
    }
  }

  test("No namespace") {
    FileSystemHelper.run(Map("sfdx-project.json" -> "{\"packageDirectories\": []}")) {
      root: PathLike =>
        val project = SFDXProject(root, logger)
        assert(logger.issues.isEmpty)
        assert(project.nonEmpty)
        assert(project.get.namespace.isEmpty)
    }
  }

  test("Invalid namespace json") {
    FileSystemHelper.run(
      Map("sfdx-project.json" -> "{\"namespace\": {}, \"packageDirectories\": []}")
    ) { root: PathLike =>
      val project = SFDXProject(root, logger)
      assert(project.isEmpty)
      assert(
        logger.issues == ArraySeq(
          Issue(
            root.join("sfdx-project.json"),
            diagnostics
              .Diagnostic(ERROR_CATEGORY, Location(1, 14), "'namespace' should be a string")
          )
        )
      )
    }
  }

  test("Empty namespace") {
    FileSystemHelper.run(
      Map("sfdx-project.json" -> "{\"namespace\": \"\", \"packageDirectories\": []}")
    ) { root: PathLike =>
      val project = SFDXProject(root, logger)
      assert(logger.issues.isEmpty)
      assert(project.nonEmpty)
      assert(project.get.namespace.isEmpty)
    }
  }

  test("Whitespace namespace") {
    FileSystemHelper.run(
      Map("sfdx-project.json" -> "{\"namespace\": \" \", \"packageDirectories\": []}")
    ) { root: PathLike =>
      val project = SFDXProject(root, logger)
      assert(project.isEmpty)
      assert(
        logger.issues == ArraySeq(
          Issue(
            root.join("sfdx-project.json"),
            diagnostics.Diagnostic(
              ERROR_CATEGORY,
              Location(1, 14),
              "' ' is not a valid identifier, can only use characters A-Z, a-z, 0-9 or _"
            )
          )
        )
      )
    }
  }

  test("Invalid namespace") {
    FileSystemHelper.run(
      Map("sfdx-project.json" -> "{\"namespace\": \"foo__bar\", \"packageDirectories\": []}")
    ) { root: PathLike =>
      val project = SFDXProject(root, logger)
      assert(project.isEmpty)
      assert(
        logger.issues == ArraySeq(
          Issue(
            root.join("sfdx-project.json"),
            diagnostics.Diagnostic(
              ERROR_CATEGORY,
              Location(1, 14),
              "'foo__bar' is not a valid identifier, can not use '__'"
            )
          )
        )
      )
    }
  }

  test("Valid namespace") {
    FileSystemHelper.run(
      Map("sfdx-project.json" -> "{\"namespace\": \"ns\", \"packageDirectories\": []}")
    ) { root: PathLike =>
      val project = SFDXProject(root, logger)
      assert(logger.issues.isEmpty)
      assert(project.nonEmpty)
      assert(project.get.namespace.contains(Name("ns")))
    }
  }

  test("No plugins") {
    FileSystemHelper.run(Map("sfdx-project.json" -> "{\"packageDirectories\": []}")) {
      root: PathLike =>
        val project = SFDXProject(root, logger)
        assert(logger.issues.isEmpty)
        assert(project.nonEmpty)
        assert(project.get.plugins.isEmpty)
    }
  }

  test("Plugins of wrong type") {
    FileSystemHelper.run(
      Map("sfdx-project.json" -> "{\"plugins\": \"foo\", \"packageDirectories\": []}")
    ) { root: PathLike =>
      val project = SFDXProject(root, logger)
      assert(project.isEmpty)
      assert(
        logger.issues == ArraySeq(
          Issue(
            root.join("sfdx-project.json"),
            diagnostics.Diagnostic(ERROR_CATEGORY, Location(1, 12), "'plugins' should be an object")
          )
        )
      )
    }
  }

  test("Plugins empty") {
    FileSystemHelper.run(
      Map("sfdx-project.json" -> "{\"plugins\": {}, \"packageDirectories\": []}")
    ) { root: PathLike =>
      val project = SFDXProject(root, logger)
      assert(logger.issues.isEmpty)
      assert(project.get.plugins.isEmpty)
    }
  }

  test("Plugins multiple keys") {
    FileSystemHelper.run(
      Map(
        "sfdx-project.json" -> "{\"plugins\": {\"foo\": {}, \"bar\": {}}, \"packageDirectories\": []}"
      )
    ) { root: PathLike =>
      val project = SFDXProject(root, logger)
      assert(logger.issues.isEmpty)
      assert(project.get.plugins.size == 2)
      assert(project.get.plugins.contains("foo"))
      assert(project.get.plugins.contains("bar"))
      assert(project.get.dependencies.isEmpty)
    }
  }

  test("Empty Dependencies") {
    FileSystemHelper.run(
      Map(
        "sfdx-project.json" -> "{\"plugins\": {\"dependencies\": []}, \"packageDirectories\": []}"
      )
    ) { root: PathLike =>
      val project = SFDXProject(root, logger)
      assert(logger.issues.isEmpty)
      assert(project.get.plugins.size == 1)
      assert(project.get.plugins.contains("dependencies"))
      assert(project.get.dependencies.isEmpty)
    }
  }

  test("Dependencies missing namespace") {
    FileSystemHelper.run(
      Map(
        "sfdx-project.json" -> "{\"plugins\": {\"dependencies\": [{}]}, \"packageDirectories\": [{\"path\": \"foo\"}]}"
      )
    ) { root: PathLike =>
      val project = SFDXProject(root, logger)
      assert(project.nonEmpty)
      assert(logger.issues.isEmpty)

      // Namespace & path are checked during layer construction
      project.get.layers(logger)
      assert(
        logger.issues == ArraySeq(
          Issue(
            root.join("sfdx-project.json"),
            diagnostics.Diagnostic(
              ERROR_CATEGORY,
              Location(1, 30),
              "plugin dependencies must include either a namespace, a path or both"
            )
          )
        )
      )
    }
  }

  test("Dependencies namespace without path") {
    FileSystemHelper.run(
      Map(
        "sfdx-project.json" -> "{\"plugins\": {\"dependencies\": [{\"namespace\": \"foo\"}] }, \"packageDirectories\": []}"
      )
    ) { root: PathLike =>
      val project = SFDXProject(root, logger)
      assert(logger.issues.isEmpty)
      assert(project.get.dependencies.nonEmpty)
      assert(project.get.dependencies.size == 1)
      assert(project.get.dependencies.exists(_.namespace.contains(Name("foo"))))
    }
  }

  test("Dependencies namespace with path") {
    FileSystemHelper.run(
      Map(
        "sfdx-project.json" -> "{\"plugins\": {\"dependencies\": [{\"namespace\": \"foo\", \"path\": \"bar\"}] }, \"packageDirectories\": []}"
      )
    ) { root: PathLike =>
      val project = SFDXProject(root, logger)
      assert(logger.issues.isEmpty)
      assert(project.get.dependencies.nonEmpty)
      assert(project.get.dependencies.size == 1)
      assert(project.get.dependencies.exists(_.namespace.contains(Name("foo"))))
      assert(project.get.dependencies.exists(_.path.contains(root.join("bar"))))
    }
  }

  test("Dependencies duplicate namespace") {
    FileSystemHelper.run(
      Map(
        "sfdx-project.json" -> "{\"namespace\": \"foo\", \"plugins\": {\"dependencies\": [{\"namespace\": \"foo\", \"path\": \"bar\"}] }, \"packageDirectories\": [{\"path\": \"path\"}]}"
      )
    ) { root: PathLike =>
      val project = SFDXProject(root, logger)
      assert(logger.issues.isEmpty)

      // Duplicate namespace is checked during layer construction
      project.get.layers(logger)
      assert(
        logger.issues == ArraySeq(
          Issue(
            root.join("sfdx-project.json"),
            diagnostics.Diagnostic(
              ERROR_CATEGORY,
              Location(1, 50),
              "plugin dependencies must use unique namespaces"
            )
          )
        )
      )
    }
  }

  test("Dependencies multiple entries") {
    FileSystemHelper.run(
      Map(
        "sfdx-project.json" ->
          """{
        | "packageDirectories": [],
        | "plugins": {
        |   "dependencies": [
        |     {"namespace": "foo", "path": "patha"},
        |     {"namespace": "bar"},
        |     {"namespace": "baz", "path": "pathc"}
        |   ]
        | }
        |}""".stripMargin
      )
    ) { root: PathLike =>
      val project = SFDXProject(root, logger)
      assert(logger.issues.isEmpty)
      assert(project.get.dependencies.nonEmpty)
      assert(project.get.dependencies.size == 3)
      assert(project.get.dependencies.head.path.contains(root.join("patha")))
      assert(project.get.dependencies(1).path.isEmpty)
      assert(project.get.dependencies(2).path.contains(root.join("pathc")))
    }
  }

  test("sourceApiVersion") {
    FileSystemHelper.run(
      Map(
        "sfdx-project.json" ->
          """{
          | "sourceApiVersion": "Hello",
          | "packageDirectories": []
          |}""".stripMargin
      )
    ) { root: PathLike =>
      val project = SFDXProject(root, logger)
      assert(project.get.sourceApiVersion.contains("Hello"))
    }
  }

  test("sourceApiVersion bad type") {
    FileSystemHelper.run(
      Map(
        "sfdx-project.json" ->
          """{
          | "sourceApiVersion": 23.4,
          | "packageDirectories": []
          |}""".stripMargin
      )
    ) { root: PathLike =>
      val project = SFDXProject(root, logger)
      assert(project.isEmpty)
      assert(
        logger.issues == ArraySeq(
          Issue(
            root.join("sfdx-project.json"),
            diagnostics
              .Diagnostic(ERROR_CATEGORY, Location(2, 21), "'sourceApiVersion' should be a string")
          )
        )
      )
    }
  }

  test("max dependency count valid") {
    FileSystemHelper.run(
      Map(
        "sfdx-project.json" ->
          """{
          | "packageDirectories": [],
          | "plugins": {
          |   "maxDependencyCount": 123
          | }
          |}""".stripMargin
      )
    ) { root: PathLike =>
      val project = SFDXProject(root, logger)
      assert(project.get.maxDependencyCount.contains(123))
    }
  }

  test("max dependency count zero valid") {
    FileSystemHelper.run(
      Map(
        "sfdx-project.json" ->
          """{
          | "packageDirectories": [],
          | "plugins": {
          |   "maxDependencyCount": 0
          | }
          |}""".stripMargin
      )
    ) { root: PathLike =>
      val project = SFDXProject(root, logger)
      assert(project.get.maxDependencyCount.contains(0))
    }
  }

  test("max dependency count negative invalid") {
    FileSystemHelper.run(
      Map(
        "sfdx-project.json" ->
          """{
          | "packageDirectories": [],
          | "plugins": {
          |   "maxDependencyCount": -2
          | }
          |}""".stripMargin
      )
    ) { root: PathLike =>
      val project = SFDXProject(root, logger)
      assert(project.isEmpty)
      assert(
        logger.issues == ArraySeq(
          Issue(
            root.join("sfdx-project.json"),
            Diagnostic(
              ERROR_CATEGORY,
              Location(4, 25),
              "'maxDependencyCount' value '-2' should be a positive integer"
            )
          )
        )
      )

    }
  }

  test("max dependency count too big invalid") {
    FileSystemHelper.run(
      Map(
        "sfdx-project.json" ->
          """{
          | "packageDirectories": [],
          | "plugins": {
          |   "maxDependencyCount": 2147483648
          | }
          |}""".stripMargin
      )
    ) { root: PathLike =>
      val project = SFDXProject(root, logger)
      assert(project.isEmpty)
      assert(
        logger.issues == ArraySeq(
          Issue(
            root.join("sfdx-project.json"),
            Diagnostic(
              ERROR_CATEGORY,
              Location(4, 25),
              "'maxDependencyCount' value '2147483648' is not an integer"
            )
          )
        )
      )
    }
  }

  test("max dependency count not number") {
    FileSystemHelper.run(
      Map(
        "sfdx-project.json" ->
          """{
          | "packageDirectories": [],
          | "plugins": {
          |   "maxDependencyCount": "foo"
          | }
          |}""".stripMargin
      )
    ) { root: PathLike =>
      val project = SFDXProject(root, logger)
      assert(project.isEmpty)
      assert(
        logger.issues == ArraySeq(
          Issue(
            root.join("sfdx-project.json"),
            Diagnostic(
              ERROR_CATEGORY,
              Location(4, 25),
              "'maxDependencyCount' value '\"foo\"' should be a positive integer"
            )
          )
        )
      )
    }
  }
}<|MERGE_RESOLUTION|>--- conflicted
+++ resolved
@@ -42,11 +42,7 @@
             Diagnostic(
               ERROR_CATEGORY,
               Location.empty,
-<<<<<<< HEAD
-              "Missing sfdx-project.json file at /sfdx-project.json"
-=======
               s"Missing sfdx-project.json file at ${root.join("sfdx-project.json")}"
->>>>>>> a9b7c209
             )
           )
         )
@@ -345,11 +341,7 @@
             diagnostics.Diagnostic(
               ERROR_CATEGORY,
               Location.empty,
-<<<<<<< HEAD
-              "Package directory '/path' is not within the project directory '/pkg'"
-=======
               s"Package directory '${root.join("path")}' is not within the project directory '${root.join("pkg")}'"
->>>>>>> a9b7c209
             )
           )
         )
